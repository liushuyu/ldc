--- conflicted
+++ resolved
@@ -59,11 +59,7 @@
     /***
      * Assert failure function in the FreeBSD C library.
      */
-<<<<<<< HEAD
-    noreturn __assert(const(char)* exp, const(char)* file, uint line);
-=======
-    void __assert(const(char)* func, const(char)* file, uint line, const(char)* exp);
->>>>>>> af9e05f1
+    noreturn __assert(const(char)* exp, const(char)* file, uint line, const(char)* exp);
 }
 else version (NetBSD)
 {
@@ -86,11 +82,7 @@
     /***
      * Assert failure function in the DragonFlyBSD C library.
      */
-<<<<<<< HEAD
-    noreturn __assert(const(char)* exp, const(char)* file, uint line);
-=======
-    void __assert(const(char)* func, const(char)* file, uint line, const(char)* exp);
->>>>>>> af9e05f1
+    noreturn __assert(const(char)* exp, const(char)* file, uint line, const(char)* exp);
 }
 else version (CRuntime_Glibc)
 {
