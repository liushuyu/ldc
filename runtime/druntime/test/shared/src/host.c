#include <stdlib.h>
#include <string.h>
#include <assert.h>
#include "utils.h"

#ifdef _WIN32
#define PLUGIN_SO1 "plugin1.dll"
#elif __APPLE__
#define PLUGIN_SO1 "plugin1.dylib"
#else
#define PLUGIN_SO1 "plugin1.so"
#endif

int main(int argc, char* argv[])
{
#if defined(__FreeBSD__)
    // workaround for Bugzilla 14824
    void *druntime = loadLib(argv[1]); // load druntime
    assert(druntime);
#endif
#if defined(__DragonFly__)
    // workaround for Bugzilla 14824
    void *druntime = loadLib(argv[1]); // load druntime
    assert(druntime);
#endif

    const size_t pathlen = strrchr(argv[0], '/') - argv[0] + 1;
<<<<<<< HEAD
    const fullpathsize = pathlen + sizeof(PLUGIN_SO1);
=======
    const size_t fullpathsize = pathlen + sizeof(PLUGIN_SO1);
>>>>>>> 4cb9610b
    char *name1 = malloc(fullpathsize);
    memcpy(name1, argv[0], pathlen);
    memcpy(name1+pathlen, PLUGIN_SO1, sizeof(PLUGIN_SO1));
    char *name2 = malloc(fullpathsize);
    memcpy(name2, name1, fullpathsize);
    name2[pathlen+6] = '2';

    void* plugin1 = loadLib(name1);
    void* plugin2 = loadLib(name2);

    int (*plugin1_init)() = loadSym(plugin1, "plugin_init");
    int (*plugin1_term)() = loadSym(plugin1, "plugin_term");
    int (*runTests1)() = loadSym(plugin1, "runTests");
    int (*plugin2_init)() = loadSym(plugin2, "plugin_init");
    int (*plugin2_term)() = loadSym(plugin2, "plugin_term");
    int (*runTests2)() = loadSym(plugin2, "runTests");
    assert(plugin1_init());
    assert(runTests1());
    assert(plugin2_init());
    assert(runTests2());

    assert(plugin1_term());
    assert(closeLib(plugin1));
    assert(runTests2());

    plugin1 = loadLib(name1);
    plugin1_init = loadSym(plugin1, "plugin_init");
    plugin1_term = loadSym(plugin1, "plugin_term");
    runTests1 = loadSym(plugin1, "runTests");
    assert(plugin1_init());
    assert(runTests1());
    assert(runTests2());

    assert(plugin2_term());
    assert(closeLib(plugin2));
    assert(runTests1());

    assert(plugin1_term());
    assert(closeLib(plugin1));

    free(name1);
    free(name2);

#if defined(__FreeBSD__)
    closeLib(druntime);
#endif
#if defined(__DragonFly__)
    closeLib(druntime);
#endif
    return EXIT_SUCCESS;
}<|MERGE_RESOLUTION|>--- conflicted
+++ resolved
@@ -25,11 +25,7 @@
 #endif
 
     const size_t pathlen = strrchr(argv[0], '/') - argv[0] + 1;
-<<<<<<< HEAD
-    const fullpathsize = pathlen + sizeof(PLUGIN_SO1);
-=======
     const size_t fullpathsize = pathlen + sizeof(PLUGIN_SO1);
->>>>>>> 4cb9610b
     char *name1 = malloc(fullpathsize);
     memcpy(name1, argv[0], pathlen);
     memcpy(name1+pathlen, PLUGIN_SO1, sizeof(PLUGIN_SO1));
