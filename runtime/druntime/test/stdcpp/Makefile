include ../common.mak

# LDC: enable on Windows too (port from win64.mak)
ifneq (,$(findstring win,$(OS)))

CXX:=cl.exe
TESTS:=array allocator memory new string utility vector

.PHONY: all clean

all: $(addprefix $(ROOT)/,$(TESTS))

$(ROOT)/%: $(SRC)/%.cpp $(SRC)/%_test.d
	mkdir -p $(dir $@)

	$(CXX) /MT /EHsc $(CXXFLAGS_BASE) -c /Fo$(ROOT)/$*_cpp.obj $<
	$(DMD) -mscrtlib=libcmt $(DFLAGS) -main -unittest -version=CoreUnittest $(ROOT)/$*_cpp.obj -run $(SRC)/$*_test.d

	$(CXX) /MD /EHsc $(CXXFLAGS_BASE) -c /Fo$(ROOT)/$*_cpp.obj $<
	$(DMD) -mscrtlib=msvcrt $(DFLAGS) -main -unittest -version=CoreUnittest $(ROOT)/$*_cpp.obj -run $(SRC)/$*_test.d

	$(CXX) /MTd /EHsc $(CXXFLAGS_BASE) -c /Fo$(ROOT)/$*_cpp.obj $<
	$(DMD) -mscrtlib=libcmtd $(DFLAGS) -main -unittest -version=CoreUnittest $(ROOT)/$*_cpp.obj -run $(SRC)/$*_test.d

	$(CXX) /MDd /EHsc $(CXXFLAGS_BASE) -c /Fo$(ROOT)/$*_cpp.obj $<
	$(DMD) -mscrtlib=msvcrtd $(DFLAGS) -main -unittest -version=CoreUnittest $(ROOT)/$*_cpp.obj -run $(SRC)/$*_test.d

clean:
	rm -rf $(GENERATED)

else
# non-Windows:

HASCPP17:=`echo wow | $(CXX) -std=c++17 -E -xc++ - > /dev/null 2>&1 && echo yes`

TESTS:=allocator new utility
TESTS11:=array
TESTS17:=string_view
OLDABITESTS:=

ifeq (osx,$(OS))
	TESTS11+=memory
#	TESTS+=string
#	TESTS+=vector
endif
ifeq (linux,$(OS))
	TESTS11+=exception typeinfo
	TESTS+=typeinfo
#	TESTS+=string
#	TESTS+=vector
	OLDABITESTS+=string
endif
ifeq (freebsd,$(OS))
	TESTS11+=memory
	TESTS+=string
#	TESTS+=vector
endif

# some build machines have ancient compilers, so we need to disable C++17 tests
ifneq (yes,$(HASCPP17))
TESTS17:=
endif

# LDC: libdl required by ldc.sanitizers_optionally_linked with version=SupportSanitizers
EXTRA_LDC_LIBS:=$(LDL)
ifneq (,$(findstring freebsd,$(OS)))
	# not required with lld 9+ (pragma(lib) in druntime)
	EXTRA_LDC_LIBS+=-lexecinfo
endif

.PHONY: all clean

all: $(addprefix $(ROOT)/,$(addsuffix .done,$(TESTS))) $(addprefix $(ROOT)/,$(addsuffix _11.done,$(TESTS11))) $(addprefix $(ROOT)/,$(addsuffix _17.done,$(TESTS17))) $(addprefix $(ROOT)/,$(addsuffix _old.done,$(OLDABITESTS))) $(addprefix $(ROOT)/,$(addsuffix _libcpp.done,$(LIBCPPTESTS)))

# run C++98 tests
$(ROOT)/%.done : $(ROOT)/%
	@echo Testing $*
	$(QUIET)$(TIMELIMIT)$(ROOT)/$* $(RUN_ARGS)
	@touch $@
# run C++11 tests
$(ROOT)/%_11.done : $(ROOT)/%_11
	@echo Testing $*_11
	$(QUIET)$(TIMELIMIT)$(ROOT)/$*_11 $(RUN_ARGS)
	@touch $@
# run C++17 tests
$(ROOT)/%_17.done : $(ROOT)/%_17
	@echo Testing $*_17
	$(QUIET)$(TIMELIMIT)$(ROOT)/$*_17 $(RUN_ARGS)
	@touch $@
# run libstdc++ _GLIBCXX_USE_CXX11_ABI=0 tests
$(ROOT)/%_old.done : $(ROOT)/%_old
	@echo Testing $*_old
	$(QUIET)$(TIMELIMIT)$(ROOT)/$*_old $(RUN_ARGS)
	@touch $@

# build C++98 tests
$(ROOT)/%: $(SRC)/%.cpp $(SRC)/%_test.d
	mkdir -p $(dir $@)
	$(QUIET)$(DMD) $(DFLAGS) -extern-std=c++98 -main -unittest -version=CoreUnittest -c -of=$(ROOT)/$*_d.o $(SRC)/$*_test.d
<<<<<<< HEAD
	$(QUIET)$(CXX) $(CXXFLAGS_BASE) -std=c++98 -o $@ $< $(ROOT)/$*_d.o $(DRUNTIME) $(EXTRA_LDC_LIBS) -lpthread
=======
	$(QUIET)$(CXX) $(CXXFLAGS_BASE) -std=c++98 -o $@ $< $(ROOT)/$*_d.o $(DRUNTIME) -lpthread $(LDL)
>>>>>>> 9b020ee0
# build C++11 tests
$(ROOT)/%_11: $(SRC)/%.cpp $(SRC)/%_test.d
	mkdir -p $(dir $@)
	$(QUIET)$(DMD) $(DFLAGS) -extern-std=c++11 -main -unittest -version=CoreUnittest -c -of=$(ROOT)/$*_11_d.o $(SRC)/$*_test.d
<<<<<<< HEAD
	$(QUIET)$(CXX) $(CXXFLAGS_BASE) -std=c++11 -o $@ $< $(ROOT)/$*_11_d.o $(DRUNTIME) $(EXTRA_LDC_LIBS) -lpthread
=======
	$(QUIET)$(CXX) $(CXXFLAGS_BASE) -std=c++11 -o $@ $< $(ROOT)/$*_11_d.o $(DRUNTIME) -lpthread $(LDL)
>>>>>>> 9b020ee0
# build C++17 tests
$(ROOT)/%_17: $(SRC)/%.cpp $(SRC)/%_test.d
	mkdir -p $(dir $@)
	$(QUIET)$(DMD) $(DFLAGS) -extern-std=c++17 -main -unittest -version=CoreUnittest -c -of=$(ROOT)/$*_17_d.o $(SRC)/$*_test.d
<<<<<<< HEAD
	$(QUIET)$(CXX) $(CXXFLAGS_BASE) -std=c++17 -o $@ $< $(ROOT)/$*_17_d.o $(DRUNTIME) $(EXTRA_LDC_LIBS) -lpthread
=======
	$(QUIET)$(CXX) $(CXXFLAGS_BASE) -std=c++17 -o $@ $< $(ROOT)/$*_17_d.o $(DRUNTIME) -lpthread $(LDL)
>>>>>>> 9b020ee0
# build libstdc++ _GLIBCXX_USE_CXX11_ABI=0 tests
$(ROOT)/%_old: $(SRC)/%.cpp $(SRC)/%_test.d
	mkdir -p $(dir $@)
	$(QUIET)$(DMD) $(DFLAGS) -version=_GLIBCXX_USE_CXX98_ABI -main -unittest -version=CoreUnittest -c -of=$(ROOT)/$*_old_d.o $(SRC)/$*_test.d
<<<<<<< HEAD
	$(QUIET)$(CXX) $(CXXFLAGS_BASE) -D_GLIBCXX_USE_CXX11_ABI=0 -o $@ $< $(ROOT)/$*_old_d.o $(DRUNTIME) $(EXTRA_LDC_LIBS) -lpthread
=======
	$(QUIET)$(CXX) $(CXXFLAGS_BASE) -D_GLIBCXX_USE_CXX11_ABI=0 -o $@ $< $(ROOT)/$*_old_d.o $(DRUNTIME) -lpthread $(LDL)
>>>>>>> 9b020ee0

clean:
	rm -rf $(GENERATED)

endif
# end non-Windows<|MERGE_RESOLUTION|>--- conflicted
+++ resolved
@@ -61,10 +61,9 @@
 TESTS17:=
 endif
 
-# LDC: libdl required by ldc.sanitizers_optionally_linked with version=SupportSanitizers
-EXTRA_LDC_LIBS:=$(LDL)
+# LDC: libexecinfo required on FreeBSD (not required with lld 9+ (`pragma(lib)` in druntime))
+EXTRA_LDC_LIBS:=
 ifneq (,$(findstring freebsd,$(OS)))
-	# not required with lld 9+ (pragma(lib) in druntime)
 	EXTRA_LDC_LIBS+=-lexecinfo
 endif
 
@@ -97,38 +96,22 @@
 $(ROOT)/%: $(SRC)/%.cpp $(SRC)/%_test.d
 	mkdir -p $(dir $@)
 	$(QUIET)$(DMD) $(DFLAGS) -extern-std=c++98 -main -unittest -version=CoreUnittest -c -of=$(ROOT)/$*_d.o $(SRC)/$*_test.d
-<<<<<<< HEAD
-	$(QUIET)$(CXX) $(CXXFLAGS_BASE) -std=c++98 -o $@ $< $(ROOT)/$*_d.o $(DRUNTIME) $(EXTRA_LDC_LIBS) -lpthread
-=======
-	$(QUIET)$(CXX) $(CXXFLAGS_BASE) -std=c++98 -o $@ $< $(ROOT)/$*_d.o $(DRUNTIME) -lpthread $(LDL)
->>>>>>> 9b020ee0
+	$(QUIET)$(CXX) $(CXXFLAGS_BASE) -std=c++98 -o $@ $< $(ROOT)/$*_d.o $(DRUNTIME) $(EXTRA_LDC_LIBS) -lpthread $(LDL)
 # build C++11 tests
 $(ROOT)/%_11: $(SRC)/%.cpp $(SRC)/%_test.d
 	mkdir -p $(dir $@)
 	$(QUIET)$(DMD) $(DFLAGS) -extern-std=c++11 -main -unittest -version=CoreUnittest -c -of=$(ROOT)/$*_11_d.o $(SRC)/$*_test.d
-<<<<<<< HEAD
-	$(QUIET)$(CXX) $(CXXFLAGS_BASE) -std=c++11 -o $@ $< $(ROOT)/$*_11_d.o $(DRUNTIME) $(EXTRA_LDC_LIBS) -lpthread
-=======
-	$(QUIET)$(CXX) $(CXXFLAGS_BASE) -std=c++11 -o $@ $< $(ROOT)/$*_11_d.o $(DRUNTIME) -lpthread $(LDL)
->>>>>>> 9b020ee0
+	$(QUIET)$(CXX) $(CXXFLAGS_BASE) -std=c++11 -o $@ $< $(ROOT)/$*_11_d.o $(DRUNTIME) $(EXTRA_LDC_LIBS) -lpthread $(LDL)
 # build C++17 tests
 $(ROOT)/%_17: $(SRC)/%.cpp $(SRC)/%_test.d
 	mkdir -p $(dir $@)
 	$(QUIET)$(DMD) $(DFLAGS) -extern-std=c++17 -main -unittest -version=CoreUnittest -c -of=$(ROOT)/$*_17_d.o $(SRC)/$*_test.d
-<<<<<<< HEAD
-	$(QUIET)$(CXX) $(CXXFLAGS_BASE) -std=c++17 -o $@ $< $(ROOT)/$*_17_d.o $(DRUNTIME) $(EXTRA_LDC_LIBS) -lpthread
-=======
-	$(QUIET)$(CXX) $(CXXFLAGS_BASE) -std=c++17 -o $@ $< $(ROOT)/$*_17_d.o $(DRUNTIME) -lpthread $(LDL)
->>>>>>> 9b020ee0
+	$(QUIET)$(CXX) $(CXXFLAGS_BASE) -std=c++17 -o $@ $< $(ROOT)/$*_17_d.o $(DRUNTIME) $(EXTRA_LDC_LIBS) -lpthread $(LDL)
 # build libstdc++ _GLIBCXX_USE_CXX11_ABI=0 tests
 $(ROOT)/%_old: $(SRC)/%.cpp $(SRC)/%_test.d
 	mkdir -p $(dir $@)
 	$(QUIET)$(DMD) $(DFLAGS) -version=_GLIBCXX_USE_CXX98_ABI -main -unittest -version=CoreUnittest -c -of=$(ROOT)/$*_old_d.o $(SRC)/$*_test.d
-<<<<<<< HEAD
-	$(QUIET)$(CXX) $(CXXFLAGS_BASE) -D_GLIBCXX_USE_CXX11_ABI=0 -o $@ $< $(ROOT)/$*_old_d.o $(DRUNTIME) $(EXTRA_LDC_LIBS) -lpthread
-=======
-	$(QUIET)$(CXX) $(CXXFLAGS_BASE) -D_GLIBCXX_USE_CXX11_ABI=0 -o $@ $< $(ROOT)/$*_old_d.o $(DRUNTIME) -lpthread $(LDL)
->>>>>>> 9b020ee0
+	$(QUIET)$(CXX) $(CXXFLAGS_BASE) -D_GLIBCXX_USE_CXX11_ABI=0 -o $@ $< $(ROOT)/$*_old_d.o $(DRUNTIME) $(EXTRA_LDC_LIBS) -lpthread $(LDL)
 
 clean:
 	rm -rf $(GENERATED)
