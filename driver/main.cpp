--- conflicted
+++ resolved
@@ -1023,16 +1023,12 @@
   }
 
   if (files.dim == 0) {
-<<<<<<< HEAD
     if (global.params.jsonFieldFlags) {
       generateJson(nullptr);
       return EXIT_SUCCESS;
     }
 
-    cl::PrintHelpMessage();
-=======
     cl::PrintHelpMessage(/*Hidden=*/false, /*Categorized=*/true);
->>>>>>> 55b570d6
     return EXIT_FAILURE;
   }
 
