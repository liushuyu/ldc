include ../common.mak

# LDC: disable on Windows (gcc cmdline...)
ifneq (,$(findstring win,$(OS)))
HASCPP17:=
TESTS:=
TESTS11:=
TESTS17:=
OLDABITESTS:=
else
HASCPP17:=`echo wow | $(CXX) -std=c++17 -E -xc++ - > /dev/null 2>&1 && echo yes`

TESTS:=allocator new
TESTS11:=array
TESTS17:=string_view
OLDABITESTS:=
endif

ifeq (osx,$(OS))
	TESTS+=memory
#	TESTS+=string
#	TESTS+=vector
endif
ifeq (linux,$(OS))
#	TESTS+=string
#	TESTS+=vector
	OLDABITESTS+=string
endif
ifeq (freebsd,$(OS))
	TESTS+=memory string
#	TESTS+=vector
endif

# some build machines have ancient compilers, so we need to disable C++17 tests
ifneq (yes,$(HASCPP17))
TESTS17:=
endif

.PHONY: all clean

# osx32 does not link properly, nobody uses it anyway...
ifeq ($(OS)$(MODEL), osx32)

all:

clean:

else
all: $(addprefix $(ROOT)/,$(addsuffix .done,$(TESTS))) $(addprefix $(ROOT)/,$(addsuffix _11.done,$(TESTS11))) $(addprefix $(ROOT)/,$(addsuffix _17.done,$(TESTS17))) $(addprefix $(ROOT)/,$(addsuffix _old.done,$(OLDABITESTS))) $(addprefix $(ROOT)/,$(addsuffix _libcpp.done,$(LIBCPPTESTS)))

# run C++98 tests
$(ROOT)/%.done : $(ROOT)/%
	@echo Testing $*
	$(QUIET)$(TIMELIMIT)$(ROOT)/$* $(RUN_ARGS)
	@touch $@
# run C++11 tests
$(ROOT)/%_11.done : $(ROOT)/%_11
	@echo Testing $*_11
	$(QUIET)$(TIMELIMIT)$(ROOT)/$*_11 $(RUN_ARGS)
	@touch $@
# run C++17 tests
$(ROOT)/%_17.done : $(ROOT)/%_17
	@echo Testing $*_17
	$(QUIET)$(TIMELIMIT)$(ROOT)/$*_17 $(RUN_ARGS)
	@touch $@
# run libstdc++ _GLIBCXX_USE_CXX11_ABI=0 tests
$(ROOT)/%_old.done : $(ROOT)/%_old
	@echo Testing $*_old
	$(QUIET)$(TIMELIMIT)$(ROOT)/$*_old $(RUN_ARGS)
	@touch $@

# LDC: libdl required by ldc.sanitizers_optionally_linked with version=SupportSanitizers
# build C++98 tests
$(ROOT)/%: $(SRC)/%.cpp $(SRC)/%_test.d
	mkdir -p $(dir $@)
<<<<<<< HEAD
	$(QUIET)$(DMD) $(DFLAGS) -extern-std=c++98 -main -unittest -c -of=$(ROOT)/$*_d.o $(SRC)/$*_test.d
	$(QUIET)$(CXX) $(CXXFLAGS_BASE) -std=c++98 -o $@ $< $(ROOT)/$*_d.o $(DRUNTIME) $(LDL) -lpthread
# build C++11 tests
$(ROOT)/%_11: $(SRC)/%.cpp $(SRC)/%_test.d
	mkdir -p $(dir $@)
	$(QUIET)$(DMD) $(DFLAGS) -extern-std=c++11 -main -unittest -c -of=$(ROOT)/$*_11_d.o $(SRC)/$*_test.d
	$(QUIET)$(CXX) $(CXXFLAGS_BASE) -std=c++11 -o $@ $< $(ROOT)/$*_11_d.o $(DRUNTIME) $(LDL) -lpthread
# build C++17 tests
$(ROOT)/%_17: $(SRC)/%.cpp $(SRC)/%_test.d
	mkdir -p $(dir $@)
	$(QUIET)$(DMD) $(DFLAGS) -extern-std=c++17 -main -unittest -c -of=$(ROOT)/$*_17_d.o $(SRC)/$*_test.d
	$(QUIET)$(CXX) $(CXXFLAGS_BASE) -std=c++17 -o $@ $< $(ROOT)/$*_17_d.o $(DRUNTIME) $(LDL) -lpthread
# build libstdc++ _GLIBCXX_USE_CXX11_ABI=0 tests
$(ROOT)/%_old: $(SRC)/%.cpp $(SRC)/%_test.d
	mkdir -p $(dir $@)
	$(QUIET)$(DMD) $(DFLAGS) -version=_GLIBCXX_USE_CXX98_ABI -main -unittest -c -of=$(ROOT)/$*_old_d.o $(SRC)/$*_test.d
	$(QUIET)$(CXX) $(CXXFLAGS_BASE) -D_GLIBCXX_USE_CXX11_ABI=0 -o $@ $< $(ROOT)/$*_old_d.o $(DRUNTIME) $(LDL) -lpthread
=======
	$(QUIET)$(DMD) $(DFLAGS) -extern-std=c++98 -main -unittest -version=CoreUnittest -c -of=$(ROOT)/$*_d.o $(SRC)/$*_test.d
	$(QUIET)$(CXX) $(CXXFLAGS_BASE) -std=c++98 -o $@ $< $(ROOT)/$*_d.o $(DRUNTIME) -lpthread
# build C++11 tests
$(ROOT)/%_11: $(SRC)/%.cpp $(SRC)/%_test.d
	mkdir -p $(dir $@)
	$(QUIET)$(DMD) $(DFLAGS) -extern-std=c++11 -main -unittest -version=CoreUnittest -c -of=$(ROOT)/$*_11_d.o $(SRC)/$*_test.d
	$(QUIET)$(CXX) $(CXXFLAGS_BASE) -std=c++11 -o $@ $< $(ROOT)/$*_11_d.o $(DRUNTIME) -lpthread
# build C++17 tests
$(ROOT)/%_17: $(SRC)/%.cpp $(SRC)/%_test.d
	mkdir -p $(dir $@)
	$(QUIET)$(DMD) $(DFLAGS) -extern-std=c++17 -main -unittest -version=CoreUnittest -c -of=$(ROOT)/$*_17_d.o $(SRC)/$*_test.d
	$(QUIET)$(CXX) $(CXXFLAGS_BASE) -std=c++17 -o $@ $< $(ROOT)/$*_17_d.o $(DRUNTIME) -lpthread
# build libstdc++ _GLIBCXX_USE_CXX11_ABI=0 tests
$(ROOT)/%_old: $(SRC)/%.cpp $(SRC)/%_test.d
	mkdir -p $(dir $@)
	$(QUIET)$(DMD) $(DFLAGS) -version=_GLIBCXX_USE_CXX98_ABI -main -unittest -version=CoreUnittest -c -of=$(ROOT)/$*_old_d.o $(SRC)/$*_test.d
	$(QUIET)$(CXX) $(CXXFLAGS_BASE) -D_GLIBCXX_USE_CXX11_ABI=0 -o $@ $< $(ROOT)/$*_old_d.o $(DRUNTIME) -lpthread
>>>>>>> 2e844768

clean:
	rm -rf $(GENERATED)
endif<|MERGE_RESOLUTION|>--- conflicted
+++ resolved
@@ -73,43 +73,23 @@
 # build C++98 tests
 $(ROOT)/%: $(SRC)/%.cpp $(SRC)/%_test.d
 	mkdir -p $(dir $@)
-<<<<<<< HEAD
-	$(QUIET)$(DMD) $(DFLAGS) -extern-std=c++98 -main -unittest -c -of=$(ROOT)/$*_d.o $(SRC)/$*_test.d
+	$(QUIET)$(DMD) $(DFLAGS) -extern-std=c++98 -main -unittest -version=CoreUnittest -c -of=$(ROOT)/$*_d.o $(SRC)/$*_test.d
 	$(QUIET)$(CXX) $(CXXFLAGS_BASE) -std=c++98 -o $@ $< $(ROOT)/$*_d.o $(DRUNTIME) $(LDL) -lpthread
 # build C++11 tests
 $(ROOT)/%_11: $(SRC)/%.cpp $(SRC)/%_test.d
 	mkdir -p $(dir $@)
-	$(QUIET)$(DMD) $(DFLAGS) -extern-std=c++11 -main -unittest -c -of=$(ROOT)/$*_11_d.o $(SRC)/$*_test.d
+	$(QUIET)$(DMD) $(DFLAGS) -extern-std=c++11 -main -unittest -version=CoreUnittest -c -of=$(ROOT)/$*_11_d.o $(SRC)/$*_test.d
 	$(QUIET)$(CXX) $(CXXFLAGS_BASE) -std=c++11 -o $@ $< $(ROOT)/$*_11_d.o $(DRUNTIME) $(LDL) -lpthread
 # build C++17 tests
 $(ROOT)/%_17: $(SRC)/%.cpp $(SRC)/%_test.d
 	mkdir -p $(dir $@)
-	$(QUIET)$(DMD) $(DFLAGS) -extern-std=c++17 -main -unittest -c -of=$(ROOT)/$*_17_d.o $(SRC)/$*_test.d
+	$(QUIET)$(DMD) $(DFLAGS) -extern-std=c++17 -main -unittest -version=CoreUnittest -version=CoreUnittest -c -of=$(ROOT)/$*_17_d.o $(SRC)/$*_test.d
 	$(QUIET)$(CXX) $(CXXFLAGS_BASE) -std=c++17 -o $@ $< $(ROOT)/$*_17_d.o $(DRUNTIME) $(LDL) -lpthread
 # build libstdc++ _GLIBCXX_USE_CXX11_ABI=0 tests
 $(ROOT)/%_old: $(SRC)/%.cpp $(SRC)/%_test.d
 	mkdir -p $(dir $@)
-	$(QUIET)$(DMD) $(DFLAGS) -version=_GLIBCXX_USE_CXX98_ABI -main -unittest -c -of=$(ROOT)/$*_old_d.o $(SRC)/$*_test.d
+	$(QUIET)$(DMD) $(DFLAGS) -version=_GLIBCXX_USE_CXX98_ABI -main -unittest -version=CoreUnittest -c -of=$(ROOT)/$*_old_d.o $(SRC)/$*_test.d
 	$(QUIET)$(CXX) $(CXXFLAGS_BASE) -D_GLIBCXX_USE_CXX11_ABI=0 -o $@ $< $(ROOT)/$*_old_d.o $(DRUNTIME) $(LDL) -lpthread
-=======
-	$(QUIET)$(DMD) $(DFLAGS) -extern-std=c++98 -main -unittest -version=CoreUnittest -c -of=$(ROOT)/$*_d.o $(SRC)/$*_test.d
-	$(QUIET)$(CXX) $(CXXFLAGS_BASE) -std=c++98 -o $@ $< $(ROOT)/$*_d.o $(DRUNTIME) -lpthread
-# build C++11 tests
-$(ROOT)/%_11: $(SRC)/%.cpp $(SRC)/%_test.d
-	mkdir -p $(dir $@)
-	$(QUIET)$(DMD) $(DFLAGS) -extern-std=c++11 -main -unittest -version=CoreUnittest -c -of=$(ROOT)/$*_11_d.o $(SRC)/$*_test.d
-	$(QUIET)$(CXX) $(CXXFLAGS_BASE) -std=c++11 -o $@ $< $(ROOT)/$*_11_d.o $(DRUNTIME) -lpthread
-# build C++17 tests
-$(ROOT)/%_17: $(SRC)/%.cpp $(SRC)/%_test.d
-	mkdir -p $(dir $@)
-	$(QUIET)$(DMD) $(DFLAGS) -extern-std=c++17 -main -unittest -version=CoreUnittest -c -of=$(ROOT)/$*_17_d.o $(SRC)/$*_test.d
-	$(QUIET)$(CXX) $(CXXFLAGS_BASE) -std=c++17 -o $@ $< $(ROOT)/$*_17_d.o $(DRUNTIME) -lpthread
-# build libstdc++ _GLIBCXX_USE_CXX11_ABI=0 tests
-$(ROOT)/%_old: $(SRC)/%.cpp $(SRC)/%_test.d
-	mkdir -p $(dir $@)
-	$(QUIET)$(DMD) $(DFLAGS) -version=_GLIBCXX_USE_CXX98_ABI -main -unittest -version=CoreUnittest -c -of=$(ROOT)/$*_old_d.o $(SRC)/$*_test.d
-	$(QUIET)$(CXX) $(CXXFLAGS_BASE) -D_GLIBCXX_USE_CXX11_ABI=0 -o $@ $< $(ROOT)/$*_old_d.o $(DRUNTIME) -lpthread
->>>>>>> 2e844768
 
 clean:
 	rm -rf $(GENERATED)
