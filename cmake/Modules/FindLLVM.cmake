--- conflicted
+++ resolved
@@ -24,11 +24,6 @@
 
 # Try suffixed versions to pick up the newest LLVM install available on Debian
 # derivatives.
-<<<<<<< HEAD
-find_program(LLVM_CONFIG
-    NAMES llvm-config-3.3 llvm-config-3.2 llvm-config-3.1 llvm-config
-    PATHS ${LLVM_ROOT_DIR}/bin
-=======
 # We also want an user-specified LLVM_ROOT_DIR to take precedence over the
 # system default locations such as /usr/local/bin. Executing find_program()
 # multiples times is the approach recommended in the docs.
@@ -36,7 +31,6 @@
 find_program(LLVM_CONFIG
     NAMES ${llvm_config_names}
     PATHS ${LLVM_ROOT_DIR}/bin NO_DEFAULT_PATH
->>>>>>> c41ef6b9
     DOC "Path to llvm-config tool.")
 find_program(LLVM_CONFIG NAMES ${llvm_config_names})
 
