        |// PERMUTE_ARGS:
        |// POST_SCRIPT: runnable/extra-files/coverage-postscript.sh
        |// REQUIRED_ARGS: -cov
        |// EXECUTE_ARGS: ${RESULTS_DIR}/runnable
        |
        |extern(C) void dmd_coverDestPath(string pathname);
        |
        |/***************************************************/
        |
        |void test1()
        |{
       1|    int counter = 20;
        |    do {
      20|        --counter;
        |    }
      20|    while(counter > 0);
        |}
        |
        |/***************************************************/
        |
        |struct S2
        |{
       2|    this(this) { int x = 1; }
       3|    ~this() { int x = 1; }
00000000|    ref S2 opAssign(S2) return { return this; }
       1|    bool opEquals(ref const S2) const { return true; }
        |}
        |struct T2
        |{
        |    S2 s;
        |
       2|    this(this) { int x = 1; }
       3|    ~this() { int x = 1; }
        |}
        |void test2()
        |{
       2|    T2 ta;
       2|    T2 tb = ta;
       1|    tb = ta;
       1|    typeid(T2).equals(&ta, &tb);
        |}
        |
        |/***************************************************/
        |
        |void test3()
        |{
       1|    long total = 0;
20000002|    for (size_t i = 0; i < 10_000_000; i++)
10000000|        total += i;
        |}
        |
        |/***************************************************/
        |// https://issues.dlang.org/show_bug.cgi?id=24264
        |// EXTRA_SOURCES: imports/ccov2.c
        |
        |import ccov2;
        |
        |int test24264()
        |{
       1|    return def();
        |}
        |
        |/***************************************************/
        |
        |void if_false()
        |{
       1|    if (false) {
        |        int i = 1;
        |    }
        |}
        |
        |/***************************************************/
        |
        |int main(string[] args)
        |{
       1|    dmd_coverDestPath(args[1]);
       1|    test1();
       1|    test2();
       1|    test3();
<<<<<<< HEAD
       1|    if_false();
=======
       1|    test24264();
>>>>>>> c58f8a8a
       1|    return 0;
        |}<|MERGE_RESOLUTION|>--- conflicted
+++ resolved
@@ -77,10 +77,7 @@
        1|    test1();
        1|    test2();
        1|    test3();
-<<<<<<< HEAD
+       1|    test24264();
        1|    if_false();
-=======
-       1|    test24264();
->>>>>>> c58f8a8a
        1|    return 0;
         |}