// REQUIRED_ARGS: -O -fPIC
// PERMUTE_ARGS:
// only testing on SYSV-ABI, but backend code is identical across platforms
<<<<<<< HEAD
// DISABLED: win32 win64 osx linux32 freebsd32 LDC
=======
// DISABLED: win32 win64 osx linux32 freebsd32 openbsd32
>>>>>>> bc070962
debug = PRINTF;
debug (PRINTF) import core.stdc.stdio;

// Run this after codegen changes:
// env DMD=generated/linux/release/64/dmd rdmd -fPIC -version=update test/runnable/test_cdstrpar.d
version (update)
{
    import std.algorithm : canFind, find, splitter, until;
    import std.array : appender, join;
    import std.conv : to;
    import std.exception : enforce;
    import std.file : readText;
    import std.format : formattedWrite;
    import std.meta : AliasSeq;
    import std.path : baseName, setExtension;
    import std.process : environment, execute, pipeProcess, wait;
    import std.range : dropOne;
    import std.regex : ctRegex, matchFirst, replaceFirstInto;
    import std.stdio : File, stdout, writeln;
    import std.string : strip;
    import std.traits : EnumMembers;
    import std.typecons : tuple;

    enum Arch
    {
        baseline, // doesn't affect argument passing
        // avx,
        // avx2,
    }

    enum sizes = [4, 8, 16, 32, 64];

    enum asmRE = ctRegex!`^\s+[\da-z]+:((\s[\da-z]{2})*)(.*)$`;

    void formatASM(Captures, Sink)(Captures cap, Sink sink)
    {
        formattedWrite(sink, "        /* %-30s */ %-(0x%s,%| %)\n", cap[3].strip, cap[1].splitter);
    }

    void main()
    {
        enum src = __FILE__;
        auto dmd = environment.get("DMD", "dmd");
        auto sink = appender!string();
        foreach (arch; [EnumMembers!Arch])
        {
            auto args = [dmd, "-c", "-O", "-fPIC", "-mcpu=" ~ arch.to!string, __FILE__];
            auto rc = execute(args);
            enforce(rc.status == 0, rc.output);
            formattedWrite(sink, "alias %sCases = AliasSeq!(\n", arch);
            // Just add empty Code!(newtype, count)(null) elements when adding a new type
            foreach (type; AliasSeq!(ubyte))
            {
                foreach (sz; sizes)
                {
                    args = ["objdump", "--disassemble", "--disassembler-options=intel-mnemonic",
                        "--section=.text.testee_" ~ type.stringof ~ "_" ~ sz.to!string,
                        __FILE__.baseName.setExtension(".o")];
                    auto p = pipeProcess(args);
                    formattedWrite(sink, "    Code!(%s, %s)([\n", type.stringof, sz);
                    foreach (line; p.stdout.byLine.find!(ln => ln.matchFirst(ctRegex!">:$"))
                            .dropOne.until!(ln => ln.canFind("...")))
                    {
                        replaceFirstInto!formatASM(sink, line, asmRE);
                    }
                    formattedWrite(sink, "    ]),\n");
                    enforce(wait(p.pid) == 0, p.stderr.byLine.join("\n"));
                }
            }
            formattedWrite(sink, ");\n\n");
        }
        {
            auto content = src.readText;
            auto f = File(src, "w");
            auto orng = f.lockingTextWriter;
            immutable string start = "// dfmt off";
            immutable string end = "// dfmt on";
            replaceFirstInto!((_, orng) => formattedWrite(orng, start ~ "\n%s" ~ end, sink.data))(orng,
                    content, ctRegex!(`^` ~ start ~ `[^$]*` ~ end ~ `$`, "m"));
        }
    }
}
else:

struct Struct(T, int N)
{
    T[N] buf;
}

private void callee(S)(S s)
{
}

private T getRValue(T)()
{
    return T.init;
}

template testee(T, int N)
{
    pragma(mangle, "testee_" ~ T.stringof ~ "_" ~ N.stringof) void testee()
    {
        callee(getRValue!(Struct!(T, N)));
    }
}

// holding the expected byte sequence
struct Code(T_, int N_)
{
    alias T = T_;
    alias N = N_;
    ubyte[] code;
}

alias AliasSeq(Args...) = Args;

// dfmt off
alias baselineCases = AliasSeq!(
    Code!(ubyte, 4)([
        /* push   rbp                     */ 0x55,
        /* mov    rbp,rsp                 */ 0x48, 0x8b, 0xec,
        /* call   9 <testee_ubyte_4+0x9>  */ 0xe8, 0x00, 0x00, 0x00, 0x00,
        /* mov    edi,eax                 */ 0x89, 0xc7,
        /* call   11 <testee_ubyte_4+0x11> */ 0xe8, 0x00, 0x00, 0x00, 0x00,
        /* pop    rbp                     */ 0x5d,
        /* ret                            */ 0xc3,
    ]),
    Code!(ubyte, 8)([
        /* push   rbp                     */ 0x55,
        /* mov    rbp,rsp                 */ 0x48, 0x8b, 0xec,
        /* call   9 <testee_ubyte_8+0x9>  */ 0xe8, 0x00, 0x00, 0x00, 0x00,
        /* mov    rdi,rax                 */ 0x48, 0x89, 0xc7,
        /* call   11 <testee_ubyte_8+0x11> */ 0xe8, 0x00, 0x00, 0x00, 0x00,
        /* pop    rbp                     */ 0x5d,
        /* ret                            */ 0xc3,
    ]),
    Code!(ubyte, 16)([
        /* push   rbp                     */ 0x55,
        /* mov    rbp,rsp                 */ 0x48, 0x8b, 0xec,
        /* call   9 <testee_ubyte_16+0x9> */ 0xe8, 0x00, 0x00, 0x00, 0x00,
        /* mov    rdi,rax                 */ 0x48, 0x89, 0xc7,
        /* mov    rsi,rdx                 */ 0x48, 0x89, 0xd6,
        /* call   14 <testee_ubyte_16+0x14> */ 0xe8, 0x00, 0x00, 0x00, 0x00,
        /* pop    rbp                     */ 0x5d,
        /* ret                            */ 0xc3,
    ]),
    Code!(ubyte, 32)([
        /* push   rbp                     */ 0x55,
        /* mov    rbp,rsp                 */ 0x48, 0x8b, 0xec,
        /* sub    rsp,0x20                */ 0x48, 0x83, 0xec, 0x20,
        /* lea    rdi,[rbp-0x20]          */ 0x48, 0x8d, 0x7d, 0xe0,
        /* call   11 <testee_ubyte_32+0x11> */ 0xe8, 0x00, 0x00, 0x00, 0x00,
        /* mov    rsi,rax                 */ 0x48, 0x89, 0xc6,
        /* push   QWORD PTR [rsi+0x18]    */ 0xff, 0x76, 0x18,
        /* push   QWORD PTR [rsi+0x10]    */ 0xff, 0x76, 0x10,
        /* push   QWORD PTR [rsi+0x8]     */ 0xff, 0x76, 0x08,
        /* push   QWORD PTR [rsi]         */ 0xff, 0x36,
        /* call   24 <testee_ubyte_32+0x24> */ 0xe8, 0x00, 0x00, 0x00, 0x00,
        /* add    rsp,0x20                */ 0x48, 0x83, 0xc4, 0x20,
        /* mov    rsp,rbp                 */ 0x48, 0x8b, 0xe5,
        /* pop    rbp                     */ 0x5d,
        /* ret                            */ 0xc3,
        /* add    BYTE PTR [rax],al       */ 0x00, 0x00,
    ]),
    Code!(ubyte, 64)([
        /* push   rbp                     */ 0x55,
        /* mov    rbp,rsp                 */ 0x48, 0x8b, 0xec,
        /* sub    rsp,0x40                */ 0x48, 0x83, 0xec, 0x40,
        /* lea    rdi,[rbp-0x40]          */ 0x48, 0x8d, 0x7d, 0xc0,
        /* call   11 <testee_ubyte_64+0x11> */ 0xe8, 0x00, 0x00, 0x00, 0x00,
        /* mov    rsi,rax                 */ 0x48, 0x89, 0xc6,
        /* mov    ecx,0x8                 */ 0xb9, 0x08, 0x00, 0x00, 0x00,
        /* add    rsi,0x38                */ 0x48, 0x83, 0xc6, 0x38,
        /* push   QWORD PTR [rsi]         */ 0xff, 0x36,
        /* sub    rsi,0x8                 */ 0x48, 0x83, 0xee, 0x08,
        /* dec    ecx                     */ 0xff, 0xc9,
        /* jne    1d <testee_ubyte_64+0x1d> */ 0x75, 0xf6,
        /* call   2c <testee_ubyte_64+0x2c> */ 0xe8, 0x00, 0x00, 0x00, 0x00,
        /* add    rsp,0x40                */ 0x48, 0x83, 0xc4, 0x40,
        /* mov    rsp,rbp                 */ 0x48, 0x8b, 0xe5,
        /* pop    rbp                     */ 0x5d,
        /* ret                            */ 0xc3,
        /* add    BYTE PTR [rax],al       */ 0x00, 0x00,
    ]),
);

// dfmt on

bool matches(const(ubyte)[] code, const(ubyte)[] exp)
{
    assert(code.length == exp.length);
    foreach (ref i; 0 .. code.length)
    {
        if (code[i] == exp[i])
            continue;
        // wildcard match for relative call displacement
        if (i && exp.length - (i - 1) >= 5 && exp[i - 1 .. i + 4] == [0xe8, 0x00, 0x00, 0x00, 0x00])
        {
            i += 3;
            continue;
        }
        return false;
    }
    return true;
}

alias testCases = AliasSeq!(baselineCases);

void main()
{
    foreach (tc; testCases)
    (){ // workaround Issue 7157
        auto code = (cast(ubyte*)&testee!(tc.T, tc.N))[0 .. tc.code.length];
        bool failure;
        if (!code.matches(tc.code))
        {
            fprintf(stderr, "Expected code sequence for testee!(%s, %u) not found.",
                    tc.T.stringof.ptr, tc.N);
            fprintf(stderr, "\n  Expected:");
            foreach (i, d; tc.code)
            {
                if (tc.code[i] != code[i])
                    fprintf(stderr, " \033[32m0x%02x\033[0m", d);
                else
                    fprintf(stderr, " 0x%02x", d);
            }
            fprintf(stderr, "\n    Actual:");
            foreach (i, d; code)
            {
                if (tc.code[i] != code[i])
                    fprintf(stderr, " \033[31m0x%02x\033[0m", d);
                else
                    fprintf(stderr, " 0x%02x", d);
            }
            fprintf(stderr, "\n");
            failure = true;
        }
        assert(!failure);
    }();
}<|MERGE_RESOLUTION|>--- conflicted
+++ resolved
@@ -1,11 +1,7 @@
 // REQUIRED_ARGS: -O -fPIC
 // PERMUTE_ARGS:
 // only testing on SYSV-ABI, but backend code is identical across platforms
-<<<<<<< HEAD
-// DISABLED: win32 win64 osx linux32 freebsd32 LDC
-=======
-// DISABLED: win32 win64 osx linux32 freebsd32 openbsd32
->>>>>>> bc070962
+// DISABLED: win32 win64 osx linux32 freebsd32 openbsd32 LDC
 debug = PRINTF;
 debug (PRINTF) import core.stdc.stdio;
 
