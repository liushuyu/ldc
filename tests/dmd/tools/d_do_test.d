--- conflicted
+++ resolved
@@ -1180,11 +1180,7 @@
  */
 bool collectExtraSources (in string input_dir, in string output_dir, in string[] extraSources,
                           ref string[] sources, in EnvData envData, in string ccompiler,
-<<<<<<< HEAD
                           in string cxxcompiler, const(char)[] cxxflags, ref File logfile, /*LDC*/ in bool objC = false)
-=======
-                          in string cxxcompiler, const(char)[] cxxflags, ref File logfile)
->>>>>>> 8c50d6bb
 {
     foreach (cur; extraSources)
     {
@@ -1691,19 +1687,6 @@
     const input_dir      = input_file.dirName();
     const test_base_name = input_file.baseName();
     const test_name      = test_base_name.stripExtension();
-<<<<<<< HEAD
-
-    version (LDC_MSVC)
-    {
-        const result_path    = (envData.results_dir ~ envData.sep).replace("/", `\`);
-    }
-    else
-    {
-        const result_path    = envData.results_dir ~ envData.sep;
-    }
-    const output_dir     = result_path ~ input_dir;
-    const output_file    = result_path ~ input_file ~ ".out";
-=======
     const test_ext       = test_base_name.extension();
 
     // Previously we did not take into account the test file extension,
@@ -1713,14 +1696,20 @@
     // Unfortunately dshell does not take into account our output directory,
     //  at least not in a way that'll allow us to take advantage of the test extension.
     // However since its not really an issue for clobbering, we'll ignore it.
-    const result_path     = envData.results_dir ~ envData.sep;
+    version (LDC_MSVC)
+    {
+        const result_path    = (envData.results_dir ~ envData.sep).replace("/", `\`);
+    }
+    else
+    {
+        const result_path    = envData.results_dir ~ envData.sep;
+    }
     const output_dir_base = result_path ~ input_dir;
     const output_dir      = (input_dir == "dshell" ? output_dir_base : (output_dir_base ~ envData.sep ~ test_ext[1 .. $]));
     const output_file     = result_path ~ input_file ~ ".out";
 
     // We are potentially creating a test extension specific directory
     mkdirRecurse(output_dir);
->>>>>>> 8c50d6bb
 
     version (LDC)
     {
@@ -1825,11 +1814,7 @@
         !collectExtraSources(input_dir, output_dir, testArgs.cppSources, testArgs.sources, envData, envData.ccompiler, envData.cxxcompiler, testArgs.cxxflags, f) ||
 
         //prepare objc extra sources
-<<<<<<< HEAD
         !collectExtraSources(input_dir, output_dir, testArgs.objcSources, testArgs.sources, envData, "clang", "clang++", null, f, /*LDC, objC=*/true)
-=======
-        !collectExtraSources(input_dir, output_dir, testArgs.objcSources, testArgs.sources, envData, "clang", "clang++", null, f)
->>>>>>> 8c50d6bb
     )
     {
         writeln();
