<<<<<<< HEAD
// (disabled for LDC, would require full triple:) rEQUIRED_ARGS: -os=windows
=======
>>>>>>> 657e32ad
// EXTRA_SOURCES: imports/test24511_c.c

// LDC: don't bother cross-compiling (incl. -preprocessing), only run on Windows
// DISABLED: linux freebsd dragonflybsd netbsd openbsd

import test24511_c;

static assert(__traits(getLinkage, CFunctionPointer) == "C");
static assert(__traits(getLinkage, StdCallFunctionPointer) == "Windows");
static assert(__traits(getLinkage, cFunction) == "C");
static assert(__traits(getLinkage, stdcallFunction) == "Windows");

static assert(__traits(getLinkage, takesCFunctionPointer) == "Windows");
static if (is(typeof(&takesCFunctionPointer) ParamsA == __parameters))
    static assert(__traits(getLinkage, ParamsA[0]) == "C");

static assert(__traits(getLinkage, takesStdCallFunctionPointer) == "C");
static if (is(typeof(&takesStdCallFunctionPointer) ParamsB == __parameters))
    static assert(__traits(getLinkage, ParamsB[0]) == "Windows");

static assert(__traits(getLinkage, StdCallFunctionPointerTakingCFunctionPointer) == "Windows");
static if (is(typeof(&StdCallFunctionPointerTakingCFunctionPointer) ParamsC == __parameters))
    static assert(__traits(getLinkage, ParamsC[0]) == "C");

static assert(__traits(getLinkage, CFunctionPointerTakingStdCallFunctionPointer) == "C");
static if (is(typeof(&CFunctionPointerTakingStdCallFunctionPointer) ParamsD == __parameters))
    static assert(__traits(getLinkage, ParamsD[0]) == "Windows");<|MERGE_RESOLUTION|>--- conflicted
+++ resolved
@@ -1,11 +1,4 @@
-<<<<<<< HEAD
-// (disabled for LDC, would require full triple:) rEQUIRED_ARGS: -os=windows
-=======
->>>>>>> 657e32ad
 // EXTRA_SOURCES: imports/test24511_c.c
-
-// LDC: don't bother cross-compiling (incl. -preprocessing), only run on Windows
-// DISABLED: linux freebsd dragonflybsd netbsd openbsd
 
 import test24511_c;
 
