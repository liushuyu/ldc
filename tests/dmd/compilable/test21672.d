--- conflicted
+++ resolved
@@ -1,11 +1,6 @@
-<<<<<<< HEAD
 // LDC: removed required arg `-mcpu=avx2`
 // REQUIRED_ARGS: -O
-// DISABLED: win32 linux32 freebsd32
-=======
-// REQUIRED_ARGS: -mcpu=avx2 -O
 // DISABLED: win32 linux32 freebsd32 openbsd32
->>>>>>> bc070962
 
 // https://issues.dlang.org/show_bug.cgi?id=21672
 
