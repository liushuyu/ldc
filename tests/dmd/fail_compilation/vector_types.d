/*
REQUIRED_ARGS: -o-
TEST_OUTPUT:
<<<<<<< HEAD
DISABLED: LDC freebsd32 linux32 osx32 win32
=======
DISABLED: freebsd32 openbsd32 linux32 osx32 win32
>>>>>>> bc070962
---
fail_compilation/vector_types.d(15): Error: 32 byte vector type `__vector(double[4])` is not supported on this platform
fail_compilation/vector_types.d(16): Error: 32 byte vector type `__vector(float[8])` is not supported on this platform
fail_compilation/vector_types.d(17): Error: 32 byte vector type `__vector(ulong[4])` is not supported on this platform
fail_compilation/vector_types.d(18): Error: 32 byte vector type `__vector(uint[8])` is not supported on this platform
fail_compilation/vector_types.d(19): Error: 32 byte vector type `__vector(ushort[16])` is not supported on this platform
fail_compilation/vector_types.d(20): Error: 32 byte vector type `__vector(ubyte[32])` is not supported on this platform
---
*/

alias a = __vector(double[4]);
alias b = __vector(float[8]);
alias c = __vector(ulong[4]);
alias d = __vector(uint[8]);
alias e = __vector(ushort[16]);
alias f = __vector(ubyte[32]);<|MERGE_RESOLUTION|>--- conflicted
+++ resolved
@@ -1,11 +1,7 @@
 /*
 REQUIRED_ARGS: -o-
 TEST_OUTPUT:
-<<<<<<< HEAD
-DISABLED: LDC freebsd32 linux32 osx32 win32
-=======
-DISABLED: freebsd32 openbsd32 linux32 osx32 win32
->>>>>>> bc070962
+DISABLED: LDC freebsd32 openbsd32 linux32 osx32 win32
 ---
 fail_compilation/vector_types.d(15): Error: 32 byte vector type `__vector(double[4])` is not supported on this platform
 fail_compilation/vector_types.d(16): Error: 32 byte vector type `__vector(float[8])` is not supported on this platform
