--- conflicted
+++ resolved
@@ -1,10 +1,6 @@
 
 /* REQUIRED_ARGS: -mcpu=avx
-<<<<<<< HEAD
-DISABLED: win32 freebsd32 linux32 osx32 LDC_not_x86
-=======
-DISABLED: win32 freebsd32 openbsd32 linux32 osx32
->>>>>>> bc070962
+DISABLED: win32 freebsd32 openbsd32 linux32 osx32 LDC_not_x86
 TEST_OUTPUT:
 ---
 fail_compilation/xmmslice.d(110): Error: `__vector(int[4])` cannot be sliced with `[]`
