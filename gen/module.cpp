//===-- module.cpp --------------------------------------------------------===//
//
//                         LDC – the LLVM D compiler
//
// This file is distributed under the BSD-style LDC license. See the LICENSE
// file for details.
//
//===----------------------------------------------------------------------===//

#include "aggregate.h"
#include "attrib.h"
#include "declaration.h"
#include "enum.h"
#include "id.h"
#include "import.h"
#include "init.h"
#include "mars.h"
#include "module.h"
#include "mtype.h"
#include "scope.h"
#include "statement.h"
#include "target.h"
#include "template.h"
#include "gen/abi.h"
#include "gen/arrays.h"
#include "gen/classes.h"
#include "gen/functions.h"
#include "gen/irstate.h"
#include "gen/llvm.h"
#include "gen/llvmhelpers.h"
#include "gen/logger.h"
#include "gen/optimizer.h"
#include "gen/programs.h"
#include "gen/rttibuilder.h"
#include "gen/runtime.h"
#include "gen/structs.h"
#include "gen/tollvm.h"
#include "ir/irdsymbol.h"
#include "ir/irmodule.h"
#include "ir/irtype.h"
#include "ir/irvar.h"
#include "llvm/Support/CommandLine.h"
#if LDC_LLVM_VER >= 305
#include "llvm/IR/Verifier.h"
#else
#include "llvm/Analysis/Verifier.h"
#endif
#include "llvm/LinkAllPasses.h"
#include "llvm/Transforms/Utils/ModuleUtils.h"
#if LDC_LLVM_VER >= 303
#include "llvm/IR/Module.h"
#include "llvm/IR/DataLayout.h"
#else
#include "llvm/Module.h"
#if LDC_LLVM_VER == 302
#include "llvm/DataLayout.h"
#else
#include "llvm/Target/TargetData.h"
#endif
#endif

#if _AIX || __sun
#include <alloca.h>
#endif

static llvm::cl::opt<bool> preservePaths("op",
    llvm::cl::desc("Do not strip paths from source file"),
    llvm::cl::ZeroOrMore);

static llvm::cl::opt<bool> fqnNames("oq",
    llvm::cl::desc("Write object files with fully qualified names"),
    llvm::cl::ZeroOrMore);

static void check_and_add_output_file(Module* NewMod, const std::string& str)
{
    typedef std::map<std::string, Module*> map_t;
    static map_t files;

    map_t::iterator i = files.find(str);
    if (i != files.end()) {
        Module* ThisMod = i->second;
        error(Loc(), "Output file '%s' for module '%s' collides with previous module '%s'. See the -oq option",
            str.c_str(), NewMod->toPrettyChars(), ThisMod->toPrettyChars());
        fatal();
    }
    files.insert(std::make_pair(str, NewMod));
}

void Module::buildTargetFiles(bool singleObj)
{
    if (objfile &&
       (!doDocComment || docfile) &&
       (!doHdrGen || hdrfile))
        return;

    if (!objfile) {
        if (global.params.output_o)
            objfile = Module::buildFilePath(global.params.objname, global.params.objdir,
                global.params.targetTriple.isOSWindows() ? global.obj_ext_alt : global.obj_ext);
        else if (global.params.output_bc)
            objfile = Module::buildFilePath(global.params.objname, global.params.objdir, global.bc_ext);
        else if (global.params.output_ll)
            objfile = Module::buildFilePath(global.params.objname, global.params.objdir, global.ll_ext);
        else if (global.params.output_s)
            objfile = Module::buildFilePath(global.params.objname, global.params.objdir, global.s_ext);
    }
    if (doDocComment && !docfile)
        docfile = Module::buildFilePath(global.params.docname, global.params.docdir, global.doc_ext);
    if (doHdrGen && !hdrfile)
        hdrfile = Module::buildFilePath(global.params.hdrname, global.params.hdrdir, global.hdr_ext);

    // safety check: never allow obj, doc or hdr file to have the source file's name
    if (Port::stricmp(FileName::name(objfile->name->str), FileName::name(this->arg)) == 0) {
        error("Output object files with the same name as the source file are forbidden");
        fatal();
    }
    if (docfile && Port::stricmp(FileName::name(docfile->name->str), FileName::name(this->arg)) == 0) {
        error("Output doc files with the same name as the source file are forbidden");
        fatal();
    }
    if (hdrfile && Port::stricmp(FileName::name(hdrfile->name->str), FileName::name(this->arg)) == 0) {
        error("Output header files with the same name as the source file are forbidden");
        fatal();
    }

    // LDC
    // another safety check to make sure we don't overwrite previous output files
    if (!singleObj && global.params.obj)
        check_and_add_output_file(this, objfile->name->str);
    if (docfile)
        check_and_add_output_file(this, docfile->name->str);
    //FIXME: DMD overwrites header files. This should be done only in a DMD mode.
    //if (hdrfile)
    //    check_and_add_output_file(this, hdrfile->name->str);
}

File* Module::buildFilePath(const char* forcename, const char* path, const char* ext)
{
    const char *argobj;
    if (forcename) {
        argobj = forcename;
    } else {
        if (preservePaths)
            argobj = this->arg;
        else
            argobj = FileName::name(this->arg);

        if (fqnNames) {
            char *name = md ? md->toChars() : toChars();
            argobj = FileName::replaceName(argobj, name);

            // add ext, otherwise forceExt will make nested.module into nested.bc
            size_t len = strlen(argobj);
            size_t extlen = strlen(ext);
            char* s = (char *)alloca(len + 1 + extlen + 1);
            memcpy(s, argobj, len);
            s[len] = '.';
            memcpy(s + len + 1, ext, extlen + 1);
            s[len+1+extlen] = 0;
            argobj = s;
        }
    }

    if (!FileName::absolute(argobj))
        argobj = FileName::combine(path, argobj);

    FileName::ensurePathExists(FileName::path(argobj));

    // always append the extension! otherwise hard to make output switches consistent
    //    if (forcename)
    //	return new File(argobj);
    //    else
        // allow for .o and .obj on windows
#if _WIN32
    if (ext == global.params.objdir && FileName::ext(argobj)
        && Port::stricmp(FileName::ext(argobj), global.obj_ext_alt) == 0)
    return new File((char*)argobj);
#endif
    return new File(FileName::forceExt(argobj, ext));
}

static llvm::Function* build_module_function(const std::string &name, const std::list<FuncDeclaration*> &funcs,
                                             const std::list<VarDeclaration*> &gates = std::list<VarDeclaration*>())
{
    if (gates.empty()) {
        if (funcs.empty())
            return NULL;

        if (funcs.size() == 1)
            return getIrFunc(funcs.front())->func;
    }

    // build ctor type
    LLFunctionType* fnTy = LLFunctionType::get(LLType::getVoidTy(gIR->context()), std::vector<LLType*>(), false);

    std::string const symbolName = gABI->mangleForLLVM(name, LINKd);
    assert(gIR->module->getFunction(symbolName) == NULL);
    llvm::Function* fn = llvm::Function::Create(fnTy,
        llvm::GlobalValue::InternalLinkage, symbolName, gIR->module);
    fn->setCallingConv(gABI->callingConv(LINKd));

    llvm::BasicBlock* bb = llvm::BasicBlock::Create(gIR->context(), "", fn);
    IRBuilder<> builder(bb);

    // debug info
    gIR->DBuilder.EmitModuleCTor(fn, name.c_str());

    // Call ctor's
    typedef std::list<FuncDeclaration*>::const_iterator FuncIterator;
    for (FuncIterator itr = funcs.begin(), end = funcs.end(); itr != end; ++itr) {
        llvm::Function* f = getIrFunc(*itr)->func;
        llvm::CallInst* call = builder.CreateCall(f,"");
        call->setCallingConv(gABI->callingConv(LINKd));
    }

    // Increment vgate's
    typedef std::list<VarDeclaration*>::const_iterator GatesIterator;
    for (GatesIterator itr = gates.begin(), end = gates.end(); itr != end; ++itr) {
        assert(getIrGlobal(*itr));
        llvm::Value* val = getIrGlobal(*itr)->value;
        llvm::Value* rval = builder.CreateLoad(val, "vgate");
        llvm::Value* res = builder.CreateAdd(rval, DtoConstUint(1), "vgate");
        builder.CreateStore(res, val);
    }

    builder.CreateRetVoid();
    return fn;
}

// build module ctor

llvm::Function* build_module_ctor()
{
    std::string name("_D");
    name.append(mangle(gIR->dmodule));
    name.append("6__ctorZ");
    return build_module_function(name, gIR->ctors, gIR->gates);
}

// build module dtor

static llvm::Function* build_module_dtor()
{
    std::string name("_D");
    name.append(mangle(gIR->dmodule));
    name.append("6__dtorZ");
    return build_module_function(name, gIR->dtors);
}

// build module unittest

static llvm::Function* build_module_unittest()
{
    std::string name("_D");
    name.append(mangle(gIR->dmodule));
    name.append("10__unittestZ");
    return build_module_function(name, gIR->unitTests);
}

// build module shared ctor

llvm::Function* build_module_shared_ctor()
{
    std::string name("_D");
    name.append(mangle(gIR->dmodule));
    name.append("13__shared_ctorZ");
    return build_module_function(name, gIR->sharedCtors, gIR->sharedGates);
}

// build module shared dtor

static llvm::Function* build_module_shared_dtor()
{
    std::string name("_D");
    name.append(mangle(gIR->dmodule));
    name.append("13__shared_dtorZ");
    return build_module_function(name, gIR->sharedDtors);
}

// build ModuleReference and register function, to register the module info in the global linked list
static LLFunction* build_module_reference_and_ctor(LLConstant* moduleinfo)
{
    // build ctor type
    LLFunctionType* fty = LLFunctionType::get(LLType::getVoidTy(gIR->context()), std::vector<LLType*>(), false);

    // build ctor name
    std::string fname = "_D";
    fname += mangle(gIR->dmodule);
    fname += "16__moduleinfoCtorZ";

    // build a function that registers the moduleinfo in the global moduleinfo linked list
    LLFunction* ctor = LLFunction::Create(fty, LLGlobalValue::InternalLinkage, fname, gIR->module);

    // provide the default initializer
    LLStructType* modulerefTy = DtoModuleReferenceType();
    LLConstant* mrefvalues[] = {
        LLConstant::getNullValue(modulerefTy->getContainedType(0)),
        llvm::ConstantExpr::getBitCast(moduleinfo, modulerefTy->getContainedType(1))
    };
    LLConstant* thismrefinit = LLConstantStruct::get(modulerefTy, llvm::ArrayRef<LLConstant*>(mrefvalues));

    // create the ModuleReference node for this module
    std::string thismrefname = "_D";
    thismrefname += mangle(gIR->dmodule);
    thismrefname += "11__moduleRefZ";
    Loc loc;
    LLGlobalVariable* thismref = getOrCreateGlobal(loc, *gIR->module,
        modulerefTy, false, LLGlobalValue::InternalLinkage, thismrefinit,
        thismrefname);
    // make sure _Dmodule_ref is declared
    LLConstant* mref = gIR->module->getNamedGlobal("_Dmodule_ref");
    LLType *modulerefPtrTy = getPtrToType(modulerefTy);
    if (!mref)
        mref = new LLGlobalVariable(*gIR->module, modulerefPtrTy, false, LLGlobalValue::ExternalLinkage, NULL, "_Dmodule_ref");
    mref = DtoBitCast(mref, getPtrToType(modulerefPtrTy));

    // make the function insert this moduleinfo as the beginning of the _Dmodule_ref linked list
    llvm::BasicBlock* bb = llvm::BasicBlock::Create(gIR->context(), "moduleinfoCtorEntry", ctor);
    IRBuilder<> builder(bb);

    // debug info
    gIR->DBuilder.EmitModuleCTor(ctor, fname.c_str());

    // get current beginning
    LLValue* curbeg = builder.CreateLoad(mref, "current");

    // put current beginning as the next of this one
    LLValue* gep = builder.CreateStructGEP(
#if LDC_LLVM_VER >= 307
        modulerefTy,
#endif
        thismref, 0, "next");
    builder.CreateStore(curbeg, gep);

    // replace beginning
    builder.CreateStore(thismref, mref);

    // return
    builder.CreateRetVoid();

    return ctor;
}

/// Builds the body for the ldc.dso_ctor and ldc.dso_dtor functions.
///
/// Pseudocode:
/// if (dsoInitialized == executeWhenInitialized) {
///     dsoInitialized = !executeWhenInitialized;
///     auto record = {1, dsoSlot, minfoBeg, minfoEnd, minfoUsedPointer};
///     _d_dso_registry(cast(CompilerDSOData*)&record);
/// }
static void build_dso_ctor_dtor_body(
    llvm::Function* targetFunc,
    llvm::Value* dsoInitialized,
    llvm::Value* dsoSlot,
    llvm::Value* minfoBeg,
    llvm::Value* minfoEnd,
    llvm::Value* minfoUsedPointer,
    bool executeWhenInitialized
) {
    llvm::Function* const dsoRegistry = LLVM_D_GetRuntimeFunction(Loc(),
        gIR->module, "_d_dso_registry");
    llvm::Type* const recordPtrTy = dsoRegistry->getFunctionType()->getContainedType(1);

    llvm::BasicBlock* const entryBB =
        llvm::BasicBlock::Create(gIR->context(), "", targetFunc);
    llvm::BasicBlock* const initBB =
        llvm::BasicBlock::Create(gIR->context(), "init", targetFunc);
    llvm::BasicBlock* const endBB =
        llvm::BasicBlock::Create(gIR->context(), "end", targetFunc);

    {
        IRBuilder<> b(entryBB);
        llvm::Value* condEval = b.CreateICmp(executeWhenInitialized ? llvm::ICmpInst::ICMP_NE
                                                                    : llvm::ICmpInst::ICMP_EQ,
                                             b.CreateLoad(dsoInitialized),
                                             b.getInt8(0));
        b.CreateCondBr(condEval, initBB, endBB);
    }
    {
        IRBuilder<> b(initBB);
        b.CreateStore(b.getInt8(!executeWhenInitialized), dsoInitialized);

        llvm::Constant* version = DtoConstSize_t(1);
        llvm::Type* memberTypes[] = {
            version->getType(),
            dsoSlot->getType(),
            minfoBeg->getType(),
            minfoEnd->getType(),
            minfoUsedPointer->getType()
        };
        llvm::StructType* stype = llvm::StructType::get(gIR->context(), memberTypes, false);
        llvm::Value* record = b.CreateAlloca(stype);
#if LDC_LLVM_VER >= 307
        b.CreateStore(version, b.CreateStructGEP(stype, record, 0)); // version
        b.CreateStore(dsoSlot, b.CreateStructGEP(stype, record, 1)); // slot
        b.CreateStore(minfoBeg, b.CreateStructGEP(stype, record, 2));
        b.CreateStore(minfoEnd, b.CreateStructGEP(stype, record, 3));
        b.CreateStore(minfoUsedPointer, b.CreateStructGEP(stype, record, 4));
#else
        b.CreateStore(version, b.CreateStructGEP(record, 0)); // version
        b.CreateStore(dsoSlot, b.CreateStructGEP(record, 1)); // slot
        b.CreateStore(minfoBeg, b.CreateStructGEP(record, 2));
        b.CreateStore(minfoEnd, b.CreateStructGEP(record, 3));
        b.CreateStore(minfoUsedPointer, b.CreateStructGEP(record, 4));
#endif

        b.CreateCall(dsoRegistry, b.CreateBitCast(record, recordPtrTy));
        b.CreateBr(endBB);
    }
    {
        IRBuilder<> b(endBB);
        b.CreateRetVoid();
    }
}

static void build_dso_registry_calls(llvm::Constant* thisModuleInfo)
{
    // Build the ModuleInfo reference and bracketing symbols.
    llvm::Type* const moduleInfoPtrTy =
        getPtrToType(DtoType(Module::moduleinfo->type));

    // Order is important here: We must create the symbols in the
    // bracketing sections right before/after the ModuleInfo reference
    // so that they end up in the correct order in the object file.
    llvm::GlobalVariable* minfoBeg = new llvm::GlobalVariable(
        *gIR->module,
        moduleInfoPtrTy,
        false, // FIXME: mRelocModel != llvm::Reloc::PIC_
        llvm::GlobalValue::LinkOnceODRLinkage,
        getNullPtr(moduleInfoPtrTy),
        "_minfo_beg"
    );
    minfoBeg->setSection(".minfo_beg");
    minfoBeg->setVisibility(llvm::GlobalValue::HiddenVisibility);

    std::string thismrefname = "_D";
    thismrefname += mangle(gIR->dmodule);
    thismrefname += "11__moduleRefZ";
    llvm::GlobalVariable* thismref = new llvm::GlobalVariable(
        *gIR->module,
        moduleInfoPtrTy,
        false, // FIXME: mRelocModel != llvm::Reloc::PIC_
        llvm::GlobalValue::LinkOnceODRLinkage,
        DtoBitCast(thisModuleInfo, moduleInfoPtrTy),
        thismrefname
    );
    thismref->setSection(".minfo");
    gIR->usedArray.push_back(thismref);

    llvm::GlobalVariable* minfoEnd = new llvm::GlobalVariable(
        *gIR->module,
        moduleInfoPtrTy,
        false, // FIXME: mRelocModel != llvm::Reloc::PIC_
        llvm::GlobalValue::LinkOnceODRLinkage,
        getNullPtr(moduleInfoPtrTy),
        "_minfo_end"
    );
    minfoEnd->setSection(".minfo_end");
    minfoEnd->setVisibility(llvm::GlobalValue::HiddenVisibility);

    // Build the ctor to invoke _d_dso_registry.

    // This is the DSO slot for use by the druntime implementation.
    llvm::GlobalVariable* dsoSlot = new llvm::GlobalVariable(
        *gIR->module,
        getVoidPtrType(),
        false,
        llvm::GlobalValue::LinkOnceODRLinkage,
        getNullPtr(getVoidPtrType()),
        "ldc.dso_slot"
    );
    dsoSlot->setVisibility(llvm::GlobalValue::HiddenVisibility);

    // Okay, so the theory is easy: We want to have one global constructor and
    // destructor per object (i.e. executable/shared library) that calls
    // _d_dso_registry with the respective DSO record. However, there are a
    // couple of issues that make this harder than necessary:
    //
    //  1) The natural way to implement the "one-per-image" part would be to
    //     emit a weak reference to a weak function into a .ctors.<somename>
    //     section (llvm.global_ctors doesn't support the necessary
    //     functionality, so we'd use our knowledge of the linker script to work
    //     around that). But as of LLVM 3.4, emitting a symbol both as weak and
    //     into a custom section is not supported by the MC layer. Thus, we have
    //     to use a normal ctor/dtor and manually ensure that we only perform
    //     the call once. This is done by introducing ldc.dso_initialized.
    //
    //  2) To make sure the .minfo section isn't removed by the linker when
    //     using --gc-sections, we need to keep a reference to it around in
    //     _every_ object file (as --gc-sections works per object file). The
    //     natural place for this is the ctor, where we just load a reference
    //     on the stack after the DSO record (to ensure LLVM doesn't optimize
    //     it out). However, this way, we need to have at least one ctor
    //     instance per object file be pulled into the final executable. We
    //     do this here by making the module mangle string part of its name,
    //     even thoguht this is slightly wasteful on -singleobj builds.
    //
    // It might be a better idea to simply use a custom linker script (using
    // INSERT AFTER… so as to still keep the default one) to avoid all these
    // problems. This would mean that it is no longer safe to link D objects
    // directly using e.g. "g++ dcode.o cppcode.o", though.

    llvm::GlobalVariable* dsoInitialized = new llvm::GlobalVariable(
        *gIR->module,
        llvm::Type::getInt8Ty(gIR->context()),
        false,
        llvm::GlobalValue::LinkOnceODRLinkage,
        llvm::ConstantInt::get(llvm::Type::getInt8Ty(gIR->context()), 0),
        "ldc.dso_initialized"
    );
    dsoInitialized->setVisibility(llvm::GlobalValue::HiddenVisibility);

    // There is no reason for this cast to void*, other than that removing it
    // seems to trigger a bug in the llvm::Linker (at least on LLVM 3.4)
    // causing it to not merge the %object.ModuleInfo types properly. This
    // manifests itself in a type mismatch assertion being triggered on the
    // minfoUsedPointer store in the ctor as soon as the optimizer runs.
    llvm::Value* minfoRefPtr = DtoBitCast(thismref, getVoidPtrType());

    std::string ctorName = "ldc.dso_ctor.";
    ctorName += mangle(gIR->dmodule);
    llvm::Function* dsoCtor = llvm::Function::Create(
        llvm::FunctionType::get(llvm::Type::getVoidTy(gIR->context()), false),
        llvm::GlobalValue::LinkOnceODRLinkage,
        ctorName,
        gIR->module
    );
    dsoCtor->setVisibility(llvm::GlobalValue::HiddenVisibility);
    build_dso_ctor_dtor_body(dsoCtor, dsoInitialized, dsoSlot, minfoBeg, minfoEnd, minfoRefPtr, false);
    llvm::appendToGlobalCtors(*gIR->module, dsoCtor, 65535);

    llvm::Function* dsoDtor = llvm::Function::Create(
        llvm::FunctionType::get(llvm::Type::getVoidTy(gIR->context()), false),
        llvm::GlobalValue::LinkOnceODRLinkage,
        "ldc.dso_dtor",
        gIR->module
    );
    dsoDtor->setVisibility(llvm::GlobalValue::HiddenVisibility);
    build_dso_ctor_dtor_body(dsoDtor, dsoInitialized, dsoSlot, minfoBeg, minfoEnd, minfoRefPtr, true);
    llvm::appendToGlobalDtors(*gIR->module, dsoDtor, 65535);
}

static void build_llvm_used_array(IRState* p)
{
    if (p->usedArray.empty()) return;

    std::vector<llvm::Constant*> usedVoidPtrs;
    usedVoidPtrs.reserve(p->usedArray.size());

    for (std::vector<llvm::Constant*>::iterator it = p->usedArray.begin(),
        end = p->usedArray.end(); it != end; ++it)
    {
        usedVoidPtrs.push_back(DtoBitCast(*it, getVoidPtrType()));
    }

    llvm::ArrayType *arrayType = llvm::ArrayType::get(
        getVoidPtrType(), usedVoidPtrs.size());
    llvm::GlobalVariable* llvmUsed = new llvm::GlobalVariable(
        *p->module,
        arrayType,
        false,
        llvm::GlobalValue::AppendingLinkage,
        llvm::ConstantArray::get(arrayType, usedVoidPtrs),
        "llvm.used"
    );
    llvmUsed->setSection("llvm.metadata");
}

// Add module-private variables and functions for coverage analysis.
static void addCoverageAnalysis(Module* m)
{
    IF_LOG {
        Logger::println("Adding coverage analysis for module %s (%d lines)", m->srcfile->toChars(), m->numlines);
        Logger::indent();
    }

    // size_t[# source lines / # bits in sizeTy] _d_cover_valid
    LLValue* d_cover_valid_slice = NULL;
    {
        unsigned Dsizet_bits = gDataLayout->getTypeSizeInBits(DtoSize_t());
        size_t array_size = (m->numlines + (Dsizet_bits-1)) / Dsizet_bits; // ceil

        // Work around a bug in the interface of druntime's _d_cover_register2
        // https://issues.dlang.org/show_bug.cgi?id=14417
        // For safety, make the array large enough such that the slice passed to _d_cover_register2 is completely valid.
        array_size = m->numlines;

        IF_LOG Logger::println("Build private variable: size_t[%llu] _d_cover_valid", static_cast<unsigned long long>(array_size));

        llvm::ArrayType* type = llvm::ArrayType::get(DtoSize_t(), array_size);
        llvm::ConstantAggregateZero* zeroinitializer = llvm::ConstantAggregateZero::get(type);
        m->d_cover_valid = new llvm::GlobalVariable(*gIR->module, type, true, LLGlobalValue::InternalLinkage, zeroinitializer, "_d_cover_valid");
        LLConstant* idxs[] = { DtoConstUint(0), DtoConstUint(0) };
        d_cover_valid_slice = DtoConstSlice( DtoConstSize_t(type->getArrayNumElements()),
<<<<<<< HEAD
                                             llvm::ConstantExpr::getGetElementPtr(m->d_cover_valid, idxs, true) );
=======
                                             llvm::ConstantExpr::getGetElementPtr(
#if LDC_LLVM_VER >= 307
                                             DtoSize_t(),
#endif
                                             m->d_cover_valid, idxs, true) );
>>>>>>> 92c4361f

        // Assert that initializer array elements have enough bits
        assert(sizeof(m->d_cover_valid_init[0])*8 >= gDataLayout->getTypeSizeInBits(DtoSize_t()));
        m->d_cover_valid_init.resize(array_size);
    }

    // uint[# source lines] _d_cover_data
    LLValue* d_cover_data_slice = NULL;
    {
        IF_LOG Logger::println("Build private variable: uint[%d] _d_cover_data", m->numlines);

        LLArrayType* type = LLArrayType::get(LLType::getInt32Ty(gIR->context()), m->numlines);
        llvm::ConstantAggregateZero* zeroinitializer = llvm::ConstantAggregateZero::get(type);
        m->d_cover_data = new llvm::GlobalVariable(*gIR->module, type, false, LLGlobalValue::InternalLinkage, zeroinitializer, "_d_cover_data");
        LLConstant* idxs[] = { DtoConstUint(0), DtoConstUint(0) };
        d_cover_data_slice = DtoConstSlice( DtoConstSize_t(type->getArrayNumElements()),
                                            llvm::ConstantExpr::getGetElementPtr(
#if LDC_LLVM_VER >= 307
                                            LLType::getInt32Ty(gIR->context()),
#endif
                                            m->d_cover_data, idxs, true) );
    }

    // Create "static constructor" that calls _d_cover_register2(string filename, size_t[] valid, uint[] data, ubyte minPercent)
    // Build ctor name
    LLFunction* ctor = NULL;
    std::string ctorname = "_D";
    ctorname += mangle(gIR->dmodule);
    ctorname += "12_coverageanalysisCtor1FZv";
    {
        IF_LOG Logger::println("Build Coverage Analysis constructor: %s", ctorname.c_str());

        LLFunctionType* ctorTy = LLFunctionType::get(LLType::getVoidTy(gIR->context()), std::vector<LLType*>(), false);
        ctor = LLFunction::Create(ctorTy, LLGlobalValue::InternalLinkage, ctorname, gIR->module);
        ctor->setCallingConv(gABI->callingConv(LINKd));
        // Set function attributes. See functions.cpp:DtoDefineFunction()
        if (global.params.targetTriple.getArch() == llvm::Triple::x86_64)
        {
            ctor->addFnAttr(LDC_ATTRIBUTE(UWTable));
        }

        llvm::BasicBlock* bb = llvm::BasicBlock::Create(gIR->context(), "", ctor);
        IRBuilder<> builder(bb);

        // Set up call to _d_cover_register2
        llvm::Function* fn = LLVM_D_GetRuntimeFunction(Loc(), gIR->module, "_d_cover_register2");
        LLValue* args[] = {
            getIrModule(m)->fileName->getInitializer(),
            d_cover_valid_slice,
            d_cover_data_slice,
            DtoConstUbyte(global.params.covPercent)
        };
        // Check if argument types are correct
        for (unsigned i = 0; i < 4; ++i) {
            assert(args[i]->getType() == fn->getFunctionType()->getParamType(i));
        }

        builder.CreateCall(fn, args);

        builder.CreateRetVoid();
    }

    // Add the ctor to the module's static ctors list. TODO: This is quite the hack.
    {
        IF_LOG Logger::println("Add %s to module's shared static constructor list", ctorname.c_str());
        FuncDeclaration* fd = FuncDeclaration::genCfunc(NULL, Type::tvoid, ctorname.c_str());
        fd->linkage = LINKd;
        IrFunction* irfunc = getIrFunc(fd, true);
        irfunc->func = ctor;
        gIR->sharedCtors.push_back(fd);
    }

    IF_LOG Logger::undent();
}

// Initialize _d_cover_valid for coverage analysis
static void addCoverageAnalysisInitializer(Module* m) {
    IF_LOG Logger::println("Adding coverage analysis _d_cover_valid initializer");

    size_t array_size = m->d_cover_valid_init.size();

    llvm::ArrayType* type = llvm::ArrayType::get(DtoSize_t(), array_size);
    std::vector<LLConstant*> arrayInits(array_size);
    for (size_t i=0; i<array_size; i++)
    {
        arrayInits[i] = DtoConstSize_t(m->d_cover_valid_init[i]);
    }
    m->d_cover_valid->setInitializer(llvm::ConstantArray::get(type, arrayInits));
}

static void genModuleInfo(Module *m);

static void codegenModule(Module* m)
{
    // debug info
    gIR->DBuilder.EmitCompileUnit(m);

    // process module members
    for (unsigned k=0; k < m->members->dim; k++) {
        Dsymbol* dsym = (*m->members)[k];
        assert(dsym);
        Declaration_codegen(dsym);
    }

    if (global.errors) return;

    // Skip emission of all the additional module metadata if requested by the user.
    if (!m->noModuleInfo)
    {
        // generate ModuleInfo
        genModuleInfo(m);

        build_llvm_used_array(gIR);

    #if LDC_LLVM_VER >= 303
        // Add the linker options metadata flag.
        gIR->module->addModuleFlag(llvm::Module::AppendUnique, "Linker Options",
            llvm::MDNode::get(gIR->context(), gIR->LinkerMetadataArgs));
    #endif

    #if LDC_LLVM_VER >= 304
        // Emit ldc version as llvm.ident metadata.
        llvm::NamedMDNode *IdentMetadata = gIR->module->getOrInsertNamedMetadata("llvm.ident");
        std::string Version("ldc version ");
        Version.append(global.ldc_version);
#if LDC_LLVM_VER >= 306
        llvm::Metadata *IdentNode[] =
#else
        llvm::Value *IdentNode[] =
#endif
        {
            llvm::MDString::get(gIR->context(), Version)
        };
        IdentMetadata->addOperand(llvm::MDNode::get(gIR->context(), IdentNode));
    #endif
    }

    // finalize debug info
    gIR->DBuilder.EmitModuleEnd();

    // verify the llvm
    verifyModule(*gIR->module);
}

llvm::Module* Module::genLLVMModule(llvm::LLVMContext& context)
{
    bool logenabled = Logger::enabled();
    if (llvmForceLogging && !logenabled)
    {
        Logger::enable();
    }

    IF_LOG Logger::println("Generating module: %s", (md ? md->toChars() : toChars()));
    LOG_SCOPE;

    if (global.params.verbose_cg)
        printf("codegen: %s (%s)\n", toPrettyChars(), srcfile->toChars());

    if (global.errors)
    {
        Logger::println("Aborting because of errors");
        fatal();
    }

    // name the module
#if 1
    // Temporary workaround for http://llvm.org/bugs/show_bug.cgi?id=11479 –
    // just use the source file name, as it is unlikely to collide with a
    // symbol name used somewhere in the module.
    llvm::StringRef mname(srcfile->toChars());
#else
    llvm::StringRef mname(toChars());
    if (md != 0)
        mname = md->toChars();
#endif

    // create a new ir state
    // TODO look at making the instance static and moving most functionality into IrModule where it belongs
    IRState ir(new llvm::Module(mname, context));
    gIR = &ir;
    ir.dmodule = this;

    // reset all IR data stored in Dsymbols
    IrDsymbol::resetAll();

    // set target triple
    ir.module->setTargetTriple(global.params.targetTriple.str());

    // set final data layout
    ir.module->setDataLayout(gDataLayout->getStringRepresentation());
#if LDC_LLVM_VER >= 307
    IF_LOG Logger::cout() << "Final data layout: " << ir.module->getDataLayout().getStringRepresentation() << '\n';
#else
    IF_LOG Logger::cout() << "Final data layout: " << ir.module->getDataLayout() << '\n';
#endif

    // handle invalid 'objectø module
    if (!ClassDeclaration::object) {
        error("is missing 'class Object'");
        fatal();
    }

    LLVM_D_InitRuntime();

    // Note, skip pseudo-modules for coverage analysis
    if ( global.params.cov && !mname.equals("__entrypoint.d") && !mname.equals("__main.d") )
    {
        addCoverageAnalysis(this);
    }

    codegenModule(this); 

    if ( gIR->dmodule->d_cover_valid )
    {
        addCoverageAnalysisInitializer(this);
    }

    gIR = NULL;

    if (llvmForceLogging && !logenabled)
    {
        Logger::disable();
    }

    return ir.module;
}

llvm::GlobalVariable* Module::moduleInfoSymbol()
{
    // create name
    std::string MIname("_D");
    MIname.append(mangle(this));
    MIname.append("12__ModuleInfoZ");

    if (gIR->dmodule != this) {
        LLType* moduleinfoTy = DtoType(moduleinfo->type);
        LLGlobalVariable *var = gIR->module->getGlobalVariable(MIname);
        if (!var)
            var = new llvm::GlobalVariable(*gIR->module, moduleinfoTy, false, llvm::GlobalValue::ExternalLinkage, NULL, MIname);
        return var;
    }

    if (!moduleInfoVar) {
        // declare global
        // flags will be modified at runtime so can't make it constant
        LLType *moduleInfoType = llvm::StructType::create(llvm::getGlobalContext());
        moduleInfoVar = getOrCreateGlobal(loc, *gIR->module, moduleInfoType,
            false, llvm::GlobalValue::ExternalLinkage, NULL, MIname);
    }

    return moduleInfoVar;
}

// Put out instance of ModuleInfo for this Module
static void genModuleInfo(Module *m)
{
    // resolve ModuleInfo
    if (!Module::moduleinfo)
    {
        m->error("object.d is missing the ModuleInfo struct");
        fatal();
    }
    // check for patch
    else
    {
        // The base struct should consist only of _flags/_index.
        if (Module::moduleinfo->structsize != 4 + 4)
        {
            m->error("object.d ModuleInfo class is incorrect");
            fatal();
        }
    }

    // use the RTTIBuilder
    RTTIBuilder b(Module::moduleinfo);

    // some types
    LLType* moduleinfoTy = Module::moduleinfo->type->ctype->getLLType();
    LLType* classinfoTy = Type::typeinfoclass->type->ctype->getLLType();

    // importedModules[]
    std::vector<LLConstant*> importInits;
    LLConstant* importedModules = 0;
    llvm::ArrayType* importedModulesTy = 0;
    for (size_t i = 0; i < m->aimports.dim; i++)
    {
        Module *mod = static_cast<Module *>(m->aimports.data[i]);
        if (!mod->needModuleInfo() || mod == m)
            continue;

        // declare the imported module info
        std::string m_name("_D");
        m_name.append(mangle(mod));
        m_name.append("12__ModuleInfoZ");
        llvm::GlobalVariable* m_gvar = gIR->module->getGlobalVariable(m_name);
        if (!m_gvar) m_gvar = new llvm::GlobalVariable(*gIR->module, moduleinfoTy, false, llvm::GlobalValue::ExternalLinkage, NULL, m_name);
        importInits.push_back(m_gvar);
    }
    // has import array?
    if (!importInits.empty())
    {
        importedModulesTy = llvm::ArrayType::get(getPtrToType(moduleinfoTy), importInits.size());
        importedModules = LLConstantArray::get(importedModulesTy, importInits);
    }

    // localClasses[]
    LLConstant* localClasses = 0;
    llvm::ArrayType* localClassesTy = 0;
    ClassDeclarations aclasses;
    //printf("members->dim = %d\n", members->dim);
    for (size_t i = 0; i < m->members->dim; i++)
    {
        (*m->members)[i]->addLocalClass(&aclasses);
    }
    // fill inits
    std::vector<LLConstant*> classInits;
    for (size_t i = 0; i < aclasses.dim; i++)
    {
        ClassDeclaration* cd = aclasses[i];
        DtoResolveClass(cd);

        if (cd->isInterfaceDeclaration())
        {
            IF_LOG Logger::println("skipping interface '%s' in moduleinfo", cd->toPrettyChars());
            continue;
        }
        else if (cd->sizeok != SIZEOKdone)
        {
            IF_LOG Logger::println("skipping opaque class declaration '%s' in moduleinfo", cd->toPrettyChars());
            continue;
        }
        IF_LOG Logger::println("class: %s", cd->toPrettyChars());
        LLConstant *c = DtoBitCast(getIrAggr(cd)->getClassInfoSymbol(), classinfoTy);
        classInits.push_back(c);
    }
    // has class array?
    if (!classInits.empty())
    {
        localClassesTy = llvm::ArrayType::get(classinfoTy, classInits.size());
        localClasses = LLConstantArray::get(localClassesTy, classInits);
    }

    // These must match the values in druntime/src/object_.d
    #define MIstandalone      4
    #define MItlsctor         8
    #define MItlsdtor         0x10
    #define MIctor            0x20
    #define MIdtor            0x40
    #define MIxgetMembers     0x80
    #define MIictor           0x100
    #define MIunitTest        0x200
    #define MIimportedModules 0x400
    #define MIlocalClasses    0x800
    #define MInew             0x80000000   // it's the "new" layout

    llvm::Function* fsharedctor = build_module_shared_ctor();
    llvm::Function* fshareddtor = build_module_shared_dtor();
    llvm::Function* funittest = build_module_unittest();
    llvm::Function* fctor = build_module_ctor();
    llvm::Function* fdtor = build_module_dtor();

    unsigned flags = MInew;
    if (fctor)
        flags |= MItlsctor;
    if (fdtor)
        flags |= MItlsdtor;
    if (fsharedctor)
        flags |= MIctor;
    if (fshareddtor)
        flags |= MIdtor;
#if 0
    if (fgetmembers)
        flags |= MIxgetMembers;
    if (fictor)
        flags |= MIictor;
#endif
    if (funittest)
        flags |= MIunitTest;
    if (importedModules)
        flags |= MIimportedModules;
    if (localClasses)
        flags |= MIlocalClasses;

    if (!m->needmoduleinfo)
        flags |= MIstandalone;

    b.push_uint(flags); // flags
    b.push_uint(0);     // index

    if (fctor)
        b.push(fctor);
    if (fdtor)
        b.push(fdtor);
    if (fsharedctor)
        b.push(fsharedctor);
    if (fshareddtor)
        b.push(fshareddtor);
#if 0
    if (fgetmembers)
        b.push(fgetmembers);
    if (fictor)
        b.push(fictor);
#endif
    if (funittest)
        b.push(funittest);
    if (importedModules) {
        b.push_size(importInits.size());
        b.push(importedModules);
    }
    if (localClasses) {
        b.push_size(classInits.size());
        b.push(localClasses);
    }

    // Put out module name as a 0-terminated string.
    const char *name = m->toPrettyChars();
    const size_t len = strlen(name) + 1;
    llvm::IntegerType *it = llvm::IntegerType::getInt8Ty(gIR->context());
    llvm::ArrayType *at = llvm::ArrayType::get(it, len);
    b.push(toConstantArray(it, at, name, len, false));

    // create and set initializer
    LLGlobalVariable *moduleInfoSym = m->moduleInfoSymbol();
    b.finalize(moduleInfoSym->getType()->getPointerElementType(), moduleInfoSym);
    moduleInfoSym->setLinkage(llvm::GlobalValue::ExternalLinkage);

    if (global.params.isLinux) {
        build_dso_registry_calls(moduleInfoSym);
    } else {
        // build the modulereference and ctor for registering it
        LLFunction* mictor = build_module_reference_and_ctor(moduleInfoSym);
        AppendFunctionToLLVMGlobalCtorsDtors(mictor, 65535, true);
    }
}<|MERGE_RESOLUTION|>--- conflicted
+++ resolved
@@ -593,15 +593,11 @@
         m->d_cover_valid = new llvm::GlobalVariable(*gIR->module, type, true, LLGlobalValue::InternalLinkage, zeroinitializer, "_d_cover_valid");
         LLConstant* idxs[] = { DtoConstUint(0), DtoConstUint(0) };
         d_cover_valid_slice = DtoConstSlice( DtoConstSize_t(type->getArrayNumElements()),
-<<<<<<< HEAD
-                                             llvm::ConstantExpr::getGetElementPtr(m->d_cover_valid, idxs, true) );
-=======
                                              llvm::ConstantExpr::getGetElementPtr(
 #if LDC_LLVM_VER >= 307
                                              DtoSize_t(),
 #endif
                                              m->d_cover_valid, idxs, true) );
->>>>>>> 92c4361f
 
         // Assert that initializer array elements have enough bits
         assert(sizeof(m->d_cover_valid_init[0])*8 >= gDataLayout->getTypeSizeInBits(DtoSize_t()));
