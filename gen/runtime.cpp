//===-- runtime.cpp -------------------------------------------------------===//
//
//                         LDC – the LLVM D compiler
//
// This file is distributed under the BSD-style LDC license. See the LICENSE
// file for details.
//
//===----------------------------------------------------------------------===//

#include "gen/runtime.h"
#include "aggregate.h"
#include "dsymbol.h"
#include "tokens.h"
#include "ldcbindings.h"
#include "mars.h"
#include "module.h"
#include "mtype.h"
#include "root.h"
#include "gen/abi.h"
#include "gen/attributes.h"
#include "gen/functions.h"
#include "gen/irstate.h"
#include "gen/llvm.h"
#include "gen/llvmhelpers.h"
#include "gen/logger.h"
#include "gen/tollvm.h"
#include "ir/irtype.h"
#include "ir/irtypefunction.h"
#include "llvm/Bitcode/ReaderWriter.h"
#include "llvm/Support/CommandLine.h"
#include "llvm/Support/MemoryBuffer.h"
#include "llvm/IR/Module.h"
#include "llvm/IR/Attributes.h"

#include <algorithm>

////////////////////////////////////////////////////////////////////////////////

static llvm::cl::opt<bool> nogc(
    "nogc",
    llvm::cl::desc(
        "Do not allow code that generates implicit garbage collector calls"),
    llvm::cl::ZeroOrMore);

////////////////////////////////////////////////////////////////////////////////

// Internal LLVM module containing runtime declarations (functions and globals)
static llvm::Module *M = nullptr;

static void buildRuntimeModule();

////////////////////////////////////////////////////////////////////////////////

static void checkForImplicitGCCall(const Loc &loc, const char *name) {
  if (nogc) {
    static const std::string GCNAMES[] = {
        "_aaDelX",
        "_aaGetY",
        "_aaKeys",
        "_aaRehash",
        "_aaValues",
        "_d_allocmemory",
        "_d_allocmemoryT",
        "_d_array_cast_len",
        "_d_array_slice_copy",
        "_d_arrayappendT",
        "_d_arrayappendcTX",
        "_d_arrayappendcd",
        "_d_arrayappendwd",
        "_d_arraycatT",
        "_d_arraycatnTX",
        "_d_arraysetlengthT",
        "_d_arraysetlengthiT",
        "_d_assocarrayliteralTX",
        "_d_callfinalizer",
        "_d_delarray_t",
        "_d_delclass",
        "_d_delstruct",
        "_d_delinterface",
        "_d_delmemory",
        "_d_newarrayT",
        "_d_newarrayiT",
        "_d_newarraymTX",
        "_d_newarraymiTX",
        "_d_newarrayU",
        "_d_newclass",
        "_d_newitemT",
        "_d_newitemiT",
    };

    if (binary_search(&GCNAMES[0],
                      &GCNAMES[sizeof(GCNAMES) / sizeof(std::string)], name)) {
      error(loc, "No implicit garbage collector calls allowed with -nogc "
                 "option enabled: %s",
            name);
      fatal();
    }
  }
}

////////////////////////////////////////////////////////////////////////////////

bool initRuntime() {
  Logger::println("*** Initializing D runtime declarations ***");
  LOG_SCOPE;

  if (!M) {
    buildRuntimeModule();
  }

  return true;
}

void freeRuntime() {
  if (M) {
    Logger::println("*** Freeing D runtime declarations ***");
    delete M;
    M = nullptr;
  }
}

////////////////////////////////////////////////////////////////////////////////

llvm::Function *getRuntimeFunction(const Loc &loc, llvm::Module &target,
                                   const char *name) {
  checkForImplicitGCCall(loc, name);

  if (!M) {
    initRuntime();
  }

  LLFunction *fn = target.getFunction(name);
  if (fn) {
    return fn;
  }

  fn = M->getFunction(name);
  if (!fn) {
    error(loc, "Runtime function '%s' was not found", name);
    fatal();
  }

  LLFunctionType *fnty = fn->getFunctionType();
  LLFunction *resfn =
      llvm::cast<llvm::Function>(target.getOrInsertFunction(name, fnty));
  resfn->setAttributes(fn->getAttributes());
  resfn->setCallingConv(fn->getCallingConv());
  return resfn;
}

////////////////////////////////////////////////////////////////////////////////

llvm::GlobalVariable *getRuntimeGlobal(Loc &loc, llvm::Module &target,
                                       const char *name) {
  LLGlobalVariable *gv = target.getNamedGlobal(name);
  if (gv) {
    return gv;
  }

  checkForImplicitGCCall(loc, name);

  if (!M) {
    initRuntime();
  }

  LLGlobalVariable *g = M->getNamedGlobal(name);
  if (!g) {
    error(loc, "Runtime global '%s' was not found", name);
    fatal();
    // return NULL;
  }

  LLPointerType *t = g->getType();
  return getOrCreateGlobal(loc, target, t->getElementType(), g->isConstant(),
                           g->getLinkage(), nullptr, g->getName());
}

////////////////////////////////////////////////////////////////////////////////

// extern (D) alias dg_t = int delegate(void*);
static Type *rt_dg1() {
  static Type *dg_t = nullptr;
  if (dg_t)
    return dg_t;

  auto params = new Parameters();
  params->push(Parameter::create(0, Type::tvoidptr, nullptr, nullptr));
  auto fty = TypeFunction::create(params, Type::tint32, 0, LINKd);
  dg_t = createTypeDelegate(fty);
  return dg_t;
}

// extern (D) alias dg2_t = int delegate(void*, void*);
static Type *rt_dg2() {
  static Type *dg2_t = nullptr;
  if (dg2_t)
    return dg2_t;

  auto params = new Parameters();
  params->push(Parameter::create(0, Type::tvoidptr, nullptr, nullptr));
  params->push(Parameter::create(0, Type::tvoidptr, nullptr, nullptr));
  auto fty = TypeFunction::create(params, Type::tint32, 0, LINKd);
  dg2_t = createTypeDelegate(fty);
  return dg2_t;
}

template <typename DECL> static void ensureDecl(DECL *decl, const char *msg) {
  if (!decl || !decl->type) {
    Logger::println("Missing class declaration: %s\n", msg);
    error(Loc(), "Missing class declaration: %s", msg);
    errorSupplemental(Loc(),
                      "Please check that object.di is included and valid");
    fatal();
  }
}

// We need a vector type with initializer_list support:
#if LDC_LLVM_VER >= 307
template <class T> using ArrayParam = llvm::ArrayRef<T>;
#else
template <class T> using ArrayParam = std::vector<T>;
#endif

// Parameters fnames are assumed to be already mangled!
static void createFwdDecl(LINK linkage, Type *returntype,
                          ArrayParam<llvm::StringRef> fnames,
                          ArrayParam<Type *> paramtypes,
                          ArrayParam<StorageClass> paramsSTC = {},
                          AttrSet attribset = AttrSet()) {

  Parameters *params = nullptr;
  if (!paramtypes.empty()) {
    params = new Parameters();
    for (size_t i = 0, e = paramtypes.size(); i < e; ++i) {
      StorageClass stc = paramsSTC.empty() ? 0 : paramsSTC[i];
      params->push(Parameter::create(stc, paramtypes[i], nullptr, nullptr));
    }
  }
  int varargs = 0;
  auto dty = TypeFunction::create(params, returntype, varargs, linkage);

  // the call to DtoType performs many actions such as rewriting the function
  // type and storing it in dty
  auto llfunctype = llvm::cast<llvm::FunctionType>(DtoType(dty));
  assert(dty->ctype);
  auto attrs =
      dty->ctype->getIrFuncTy().getParamAttrs(gABI->passThisBeforeSret(dty));
  attrs.merge(attribset);

  for (auto fname : fnames) {
    llvm::Function *fn = llvm::Function::Create(
        llfunctype, llvm::GlobalValue::ExternalLinkage, fname, M);

    fn->setAttributes(attrs);

    fn->setCallingConv(gABI->callingConv(fn->getFunctionType(), linkage));
  }
}

static void buildRuntimeModule() {
  Logger::println("building runtime module");
  M = new llvm::Module("ldc internal runtime", gIR->context());

  Type *voidTy = Type::tvoid;
  Type *boolTy = Type::tbool;
  Type *ubyteTy = Type::tuns8;
  Type *intTy = Type::tint32;
  Type *uintTy = Type::tuns32;
  Type *ulongTy = Type::tuns64;
  Type *sizeTy = Type::tsize_t;
  Type *dcharTy = Type::tdchar;

  Type *voidPtrTy = Type::tvoidptr;
  Type *voidArrayTy = Type::tvoid->arrayOf();
  Type *voidArrayPtrTy = voidArrayTy->pointerTo();
  Type *stringTy = Type::tchar->arrayOf();
  Type *wstringTy = Type::twchar->arrayOf();
  Type *dstringTy = Type::tdchar->arrayOf();

  // Ensure that the declarations exist before creating llvm types for them.
  ensureDecl(ClassDeclaration::object, "Object");
  ensureDecl(Type::typeinfoclass, "TypeInfo_Class");
  ensureDecl(Type::dtypeinfo, "DTypeInfo");
  ensureDecl(Type::typeinfoassociativearray, "TypeInfo_AssociativeArray");
  ensureDecl(Module::moduleinfo, "ModuleInfo");

  Type *objectTy = ClassDeclaration::object->type;
  Type *classInfoTy = Type::typeinfoclass->type;
  Type *typeInfoTy = Type::dtypeinfo->type;
  Type *aaTypeInfoTy = Type::typeinfoassociativearray->type;
  Type *moduleInfoPtrTy = Module::moduleinfo->type->pointerTo();
  // The AA type is a struct that only contains a ptr
  Type *aaTy = voidPtrTy;

  //////////////////////////////////////////////////////////////////////////////
  //////////////////////////////////////////////////////////////////////////////
  //////////////////////////////////////////////////////////////////////////////

  // Construct some attribute lists used below (possibly multiple times)
  AttrSet NoAttrs, Attr_NoAlias(NoAttrs, 0, llvm::Attribute::NoAlias),
      Attr_NoUnwind(NoAttrs, ~0U, llvm::Attribute::NoUnwind),
      Attr_ReadOnly(NoAttrs, ~0U, llvm::Attribute::ReadOnly),
      Attr_ReadOnly_NoUnwind(Attr_ReadOnly, ~0U, llvm::Attribute::NoUnwind),
      Attr_ReadOnly_1_NoCapture(Attr_ReadOnly, 1, llvm::Attribute::NoCapture),
      Attr_ReadOnly_1_3_NoCapture(Attr_ReadOnly_1_NoCapture, 3,
                                  llvm::Attribute::NoCapture),
      Attr_ReadOnly_NoUnwind_1_NoCapture(Attr_ReadOnly_1_NoCapture, ~0U,
                                         llvm::Attribute::NoUnwind),
      Attr_ReadNone(NoAttrs, ~0U, llvm::Attribute::ReadNone),
      Attr_1_NoCapture(NoAttrs, 1, llvm::Attribute::NoCapture),
      Attr_NoAlias_1_NoCapture(Attr_1_NoCapture, 0, llvm::Attribute::NoAlias),
      Attr_1_2_NoCapture(Attr_1_NoCapture, 2, llvm::Attribute::NoCapture),
      Attr_1_3_NoCapture(Attr_1_NoCapture, 3, llvm::Attribute::NoCapture),
      Attr_1_4_NoCapture(Attr_1_NoCapture, 4, llvm::Attribute::NoCapture);

  //////////////////////////////////////////////////////////////////////////////
  //////////////////////////////////////////////////////////////////////////////
  //////////////////////////////////////////////////////////////////////////////

  // void _d_assert(string file, uint line)
  // void _d_arraybounds(string file, uint line)
  createFwdDecl(LINKc, Type::tvoid, {"_d_assert", "_d_arraybounds"},
                {stringTy, uintTy});

  // void _d_assert_msg(string msg, string file, uint line)
  createFwdDecl(LINKc, voidTy, {"_d_assert_msg"}, {stringTy, stringTy, uintTy});

  // void _d_assertm(immutable(ModuleInfo)* m, uint line)
  // void _d_array_bounds(immutable(ModuleInfo)* m, uint line)
  // void _d_switch_error(immutable(ModuleInfo)* m, uint line)
  createFwdDecl(LINKc, voidTy,
                {"_d_assertm", "_d_array_bounds", "_d_switch_error"},
                {moduleInfoPtrTy, uintTy}, {STCimmutable, 0});

  //////////////////////////////////////////////////////////////////////////////
  //////////////////////////////////////////////////////////////////////////////
  //////////////////////////////////////////////////////////////////////////////

  // void* _d_allocmemory(size_t sz)
  createFwdDecl(LINKc, voidPtrTy, {"_d_allocmemory"}, {sizeTy}, {},
                Attr_NoAlias);

  // void* _d_allocmemoryT(TypeInfo ti)
  createFwdDecl(LINKc, voidPtrTy, {"_d_allocmemoryT"}, {typeInfoTy}, {},
                Attr_NoAlias);

  // void[] _d_newarrayT (const TypeInfo ti, size_t length)
  // void[] _d_newarrayiT(const TypeInfo ti, size_t length)
  // void[] _d_newarrayU (const TypeInfo ti, size_t length)
  createFwdDecl(LINKc, voidArrayTy,
                {"_d_newarrayT", "_d_newarrayiT", "_d_newarrayU"},
                {typeInfoTy, sizeTy}, {STCconst, 0});

  // void[] _d_newarraymTX (const TypeInfo ti, size_t[] dims)
  // void[] _d_newarraymiTX(const TypeInfo ti, size_t[] dims)
  createFwdDecl(LINKc, voidArrayTy, {"_d_newarraymTX", "_d_newarraymiTX"},
                {typeInfoTy, sizeTy->arrayOf()}, {STCconst, 0});

  // void[] _d_arraysetlengthT (const TypeInfo ti, size_t newlength, void[]* p)
  // void[] _d_arraysetlengthiT(const TypeInfo ti, size_t newlength, void[]* p)
  createFwdDecl(LINKc, voidArrayTy,
                {"_d_arraysetlengthT", "_d_arraysetlengthiT"},
                {typeInfoTy, sizeTy, voidArrayPtrTy}, {STCconst, 0, 0});

  // byte[] _d_arrayappendcTX(const TypeInfo ti, ref byte[] px, size_t n)
  createFwdDecl(LINKc, voidArrayTy, {"_d_arrayappendcTX"},
                {typeInfoTy, voidArrayTy, sizeTy}, {STCconst, STCref, 0});

  // void[] _d_arrayappendT(const TypeInfo ti, ref byte[] x, byte[] y)
  createFwdDecl(LINKc, voidArrayTy, {"_d_arrayappendT"},
                {typeInfoTy, voidArrayTy, voidArrayTy}, {STCconst, STCref, 0});

  // void[] _d_arrayappendcd(ref byte[] x, dchar c)
  // void[] _d_arrayappendwd(ref byte[] x, dchar c)
  createFwdDecl(LINKc, voidArrayTy, {"_d_arrayappendcd", "_d_arrayappendwd"},
                {voidArrayTy, dcharTy}, {STCref, 0});

  // byte[] _d_arraycatT(const TypeInfo ti, byte[] x, byte[] y)
  createFwdDecl(LINKc, voidArrayTy, {"_d_arraycatT"},
                {typeInfoTy, voidArrayTy, voidArrayTy}, {STCconst, 0, 0});

  // void[] _d_arraycatnTX(const TypeInfo ti, byte[][] arrs)
  createFwdDecl(LINKc, voidArrayTy, {"_d_arraycatnTX"},
                {typeInfoTy, voidArrayTy->arrayOf()}, {STCconst, 0});

  // Object _d_newclass(const ClassInfo ci)
  createFwdDecl(LINKc, objectTy, {"_d_newclass"}, {classInfoTy}, {STCconst},
                Attr_NoAlias);

  // void* _d_newitemT (TypeInfo ti)
  // void* _d_newitemiT(TypeInfo ti)
  createFwdDecl(LINKc, voidPtrTy, {"_d_newitemT", "_d_newitemiT"}, {typeInfoTy},
                {0}, Attr_NoAlias);

  // void _d_delarray_t(void[]* p, const TypeInfo_Struct ti)
  createFwdDecl(LINKc, voidTy, {"_d_delarray_t"},
                {voidArrayPtrTy, Type::typeinfostruct->type}, {0, STCconst});

  // void _d_delmemory(void** p)
  // void _d_delinterface(void** p)
  createFwdDecl(LINKc, voidTy, {"_d_delmemory", "_d_delinterface"},
                {voidPtrTy->pointerTo()});

  // void _d_callfinalizer(void* p)
  createFwdDecl(LINKc, voidTy, {"_d_callfinalizer"}, {voidPtrTy});

  // D2: void _d_delclass(Object* p)
  createFwdDecl(LINKc, voidTy, {"_d_delclass"}, {objectTy->pointerTo()});

  // void _d_delstruct(void** p, TypeInfo_Struct inf)
  createFwdDecl(LINKc, voidTy, {"_d_delstruct"},
                {voidPtrTy->pointerTo(), Type::typeinfostruct->type});

  //////////////////////////////////////////////////////////////////////////////
  //////////////////////////////////////////////////////////////////////////////
  //////////////////////////////////////////////////////////////////////////////

  // array slice copy when assertions are on!
  // void _d_array_slice_copy(void* dst, size_t dstlen, void* src, size_t
  // srclen)
  createFwdDecl(LINKc, voidTy, {"_d_array_slice_copy"},
                {voidPtrTy, sizeTy, voidPtrTy, sizeTy}, {}, Attr_1_3_NoCapture);

////////////////////////////////////////////////////////////////////////////////
////////////////////////////////////////////////////////////////////////////////
////////////////////////////////////////////////////////////////////////////////

// int _aApplycd1(in char[] aa, dg_t dg)
// int _aApplyRcd1(in char[] aa, dg_t dg)
#define STR_APPLY1(TY, a, b)                                                   \
  {                                                                            \
    const std::string prefix = "_aApply";                                      \
    std::string fname1 = prefix + (a) + '1', fname2 = prefix + (b) + '1',      \
                fname3 = prefix + 'R' + (a) + '1',                             \
                fname4 = prefix + 'R' + (b) + '1';                             \
    createFwdDecl(LINKc, sizeTy, {fname1, fname2, fname3, fname4},             \
                  {TY, rt_dg1()});                                             \
  }
  STR_APPLY1(stringTy, "cw", "cd")
  STR_APPLY1(wstringTy, "wc", "wd")
  STR_APPLY1(dstringTy, "dc", "dw")
#undef STR_APPLY1

// int _aApplycd2(in char[] aa, dg2_t dg)
// int _aApplyRcd2(in char[] aa, dg2_t dg)
#define STR_APPLY2(TY, a, b)                                                   \
  {                                                                            \
    const std::string prefix = "_aApply";                                      \
    std::string fname1 = prefix + (a) + '2', fname2 = prefix + (b) + '2',      \
                fname3 = prefix + 'R' + (a) + '2',                             \
                fname4 = prefix + 'R' + (b) + '2';                             \
    createFwdDecl(LINKc, sizeTy, {fname1, fname2, fname3, fname4},             \
                  {TY, rt_dg2()});                                             \
  }
  STR_APPLY2(stringTy, "cw", "cd")
  STR_APPLY2(wstringTy, "wc", "wd")
  STR_APPLY2(dstringTy, "dc", "dw")
#undef STR_APPLY2

  //////////////////////////////////////////////////////////////////////////////
  //////////////////////////////////////////////////////////////////////////////
  //////////////////////////////////////////////////////////////////////////////

  // fixes the length for dynamic array casts
  // size_t _d_array_cast_len(size_t len, size_t elemsz, size_t newelemsz)
  createFwdDecl(LINKc, sizeTy, {"_d_array_cast_len"}, {sizeTy, sizeTy, sizeTy},
                {}, Attr_ReadNone);

  //////////////////////////////////////////////////////////////////////////////
  //////////////////////////////////////////////////////////////////////////////
  //////////////////////////////////////////////////////////////////////////////

  // void[] _d_arrayassign_l(TypeInfo ti, void[] src, void[] dst, void* ptmp)
  // void[] _d_arrayassign_r(TypeInfo ti, void[] src, void[] dst, void* ptmp)
  createFwdDecl(LINKc, voidArrayTy, {"_d_arrayassign_l", "_d_arrayassign_r"},
                {typeInfoTy, voidArrayTy, voidArrayTy, voidPtrTy});

  // void[] _d_arrayctor(TypeInfo ti, void[] from, void[] to)
  createFwdDecl(LINKc, voidArrayTy, {"_d_arrayctor"},
                {typeInfoTy, voidArrayTy, voidArrayTy});

  // void* _d_arraysetassign(void* p, void* value, int count, TypeInfo ti)
  // void* _d_arraysetctor(void* p, void* value, int count, TypeInfo ti)
  createFwdDecl(LINKc, voidPtrTy, {"_d_arraysetassign", "_d_arraysetctor"},
                {voidPtrTy, voidPtrTy, intTy, typeInfoTy}, {}, Attr_NoAlias);

  //////////////////////////////////////////////////////////////////////////////
  //////////////////////////////////////////////////////////////////////////////
  //////////////////////////////////////////////////////////////////////////////

  // cast interface
  // void* _d_interface_cast(void* p, ClassInfo c)
  createFwdDecl(LINKc, voidPtrTy, {"_d_interface_cast"},
                {voidPtrTy, classInfoTy}, {}, Attr_ReadOnly_NoUnwind);

  // dynamic cast
  // void* _d_dynamic_cast(Object o, ClassInfo c)
  createFwdDecl(LINKc, voidPtrTy, {"_d_dynamic_cast"}, {objectTy, classInfoTy},
                {}, Attr_ReadOnly_NoUnwind);

  //////////////////////////////////////////////////////////////////////////////
  //////////////////////////////////////////////////////////////////////////////
  //////////////////////////////////////////////////////////////////////////////

  // char[] _adReverseChar(char[] a)
  // char[] _adSortChar(char[] a)
  createFwdDecl(LINKc, stringTy, {"_adReverseChar", "_adSortChar"}, {stringTy});

  // wchar[] _adReverseWchar(wchar[] a)
  // wchar[] _adSortWchar(wchar[] a)
  createFwdDecl(LINKc, wstringTy, {"_adReverseWchar", "_adSortWchar"},
                {wstringTy});

  // void[] _adReverse(void[] a, size_t szelem)
  createFwdDecl(LINKc, wstringTy, {"_adReverse"}, {voidArrayTy, sizeTy}, {},
                Attr_NoUnwind);

  // int _adEq2(void[] a1, void[] a2, TypeInfo ti)
  // int _adCmp2(void[] a1, void[] a2, TypeInfo ti)
  createFwdDecl(LINKc, intTy, {"_adEq2", "_adCmp2"},
                {voidArrayTy, voidArrayTy, typeInfoTy}, {}, Attr_ReadOnly);

  // int _adCmpChar(void[] a1, void[] a2)
  createFwdDecl(LINKc, intTy, {"_adCmpChar"}, {voidArrayTy, voidArrayTy}, {},
                Attr_ReadOnly_NoUnwind);

  // void[] _adSort(void[] a, TypeInfo ti)
  createFwdDecl(LINKc, voidArrayTy, {"_adSort"}, {voidArrayTy, typeInfoTy});

  //////////////////////////////////////////////////////////////////////////////
  //////////////////////////////////////////////////////////////////////////////
  //////////////////////////////////////////////////////////////////////////////

  // size_t _aaLen(in AA aa)
  createFwdDecl(LINKc, sizeTy, {"_aaLen"}, {aaTy}, {STCin},
                Attr_ReadOnly_NoUnwind_1_NoCapture);

  // void* _aaGetY(AA* aa, const TypeInfo aati, in size_t valuesize,
  //               in void* pkey)
  createFwdDecl(LINKc, voidPtrTy, {"_aaGetY"},
                {aaTy->pointerTo(), aaTypeInfoTy, sizeTy, voidPtrTy},
                {0, STCconst, STCin, STCin}, Attr_1_4_NoCapture);

  // inout(void)* _aaInX(inout AA aa, in TypeInfo keyti, in void* pkey)
  // FIXME: "inout" storageclass is not applied to return type
  createFwdDecl(LINKc, voidPtrTy, {"_aaInX"}, {aaTy, typeInfoTy, voidPtrTy},
                {STCin | STCout, STCin, STCin}, Attr_ReadOnly_1_3_NoCapture);

  // bool _aaDelX(AA aa, in TypeInfo keyti, in void* pkey)
  createFwdDecl(LINKc, boolTy, {"_aaDelX"}, {aaTy, typeInfoTy, voidPtrTy},
                {0, STCin, STCin}, Attr_1_3_NoCapture);

  // inout(void[]) _aaValues(inout AA aa, in size_t keysize,
  //                         in size_t valuesize, const TypeInfo tiValueArray)
  createFwdDecl(
      LINKc, voidArrayTy, {"_aaValues"}, {aaTy, sizeTy, sizeTy, typeInfoTy},
      {STCin | STCout, STCin, STCin, STCconst}, Attr_ReadOnly_1_3_NoCapture);

  // void* _aaRehash(AA* paa, in TypeInfo keyti)
  createFwdDecl(LINKc, voidPtrTy, {"_aaRehash"},
                {aaTy->pointerTo(), typeInfoTy}, {0, STCin});

  // inout(void[]) _aaKeys(inout AA aa, in size_t keysize,
  //                       const TypeInfo tiKeyArray)
  createFwdDecl(LINKc, voidArrayTy, {"_aaKeys"}, {aaTy, sizeTy, typeInfoTy},
                {STCin | STCout, STCin, STCconst}, Attr_NoAlias_1_NoCapture);

  // int _aaApply(AA aa, in size_t keysize, dg_t dg)
  createFwdDecl(LINKc, intTy, {"_aaApply"}, {aaTy, sizeTy, rt_dg1()},
                {0, STCin, 0}, Attr_1_NoCapture);

  // int _aaApply2(AA aa, in size_t keysize, dg2_t dg)
  createFwdDecl(LINKc, intTy, {"_aaApply2"}, {aaTy, sizeTy, rt_dg2()},
                {0, STCin, 0}, Attr_1_NoCapture);

  // int _aaEqual(in TypeInfo tiRaw, in AA e1, in AA e2)
  createFwdDecl(LINKc, intTy, {"_aaEqual"}, {typeInfoTy, aaTy, aaTy},
                {STCin, STCin, STCin}, Attr_1_2_NoCapture);

  // AA _d_assocarrayliteralTX(const TypeInfo_AssociativeArray ti,
  //                           void[] keys, void[] values)
  createFwdDecl(LINKc, aaTy, {"_d_assocarrayliteralTX"},
                {aaTypeInfoTy, voidArrayTy, voidArrayTy}, {STCconst, 0, 0});

  //////////////////////////////////////////////////////////////////////////////
  //////////////////////////////////////////////////////////////////////////////
  //////////////////////////////////////////////////////////////////////////////

  // void _moduleCtor()
  // void _moduleDtor()
  createFwdDecl(LINKc, voidTy, {"_moduleCtor", "_moduleDtor"}, {});

  //////////////////////////////////////////////////////////////////////////////
  //////////////////////////////////////////////////////////////////////////////
  //////////////////////////////////////////////////////////////////////////////

  // void _d_throw_exception(Object e)
  createFwdDecl(LINKc, voidTy, {"_d_throw_exception"}, {objectTy});

  //////////////////////////////////////////////////////////////////////////////
  //////////////////////////////////////////////////////////////////////////////
  //////////////////////////////////////////////////////////////////////////////

  // int _d_switch_string(char[][] table, char[] ca)
  createFwdDecl(LINKc, intTy, {"_d_switch_string"},
                {stringTy->arrayOf(), stringTy}, {}, Attr_ReadOnly);

  // int _d_switch_ustring(wchar[][] table, wchar[] ca)
  createFwdDecl(LINKc, intTy, {"_d_switch_ustring"},
                {wstringTy->arrayOf(), wstringTy}, {}, Attr_ReadOnly);

  // int _d_switch_dstring(dchar[][] table, dchar[] ca)
  createFwdDecl(LINKc, intTy, {"_d_switch_dstring"},
                {dstringTy->arrayOf(), dstringTy}, {}, Attr_ReadOnly);

  //////////////////////////////////////////////////////////////////////////////
  //////////////////////////////////////////////////////////////////////////////
  //////////////////////////////////////////////////////////////////////////////

  // int _d_eh_personality(...)
  {
    if (global.params.targetTriple->isWindowsMSVCEnvironment()) {
      // (ptr ExceptionRecord, ptr EstablisherFrame, ptr ContextRecord,
      //  ptr DispatcherContext)
      createFwdDecl(LINKc, intTy, {"_d_eh_personality"},
                    {voidPtrTy, voidPtrTy, voidPtrTy, voidPtrTy});
    } else if (global.params.targetTriple->getArch() == llvm::Triple::arm) {
      // (int state, ptr ucb, ptr context)
      createFwdDecl(LINKc, intTy, {"_d_eh_personality"},
                    {intTy, voidPtrTy, voidPtrTy});
    } else {
      // (int ver, int actions, ulong eh_class, ptr eh_info, ptr context)
      createFwdDecl(LINKc, intTy, {"_d_eh_personality"},
                    {intTy, intTy, ulongTy, voidPtrTy, voidPtrTy});
    }
  }

  // void _d_eh_resume_unwind(ptr)
  createFwdDecl(LINKc, voidTy, {"_d_eh_resume_unwind"}, {voidPtrTy});

  // Object _d_eh_enter_catch(ptr)
  createFwdDecl(LINKc, objectTy, {"_d_eh_enter_catch"}, {voidPtrTy}, {},
                Attr_NoUnwind);

  //////////////////////////////////////////////////////////////////////////////
  //////////////////////////////////////////////////////////////////////////////
  //////////////////////////////////////////////////////////////////////////////

  // void invariant._d_invariant(Object o)
  createFwdDecl(
      LINKd, voidTy,
      {gABI->mangleForLLVM("_D9invariant12_d_invariantFC6ObjectZv", LINKd)},
      {objectTy});

  // void _d_dso_registry(CompilerDSOData* data)
<<<<<<< HEAD
  if (global.params.targetTriple->isOSLinux() || global.params.targetTriple->isOSFreeBSD() ||
#if LDC_LLVM_VER > 305
      global.params.targetTriple->isOSNetBSD() || global.params.targetTriple->isOSOpenBSD() ||
      global.params.targetTriple->isOSDragonFly()
#else
      global.params.targetTriple->getOS() == llvm::Triple::NetBSD ||
      global.params.targetTriple->getOS() == llvm::Triple::OpenBSD ||
      global.params.targetTriple->getOS() == llvm::Triple::DragonFly
#endif
     ) {
    llvm::StringRef fname("_d_dso_registry");

    LLType *LLvoidTy = LLType::getVoidTy(gIR->context());
    LLType *LLvoidPtrPtrTy = getPtrToType(getPtrToType(LLvoidTy));
    LLType *moduleInfoPtrPtrTy =
        getPtrToType(getPtrToType(DtoType(Module::moduleinfo->type)));

    llvm::StructType *dsoDataTy =
        llvm::StructType::get(DtoSize_t(),        // version
                              LLvoidPtrPtrTy,     // slot
                              moduleInfoPtrPtrTy, // _minfo_beg
                              moduleInfoPtrPtrTy, // _minfo_end
                              NULL);

    llvm::Type *types[] = {getPtrToType(dsoDataTy)};
    llvm::FunctionType *fty = llvm::FunctionType::get(LLvoidTy, types, false);
    llvm::Function::Create(fty, llvm::GlobalValue::ExternalLinkage, fname, M);
  }
=======
  llvm::StringRef fname("_d_dso_registry");

  LLType *LLvoidTy = LLType::getVoidTy(gIR->context());
  LLType *LLvoidPtrPtrTy = getPtrToType(getPtrToType(LLvoidTy));
  LLType *moduleInfoPtrPtrTy =
      getPtrToType(getPtrToType(DtoType(Module::moduleinfo->type)));

  llvm::StructType *dsoDataTy =
      llvm::StructType::get(DtoSize_t(),        // version
                            LLvoidPtrPtrTy,     // slot
                            moduleInfoPtrPtrTy, // _minfo_beg
                            moduleInfoPtrPtrTy, // _minfo_end
                            NULL);

  llvm::Type *types[] = {getPtrToType(dsoDataTy)};
  llvm::FunctionType *fty = llvm::FunctionType::get(LLvoidTy, types, false);
  llvm::Function::Create(fty, llvm::GlobalValue::ExternalLinkage, fname, M);
>>>>>>> 4bbf89bd

  //////////////////////////////////////////////////////////////////////////////
  //////////////////////////////////////////////////////////////////////////////
  //////////////////////////////////////////////////////////////////////////////

  // extern (C) void _d_cover_register2(string filename, size_t[] valid,
  //                                    uint[] data, ubyte minPercent)
  if (global.params.cov) {
    createFwdDecl(LINKc, voidTy, {"_d_cover_register2"},
                  {stringTy, sizeTy->arrayOf(), uintTy->arrayOf(), ubyteTy});
  }
}<|MERGE_RESOLUTION|>--- conflicted
+++ resolved
@@ -653,36 +653,6 @@
       {objectTy});
 
   // void _d_dso_registry(CompilerDSOData* data)
-<<<<<<< HEAD
-  if (global.params.targetTriple->isOSLinux() || global.params.targetTriple->isOSFreeBSD() ||
-#if LDC_LLVM_VER > 305
-      global.params.targetTriple->isOSNetBSD() || global.params.targetTriple->isOSOpenBSD() ||
-      global.params.targetTriple->isOSDragonFly()
-#else
-      global.params.targetTriple->getOS() == llvm::Triple::NetBSD ||
-      global.params.targetTriple->getOS() == llvm::Triple::OpenBSD ||
-      global.params.targetTriple->getOS() == llvm::Triple::DragonFly
-#endif
-     ) {
-    llvm::StringRef fname("_d_dso_registry");
-
-    LLType *LLvoidTy = LLType::getVoidTy(gIR->context());
-    LLType *LLvoidPtrPtrTy = getPtrToType(getPtrToType(LLvoidTy));
-    LLType *moduleInfoPtrPtrTy =
-        getPtrToType(getPtrToType(DtoType(Module::moduleinfo->type)));
-
-    llvm::StructType *dsoDataTy =
-        llvm::StructType::get(DtoSize_t(),        // version
-                              LLvoidPtrPtrTy,     // slot
-                              moduleInfoPtrPtrTy, // _minfo_beg
-                              moduleInfoPtrPtrTy, // _minfo_end
-                              NULL);
-
-    llvm::Type *types[] = {getPtrToType(dsoDataTy)};
-    llvm::FunctionType *fty = llvm::FunctionType::get(LLvoidTy, types, false);
-    llvm::Function::Create(fty, llvm::GlobalValue::ExternalLinkage, fname, M);
-  }
-=======
   llvm::StringRef fname("_d_dso_registry");
 
   LLType *LLvoidTy = LLType::getVoidTy(gIR->context());
@@ -700,7 +670,6 @@
   llvm::Type *types[] = {getPtrToType(dsoDataTy)};
   llvm::FunctionType *fty = llvm::FunctionType::get(LLvoidTy, types, false);
   llvm::Function::Create(fty, llvm::GlobalValue::ExternalLinkage, fname, M);
->>>>>>> 4bbf89bd
 
   //////////////////////////////////////////////////////////////////////////////
   //////////////////////////////////////////////////////////////////////////////
