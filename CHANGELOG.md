--- conflicted
+++ resolved
@@ -10,11 +10,8 @@
 - Supports LLVM 9.0 - 15.0.
 
 #### Bug fixes
-<<<<<<< HEAD
 - GC closures including variables with alignment > 16 bytes are now properly aligned. (#4323)
-=======
 - Fix regression with LLVM 13+: some errors in inline assembly don't stop compilation. (#4293, #4331)
->>>>>>> 7d3f5bae
 
 # LDC 1.31.0 (2022-02-11)
 
