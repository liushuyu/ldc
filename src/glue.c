--- conflicted
+++ resolved
@@ -603,15 +603,12 @@
     TemplateInstance *ti = inTemplateInstance();
     if (!global.params.useUnitTests &&
         !global.params.allInst &&
-<<<<<<< HEAD
         /* The issue is that if the importee is compiled with a different -debug
          * setting than the importer, the importer may believe it exists
          * in the compiled importee when it does not, when the instantiation
          * is behind a conditional debug declaration.
          */
         !global.params.debuglevel &&     // workaround for Bugzilla 11239
-=======
->>>>>>> ed2e580c
         ti && ti->instantiatingModule && !ti->instantiatingModule->isRoot())
     {
         Module *mi = ti->instantiatingModule;
