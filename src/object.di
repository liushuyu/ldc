/**
 * Contains all implicitly declared types and variables.
 *
 * Copyright: Copyright Digital Mars 2000 - 2011.
 * License:   <a href="http://www.boost.org/LICENSE_1_0.txt">Boost License 1.0</a>.
 * Authors:   Walter Bright, Sean Kelly
 *
 *          Copyright Digital Mars 2000 - 2011.
 * Distributed under the Boost Software License, Version 1.0.
 *    (See accompanying file LICENSE or copy at
 *          http://www.boost.org/LICENSE_1_0.txt)
 */
module object;

private
{
    extern(C) void rt_finalize(void *ptr, bool det=true);
}

alias typeof(int.sizeof)                    size_t;
alias typeof(cast(void*)0 - cast(void*)0)   ptrdiff_t;

alias ptrdiff_t sizediff_t; //For backwards compatibility only.

alias size_t hash_t; //For backwards compatibility only.
alias bool equals_t; //For backwards compatibility only.

alias immutable(char)[]  string;
alias immutable(wchar)[] wstring;
alias immutable(dchar)[] dstring;

class Object
{
    string   toString();
    size_t   toHash() @trusted nothrow;
    int      opCmp(Object o);
    bool     opEquals(Object o);
    bool     opEquals(Object lhs, Object rhs);

    interface Monitor
    {
        void lock();
        void unlock();
    }

    static Object factory(string classname);
}

bool opEquals(const Object lhs, const Object rhs);
bool opEquals(Object lhs, Object rhs);
//bool opEquals(TypeInfo lhs, TypeInfo rhs);

void setSameMutex(shared Object ownee, shared Object owner);

struct Interface
{
    TypeInfo_Class   classinfo;
    void*[]     vtbl;
    ptrdiff_t   offset;   // offset to Interface 'this' from Object 'this'
}

struct OffsetTypeInfo
{
    size_t   offset;
    TypeInfo ti;
}

class TypeInfo
{
<<<<<<< HEAD
    override string toString() const;
    override hash_t toHash() @trusted const;
    override int opCmp(Object o);
    override equals_t opEquals(Object o);
    hash_t   getHash(in void* p) @trusted nothrow const;
    equals_t equals(in void* p1, in void* p2) const;
=======
    size_t   getHash(in void* p) @trusted nothrow const;
    bool     equals(in void* p1, in void* p2) const;
>>>>>>> a0a07fe4
    int      compare(in void* p1, in void* p2) const;
    @property size_t   tsize() nothrow pure const @safe;
    void     swap(void* p1, void* p2) const;
    @property const(TypeInfo) next() nothrow pure const;
    const(void)[]   init() nothrow pure const @safe; // TODO: make this a property, but may need to be renamed to diambiguate with T.init...
    @property uint     flags() nothrow pure const @safe;
    // 1:    // has possible pointers into GC memory
    const(OffsetTypeInfo)[] offTi() const;
    void destroy(void* p) const;
    void postblit(void* p) const;
    @property size_t talign() nothrow pure const @safe;
    version (X86_64) int argTypes(out TypeInfo arg1, out TypeInfo arg2) @safe nothrow;
    @property immutable(void)* rtInfo() nothrow pure const @safe;
}

class TypeInfo_Typedef : TypeInfo
{
    TypeInfo base;
    string   name;
    void[]   m_init;
}

class TypeInfo_Enum : TypeInfo_Typedef
{

}

class TypeInfo_Pointer : TypeInfo
{
    TypeInfo m_next;
}

class TypeInfo_Array : TypeInfo
{
    override string toString() const;
    override bool opEquals(Object o);
    override size_t getHash(in void* p) @trusted const;
    override bool equals(in void* p1, in void* p2) const;
    override int compare(in void* p1, in void* p2) const;
    override @property size_t tsize() nothrow pure const;
    override void swap(void* p1, void* p2) const;
    override @property const(TypeInfo) next() nothrow pure const;
    override @property uint flags() nothrow pure const;
    override @property size_t talign() nothrow pure const;
    version (X86_64) override int argTypes(out TypeInfo arg1, out TypeInfo arg2);

    TypeInfo value;
}

class TypeInfo_Vector : TypeInfo
{
    TypeInfo base;
}

class TypeInfo_StaticArray : TypeInfo
{
    TypeInfo value;
    size_t   len;
}

class TypeInfo_AssociativeArray : TypeInfo
{
    TypeInfo value;
    TypeInfo key;
    TypeInfo impl;
}

class TypeInfo_Function : TypeInfo
{
    TypeInfo next;
    string deco;
}

class TypeInfo_Delegate : TypeInfo
{
    TypeInfo next;
    string deco;
}

class TypeInfo_Class : TypeInfo
{
    @property auto info() @safe nothrow pure const { return this; }
    @property auto typeinfo() @safe nothrow pure const { return this; }

    byte[]      init;   // class static initializer
    string      name;   // class name
    void*[]     vtbl;   // virtual function pointer table
    Interface[] interfaces;
    TypeInfo_Class   base;
    void*       destructor;
    void function(Object) classInvariant;
    uint        m_flags;
    //  1:      // is IUnknown or is derived from IUnknown
    //  2:      // has no possible pointers into GC memory
    //  4:      // has offTi[] member
    //  8:      // has constructors
    // 16:      // has xgetMembers member
    // 32:      // has typeinfo member
    void*       deallocator;
    OffsetTypeInfo[] m_offTi;
    void*       defaultConstructor;
    immutable(void)*    m_rtInfo;     // data for precise GC

    static const(TypeInfo_Class) find(in char[] classname);
    Object create() const;
}

alias TypeInfo_Class ClassInfo;

class TypeInfo_Interface : TypeInfo
{
    ClassInfo info;
}

class TypeInfo_Struct : TypeInfo
{
    string name;
    void[] m_init;

  @safe pure nothrow
  {
    uint function(in void*)               xtoHash;
    bool function(in void*, in void*) xopEquals;
    int function(in void*, in void*)      xopCmp;
    string function(in void*)             xtoString;

    uint m_flags;
  }
    void function(void*)                    xdtor;
    void function(void*)                    xpostblit;

    uint m_align;

    version (X86_64)
    {
        TypeInfo m_arg1;
        TypeInfo m_arg2;
    }
    immutable(void)* m_rtInfo;
}

class TypeInfo_Tuple : TypeInfo
{
    TypeInfo[]  elements;
}

class TypeInfo_Const : TypeInfo
{
    TypeInfo next;
}

class TypeInfo_Invariant : TypeInfo_Const
{

}

class TypeInfo_Shared : TypeInfo_Const
{
}

class TypeInfo_Inout : TypeInfo_Const
{
}

abstract class MemberInfo
{
    @property string name() nothrow pure;
}

class MemberInfo_field : MemberInfo
{
    this(string name, TypeInfo ti, size_t offset);

    override @property string name() nothrow pure;
    @property TypeInfo typeInfo() nothrow pure;
    @property size_t offset() nothrow pure;
}

class MemberInfo_function : MemberInfo
{
    enum
    {
        Virtual = 1,
        Member  = 2,
        Static  = 4,
    }

    this(string name, TypeInfo ti, void* fp, uint flags);

    override @property string name() nothrow pure;
    @property TypeInfo typeInfo() nothrow pure;
    @property void* fp() nothrow pure;
    @property uint flags() nothrow pure;
}

struct ModuleInfo
{
    struct New
    {
        uint flags;
        uint index;
    }

    struct Old
    {
        string           name;
        ModuleInfo*[]    importedModules;
        TypeInfo_Class[] localClasses;
        uint             flags;

        void function() ctor;
        void function() dtor;
        void function() unitTest;
        void* xgetMembers;
        void function() ictor;
        void function() tlsctor;
        void function() tlsdtor;
        uint index;
        void*[1] reserved;
    }

    union
    {
        New n;
        Old o;
    }

    @property bool isNew() nothrow pure;
    @property uint index() nothrow pure;
    @property void index(uint i) nothrow pure;
    @property uint flags() nothrow pure;
    @property void flags(uint f) nothrow pure;
    @property void function() tlsctor() nothrow pure;
    @property void function() tlsdtor() nothrow pure;
    @property void* xgetMembers() nothrow pure;
    @property void function() ctor() nothrow pure;
    @property void function() dtor() nothrow pure;
    @property void function() ictor() nothrow pure;
    @property void function() unitTest() nothrow pure;
    @property ModuleInfo*[] importedModules() nothrow pure;
    @property TypeInfo_Class[] localClasses() nothrow pure;
    @property string name() nothrow pure;

    static int opApply(scope int delegate(ref ModuleInfo*) dg);
}

class Throwable : Object
{
    interface TraceInfo
    {
        int opApply(scope int delegate(ref const(char[]))) const;
        int opApply(scope int delegate(ref size_t, ref const(char[]))) const;
        string toString() const;
    }

    string      msg;
    string      file;
    size_t      line;
    TraceInfo   info;
    Throwable   next;

    @safe pure nothrow this(string msg, Throwable next = null);
    @safe pure nothrow this(string msg, string file, size_t line, Throwable next = null);
    override string toString();
}


class Exception : Throwable
{
    @safe pure nothrow this(string msg, string file = __FILE__, size_t line = __LINE__, Throwable next = null)
    {
        super(msg, file, line, next);
    }

    @safe pure nothrow this(string msg, Throwable next, string file = __FILE__, size_t line = __LINE__)
    {
        super(msg, file, line, next);
    }
}


class Error : Throwable
{
    @safe pure nothrow this(string msg, Throwable next = null)
    {
        super(msg, next);
        bypassedException = null;
    }

    @safe pure nothrow this(string msg, string file, size_t line, Throwable next = null)
    {
        super(msg, file, line, next);
        bypassedException = null;
    }
    Throwable   bypassedException;
}

extern (C)
{
    // from druntime/src/compiler/dmd/aaA.d

    size_t _aaLen(void* p);
    void*  _aaGet(void** pp, TypeInfo keyti, size_t valuesize, ...);
    void*  _aaGetRvalue(void* p, TypeInfo keyti, size_t valuesize, ...);
    void*  _aaIn(void* p, TypeInfo keyti);
    void   _aaDel(void* p, TypeInfo keyti, ...);
    void[] _aaValues(void* p, size_t keysize, size_t valuesize);
    void[] _aaKeys(void* p, size_t keysize);
    void*  _aaRehash(void** pp, TypeInfo keyti);

    extern (D) alias scope int delegate(void *) _dg_t;
    int _aaApply(void* aa, size_t keysize, _dg_t dg);

    extern (D) alias scope int delegate(void *, void *) _dg2_t;
    int _aaApply2(void* aa, size_t keysize, _dg2_t dg);

    void* _d_assocarrayliteralT(TypeInfo_AssociativeArray ti, size_t length, ...);
}

struct AssociativeArray(Key, Value)
{
private:
    // Duplicates of the stuff found in druntime/src/rt/aaA.d
    struct Slot
    {
        Slot *next;
        size_t hash;
        Key key;
        Value value;

        // Stop creating built-in opAssign
        @disable void opAssign(Slot);
    }

    struct Hashtable
    {
        Slot*[] b;
        size_t nodes;
        TypeInfo keyti;
        Slot*[4] binit;
    }

    void* p; // really Hashtable*

    struct Range
    {
        // State
        Slot*[] slots;
        Slot* current;

        this(void * aa)
        {
            if (!aa) return;
            auto pImpl = cast(Hashtable*) aa;
            slots = pImpl.b;
            nextSlot();
        }

        void nextSlot()
        {
            foreach (i, slot; slots)
            {
                if (!slot) continue;
                current = slot;
                slots = slots.ptr[i .. slots.length];
                break;
            }
        }

    public:
        @property bool empty() const
        {
            return current is null;
        }

        @property ref inout(Slot) front() inout
        {
            assert(current);
            return *current;
        }

        void popFront()
        {
            assert(current);
            current = current.next;
            if (!current)
            {
                slots = slots[1 .. $];
                nextSlot();
            }
        }
    }

public:

    @property size_t length() { return _aaLen(p); }

    Value[Key] rehash() @property
    {
        auto p = _aaRehash(&p, typeid(Value[Key]));
        return *cast(Value[Key]*)(&p);
    }

    Value[] values() @property
    {
        auto a = _aaValues(p, Key.sizeof, Value.sizeof);
        return *cast(Value[]*) &a;
    }

    Key[] keys() @property
    {
        auto a = _aaKeys(p, Key.sizeof);
        return *cast(Key[]*) &a;
    }

    int opApply(scope int delegate(ref Key, ref Value) dg)
    {
        return _aaApply2(p, Key.sizeof, cast(_dg2_t)dg);
    }

    int opApply(scope int delegate(ref Value) dg)
    {
        return _aaApply(p, Key.sizeof, cast(_dg_t)dg);
    }

    Value get(Key key, lazy Value defaultValue)
    {
        auto p = key in *cast(Value[Key]*)(&p);
        return p ? *p : defaultValue;
    }

    static if (is(typeof({ Value[Key] r; r[Key.init] = Value.init; }())))
        @property Value[Key] dup()
        {
            Value[Key] result;
            foreach (k, v; this)
            {
                result[k] = v;
            }
            return result;
        }

    @property auto byKey()
    {
        static struct Result
        {
            Range state;

            this(void* p)
            {
                state = Range(p);
            }

            @property ref Key front()
            {
                return state.front.key;
            }

            alias state this;
        }

        return Result(p);
    }

    @property auto byValue()
    {
        static struct Result
        {
            Range state;

            this(void* p)
            {
                state = Range(p);
            }

            @property ref Value front()
            {
                return state.front.value;
            }

            alias state this;
        }

        return Result(p);
    }
}

unittest
{
    auto a = [ 1:"one", 2:"two", 3:"three" ];
    auto b = a.dup;
    assert(b == [ 1:"one", 2:"two", 3:"three" ]);
}

// Scheduled for deprecation in December 2012.
// Please use destroy instead of clear.
alias destroy clear;

void destroy(T)(T obj) if (is(T == class))
{
    rt_finalize(cast(void*)obj);
}

void destroy(T)(T obj) if (is(T == interface))
{
    destroy(cast(Object)obj);
}

void destroy(T)(ref T obj) if (is(T == struct))
{
    typeid(T).destroy(&obj);
    auto buf = (cast(ubyte*) &obj)[0 .. T.sizeof];
    auto init = cast(ubyte[])typeid(T).init();
    if(init.ptr is null) // null ptr means initialize to 0s
        buf[] = 0;
    else
        buf[] = init[];
}

void destroy(T : U[n], U, size_t n)(ref T obj)
{
    obj = T.init;
}

void destroy(T)(ref T obj)
if (!is(T == struct) && !is(T == interface) && !is(T == class) && !_isStaticArray!T)
{
    obj = T.init;
}

template _isStaticArray(T : U[N], U, size_t N)
{
    enum bool _isStaticArray = true;
}

template _isStaticArray(T)
{
    enum bool _isStaticArray = false;
}

private
{
    extern (C) void _d_arrayshrinkfit(TypeInfo ti, void[] arr);
    extern (C) size_t _d_arraysetcapacity(TypeInfo ti, size_t newcapacity, void[]* arrptr) pure nothrow;
}

@property size_t capacity(T)(T[] arr) pure nothrow
{
    return _d_arraysetcapacity(typeid(T[]), 0, cast(void[]*)&arr);
}

size_t reserve(T)(ref T[] arr, size_t newcapacity) pure nothrow
{
    return _d_arraysetcapacity(typeid(T[]), newcapacity, cast(void[]*)&arr);
}

void assumeSafeAppend(T)(T[] arr)
{
    _d_arrayshrinkfit(typeid(T[]), *(cast(void[]*)&arr));
}

bool _ArrayEq(T1, T2)(T1[] a1, T2[] a2)
{
    if (a1.length != a2.length)
        return false;
    foreach(i, a; a1)
    {   if (a != a2[i])
            return false;
    }
    return true;
}

bool _xopEquals(in void* ptr, in void* ptr);

void __ctfeWrite(T...)(auto ref T) {}
void __ctfeWriteln(T...)(auto ref T values) { __ctfeWrite(values, "\n"); }

template RTInfo(T)
{
    enum RTInfo = cast(void*)0x12345678;
}

version (unittest)
{
    string __unittest_toString(T)(ref T value) pure nothrow @trusted
    {
        static if (is(T == string))
            return `"` ~ value ~ `"`;   // TODO: Escape internal double-quotes.
        else
        {
            version (druntime_unittest)
            {
                return T.stringof;
            }
            else
            {
                enum phobos_impl = q{
                    import std.traits;
                    alias Unqual!T U;
                    static if (isFloatingPoint!U)
                    {
                        import std.string;
                        enum format_string = is(U == float) ? "%.7g" :
                                             is(U == double) ? "%.16g" : "%.20g";
                        return (cast(string function(...) pure nothrow @safe)&format)(format_string, value);
                    }
                    else
                    {
                        import std.conv;
                        alias to!string toString;
                        alias toString!T f;
                        return (cast(string function(T) pure nothrow @safe)&f)(value);
                    }
                };
                enum tango_impl = q{
                    import tango.util.Convert;
                    alias to!(string, T) f;
                    return (cast(string function(T) pure nothrow @safe)&f)(value);
                };

                static if (__traits(compiles, { mixin(phobos_impl); }))
                    mixin(phobos_impl);
                else static if (__traits(compiles, { mixin(tango_impl); }))
                    mixin(tango_impl);
                else
                    return T.stringof;
            }
        }
    }
}
<|MERGE_RESOLUTION|>--- conflicted
+++ resolved
@@ -67,17 +67,12 @@
 
 class TypeInfo
 {
-<<<<<<< HEAD
     override string toString() const;
-    override hash_t toHash() @trusted const;
+    override size_t toHash() @trusted const;
     override int opCmp(Object o);
-    override equals_t opEquals(Object o);
-    hash_t   getHash(in void* p) @trusted nothrow const;
-    equals_t equals(in void* p1, in void* p2) const;
-=======
+    override bool opEquals(Object o);
     size_t   getHash(in void* p) @trusted nothrow const;
     bool     equals(in void* p1, in void* p2) const;
->>>>>>> a0a07fe4
     int      compare(in void* p1, in void* p2) const;
     @property size_t   tsize() nothrow pure const @safe;
     void     swap(void* p1, void* p2) const;
