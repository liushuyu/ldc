--- conflicted
+++ resolved
@@ -2084,7 +2084,7 @@
         if (!asStatements && fd.nrvo_var)
         {
             auto tmp = Identifier.generateId("__retvar");
-            vret = new VarDeclaration(fd.loc, fd.nrvo_var.type, tmp, null);
+            vret = new VarDeclaration(fd.loc, fd.nrvo_var.type, tmp, new VoidInitializer(fd.loc));
             assert(!tf.isref);
             vret.storage_class = STCtemp | STCrvalue;
             vret.linkage = tf.linkage;
@@ -2111,7 +2111,6 @@
         }
         else
         {
-<<<<<<< HEAD
             //assert(ethis.type.ty != Tpointer);
             if (ethis.type.ty == Tpointer)
             {
@@ -2119,14 +2118,6 @@
                 ethis = new PtrExp(ethis.loc, ethis);
                 ethis.type = t;
             }
-=======
-            Identifier tmp = Identifier.generateId("__nrvoretval");
-            auto vd = new VarDeclaration(fd.loc, fd.nrvo_var.type, tmp, new VoidInitializer(fd.loc));
-            assert(!tf.isref);
-            vd.storage_class = STCtemp | STCrvalue;
-            vd.linkage = tf.linkage;
-            vd.parent = parent;
->>>>>>> 477ee3d3
 
             auto ei = new ExpInitializer(fd.loc, ethis);
             vthis = new VarDeclaration(fd.loc, ethis.type, Id.This, ei);
