--- conflicted
+++ resolved
@@ -120,14 +120,10 @@
 
 class AlignDeclaration : public AttribDeclaration
 {
-public:
     Expression *ealign;
     structalign_t salign;
 
-<<<<<<< HEAD
-=======
     AlignDeclaration(Loc loc, Expression *ealign, Dsymbols *decl);
->>>>>>> a28b8ffa
     Dsymbol *syntaxCopy(Dsymbol *s);
     Scope *newScope(Scope *sc);
     void setScope(Scope *sc);
