/**
 * Compiler implementation of the
 * $(LINK2 http://www.dlang.org, D programming language).
 *
 * Copyright:   Copyright (c) 1999-2016 by Digital Mars, All Rights Reserved
 * Authors:     $(LINK2 http://www.digitalmars.com, Walter Bright)
 * License:     $(LINK2 http://www.boost.org/LICENSE_1_0.txt, Boost License 1.0)
 * Source:      $(DMDSRC _dscope.d)
 */

module ddmd.dscope;

import core.stdc.stdio;
import core.stdc.string;
import ddmd.aggregate;
import ddmd.attrib;
import ddmd.dclass;
import ddmd.declaration;
import ddmd.dmodule;
import ddmd.doc;
import ddmd.dsymbol;
import ddmd.dtemplate;
import ddmd.errors;
import ddmd.func;
import ddmd.globals;
import ddmd.id;
import ddmd.identifier;
import ddmd.root.outbuffer;
import ddmd.root.rmem;
import ddmd.root.speller;
import ddmd.statement;

//version=LOGSEARCH;

extern (C++) bool mergeFieldInit(Loc loc, ref uint fieldInit, uint fi, bool mustInit)
{
    if (fi != fieldInit)
    {
        // Have any branches returned?
        bool aRet = (fi & CSXreturn) != 0;
        bool bRet = (fieldInit & CSXreturn) != 0;
        // Have any branches halted?
        bool aHalt = (fi & CSXhalt) != 0;
        bool bHalt = (fieldInit & CSXhalt) != 0;
        bool ok;
        if (aHalt && bHalt)
        {
            ok = true;
            fieldInit = CSXhalt;
        }
        else if (!aHalt && aRet)
        {
            ok = !mustInit || (fi & CSXthis_ctor);
            fieldInit = fieldInit;
        }
        else if (!bHalt && bRet)
        {
            ok = !mustInit || (fieldInit & CSXthis_ctor);
            fieldInit = fi;
        }
        else if (aHalt)
        {
            ok = !mustInit || (fieldInit & CSXthis_ctor);
            fieldInit = fieldInit;
        }
        else if (bHalt)
        {
            ok = !mustInit || (fi & CSXthis_ctor);
            fieldInit = fi;
        }
        else
        {
            ok = !mustInit || !((fieldInit ^ fi) & CSXthis_ctor);
            fieldInit |= fi;
        }
        return ok;
    }
    return true;
}

enum CSXthis_ctor       = 0x01;     /// called this()
enum CSXsuper_ctor      = 0x02;     /// called super()
enum CSXthis            = 0x04;     /// referenced this
enum CSXsuper           = 0x08;     /// referenced super
enum CSXlabel           = 0x10;     /// seen a label
enum CSXreturn          = 0x20;     /// seen a return statement
enum CSXany_ctor        = 0x40;     /// either this() or super() was called
enum CSXhalt            = 0x80;     /// assert(0)

// Flags that would not be inherited beyond scope nesting
<<<<<<< HEAD
enum SCOPEctor          = 0x0001;   /// constructor type
enum SCOPEnoaccesscheck = 0x0002;   /// don't do access checks
enum SCOPEcondition     = 0x0004;   /// inside static if/assert condition
enum SCOPEdebug         = 0x0008;   /// inside debug conditional

// Flags that would be inherited beyond scope nesting
enum SCOPEconstraint    = 0x0010;   /// inside template constraint
enum SCOPEinvariant     = 0x0020;   /// inside invariant code
enum SCOPErequire       = 0x0040;   /// inside in contract code
enum SCOPEensure        = 0x0060;   /// inside out contract code
enum SCOPEcontract      = 0x0060;   /// [mask] we're inside contract code
enum SCOPEctfe          = 0x0080;   /// inside a ctfe-only expression
enum SCOPEcompile       = 0x0100;   /// inside __traits(compile)
enum SCOPEfree          = 0x8000;   /// is on free list
=======
enum SCOPEctor          = 0x0001;   // constructor type
enum SCOPEcondition     = 0x0004;   // inside static if/assert condition
enum SCOPEdebug         = 0x0008;   // inside debug conditional

// Flags that would be inherited beyond scope nesting
enum SCOPEnoaccesscheck = 0x0002;   // don't do access checks
enum SCOPEconstraint    = 0x0010;   // inside template constraint
enum SCOPEinvariant     = 0x0020;   // inside invariant code
enum SCOPErequire       = 0x0040;   // inside in contract code
enum SCOPEensure        = 0x0060;   // inside out contract code
enum SCOPEcontract      = 0x0060;   // [mask] we're inside contract code
enum SCOPEctfe          = 0x0080;   // inside a ctfe-only expression
enum SCOPEcompile       = 0x0100;   // inside __traits(compile)
enum SCOPEignoresymbolvisibility    = 0x0200;   // ignore symbol visibility (Bugzilla 15907)
enum SCOPEfree          = 0x8000;   // is on free list
>>>>>>> b69af396

enum SCOPEfullinst      = 0x10000;  /// fully instantiate templates

struct Scope
{
    Scope* enclosing;               /// enclosing Scope

    Module _module;                 /// Root module
    ScopeDsymbol scopesym;          /// current symbol
    ScopeDsymbol sds;               /// if in static if, and declaring new symbols, sds gets the addMember()
    FuncDeclaration func;           /// function we are in
    Dsymbol parent;                 /// parent to use
    LabelStatement slabel;          /// enclosing labelled statement
    SwitchStatement sw;             /// enclosing switch statement
    TryFinallyStatement tf;         /// enclosing try finally statement
    OnScopeStatement os;            /// enclosing scope(xxx) statement
    Statement sbreak;               /// enclosing statement that supports "break"
    Statement scontinue;            /// enclosing statement that supports "continue"
    ForeachStatement fes;           /// if nested function for ForeachStatement, this is it
    Scope* callsc;                  /// used for __FUNCTION__, __PRETTY_FUNCTION__ and __MODULE__
    int inunion;                    /// we're processing members of a union
    int nofree;                     /// set if shouldn't free it
    int noctor;                     /// set if constructor calls aren't allowed
    int intypeof;                   /// in typeof(exp)
    VarDeclaration lastVar;         /// Previous symbol used to prevent goto-skips-init

    /* If  minst && !tinst, it's in definitely non-speculative scope (eg. module member scope).
     * If !minst && !tinst, it's in definitely speculative scope (eg. template constraint).
     * If  minst &&  tinst, it's in instantiated code scope without speculation.
     * If !minst &&  tinst, it's in instantiated code scope with speculation.
     */
    Module minst;                   /// root module where the instantiated templates should belong to
    TemplateInstance tinst;         /// enclosing template instance

    // primitive flow analysis for constructors
    uint callSuper;

    // primitive flow analysis for field initializations
    uint* fieldinit;
    size_t fieldinit_dim;

    /// alignment for struct members
    AlignDeclaration aligndecl;

    /// linkage for external functions
    LINK linkage = LINKd;

    /// mangle type
    CPPMANGLE cppmangle = CPPMANGLE.def;

    /// inlining strategy for functions
    PINLINE inlining = PINLINEdefault;

    /// protection for class members
    Prot protection = Prot(PROTpublic);
    int explicitProtection;         /// set if in an explicit protection attribute

    StorageClass stc;               /// storage class

    DeprecatedDeclaration depdecl;  /// customized deprecation message

    uint flags;

    // user defined attributes
    UserAttributeDeclaration userAttribDecl;

    DocComment* lastdc;        /// documentation comment for last symbol at this scope
    uint[void*] anchorCounts;  /// lookup duplicate anchor name count
    Identifier prevAnchor;     /// qualified symbol name of last doc anchor

    extern (C++) static __gshared Scope* freelist;

    extern (C++) static Scope* alloc()
    {
        if (freelist)
        {
            Scope* s = freelist;
            freelist = s.enclosing;
            //printf("freelist %p\n", s);
            assert(s.flags & SCOPEfree);
            s.flags &= ~SCOPEfree;
            return s;
        }
        return new Scope();
    }

    extern (C++) static Scope* createGlobal(Module _module)
    {
        Scope* sc = Scope.alloc();
        *sc = Scope.init;
        sc._module = _module;
        sc.minst = _module;
        sc.scopesym = new ScopeDsymbol();
        sc.scopesym.symtab = new DsymbolTable();
        // Add top level package as member of this global scope
        Dsymbol m = _module;
        while (m.parent)
            m = m.parent;
        m.addMember(null, sc.scopesym);
        m.parent = null; // got changed by addMember()
        // Create the module scope underneath the global scope
        sc = sc.push(_module);
        sc.parent = _module;
        return sc;
    }

    extern (C++) Scope* copy()
    {
        Scope* sc = Scope.alloc();
        *sc = this;
        /* Bugzilla 11777: The copied scope should not inherit fieldinit.
         */
        sc.fieldinit = null;
        return sc;
    }

    extern (C++) Scope* push()
    {
        Scope* s = copy();
        //printf("Scope::push(this = %p) new = %p\n", this, s);
        assert(!(flags & SCOPEfree));
        s.scopesym = null;
        s.sds = null;
        s.enclosing = &this;
        debug
        {
            if (enclosing)
                assert(!(enclosing.flags & SCOPEfree));
            if (s == enclosing)
            {
                printf("this = %p, enclosing = %p, enclosing->enclosing = %p\n", s, &this, enclosing);
            }
            assert(s != enclosing);
        }
        s.slabel = null;
        s.nofree = 0;
        s.fieldinit = saveFieldInit();
        s.flags = (flags & (SCOPEcontract | SCOPEdebug | SCOPEctfe | SCOPEcompile | SCOPEconstraint |
                            SCOPEnoaccesscheck | SCOPEignoresymbolvisibility));
        s.lastdc = null;
        assert(&this != s);
        return s;
    }

    extern (C++) Scope* push(ScopeDsymbol ss)
    {
        //printf("Scope::push(%s)\n", ss->toChars());
        Scope* s = push();
        s.scopesym = ss;
        return s;
    }

    extern (C++) Scope* pop()
    {
        //printf("Scope::pop() %p nofree = %d\n", this, nofree);
        Scope* enc = enclosing;
        if (enclosing)
        {
            enclosing.callSuper |= callSuper;
            if (fieldinit)
            {
                if (enclosing.fieldinit)
                {
                    assert(fieldinit != enclosing.fieldinit);
                    foreach (i; 0 .. fieldinit_dim)
                        enclosing.fieldinit[i] |= fieldinit[i];
                }
                freeFieldinit();
            }
        }
        if (!nofree)
        {
            enclosing = freelist;
            freelist = &this;
            flags |= SCOPEfree;
        }
        return enc;
    }

    void allocFieldinit(size_t dim)
    {
        fieldinit = cast(typeof(fieldinit))mem.xcalloc(typeof(*fieldinit).sizeof, dim);
        fieldinit_dim = dim;
    }

    void freeFieldinit()
    {
        if (fieldinit)
            mem.xfree(fieldinit);
        fieldinit = null;
        fieldinit_dim = 0;
    }

    extern (C++) Scope* startCTFE()
    {
        Scope* sc = this.push();
        sc.flags = this.flags | SCOPEctfe;
        version (none)
        {
            /* TODO: Currently this is not possible, because we need to
             * unspeculative some types and symbols if they are necessary for the
             * final executable. Consider:
             *
             * struct S(T) {
             *   string toString() const { return "instantiated"; }
             * }
             * enum x = S!int();
             * void main() {
             *   // To call x.toString in runtime, compiler should unspeculative S!int.
             *   assert(x.toString() == "instantiated");
             * }
             */
            // If a template is instantiated from CT evaluated expression,
            // compiler can elide its code generation.
            sc.tinst = null;
            sc.minst = null;
        }
        return sc;
    }

    extern (C++) Scope* endCTFE()
    {
        assert(flags & SCOPEctfe);
        return pop();
    }

    extern (C++) void mergeCallSuper(Loc loc, uint cs)
    {
        // This does a primitive flow analysis to support the restrictions
        // regarding when and how constructors can appear.
        // It merges the results of two paths.
        // The two paths are callSuper and cs; the result is merged into callSuper.
        if (cs != callSuper)
        {
            // Have ALL branches called a constructor?
            int aAll = (cs & (CSXthis_ctor | CSXsuper_ctor)) != 0;
            int bAll = (callSuper & (CSXthis_ctor | CSXsuper_ctor)) != 0;
            // Have ANY branches called a constructor?
            bool aAny = (cs & CSXany_ctor) != 0;
            bool bAny = (callSuper & CSXany_ctor) != 0;
            // Have any branches returned?
            bool aRet = (cs & CSXreturn) != 0;
            bool bRet = (callSuper & CSXreturn) != 0;
            // Have any branches halted?
            bool aHalt = (cs & CSXhalt) != 0;
            bool bHalt = (callSuper & CSXhalt) != 0;
            bool ok = true;
            if (aHalt && bHalt)
            {
                callSuper = CSXhalt;
            }
            else if ((!aHalt && aRet && !aAny && bAny) || (!bHalt && bRet && !bAny && aAny))
            {
                // If one has returned without a constructor call, there must be never
                // have been ctor calls in the other.
                ok = false;
            }
            else if (aHalt || aRet && aAll)
            {
                // If one branch has called a ctor and then exited, anything the
                // other branch has done is OK (except returning without a
                // ctor call, but we already checked that).
                callSuper |= cs & (CSXany_ctor | CSXlabel);
            }
            else if (bHalt || bRet && bAll)
            {
                callSuper = cs | (callSuper & (CSXany_ctor | CSXlabel));
            }
            else
            {
                // Both branches must have called ctors, or both not.
                ok = (aAll == bAll);
                // If one returned without a ctor, we must remember that
                // (Don't bother if we've already found an error)
                if (ok && aRet && !aAny)
                    callSuper |= CSXreturn;
                callSuper |= cs & (CSXany_ctor | CSXlabel);
            }
            if (!ok)
                error(loc, "one path skips constructor");
        }
    }

    extern (C++) uint* saveFieldInit()
    {
        uint* fi = null;
        if (fieldinit) // copy
        {
            size_t dim = fieldinit_dim;
            fi = cast(uint*)mem.xmalloc(uint.sizeof * dim);
            for (size_t i = 0; i < dim; i++)
                fi[i] = fieldinit[i];
        }
        return fi;
    }

    extern (C++) void mergeFieldInit(Loc loc, uint* fies)
    {
        if (fieldinit && fies)
        {
            FuncDeclaration f = func;
            if (fes)
                f = fes.func;
            auto ad = f.isMember2();
            assert(ad);
            for (size_t i = 0; i < ad.fields.dim; i++)
            {
                VarDeclaration v = ad.fields[i];
                bool mustInit = (v.storage_class & STCnodefaultctor || v.type.needsNested());
                if (!.mergeFieldInit(loc, fieldinit[i], fies[i], mustInit))
                {
                    .error(loc, "one path skips field %s", ad.fields[i].toChars());
                }
            }
        }
    }

    extern (C++) Module instantiatingModule()
    {
        // TODO: in speculative context, returning 'module' is correct?
        return minst ? minst : _module;
    }

    /************************************
     * Perform unqualified name lookup by following the chain of scopes up
     * until found.
     *
     * Params:
     *  loc = location to use for error messages
     *  ident = name to look up
     *  pscopesym = if supplied and name is found, set to scope that ident was found in
     *  flags = modify search based on flags
     *
     * Returns:
     *  symbol if found, null if not
     */
    extern (C++) Dsymbol search(Loc loc, Identifier ident, Dsymbol* pscopesym, int flags = IgnoreNone)
    {
        version (LOGSEARCH)
        {
            printf("Scope.search(%p, '%s' flags=x%x)\n", &this, ident.toChars(), flags);
            // Print scope chain
            for (Scope* sc = &this; sc; sc = sc.enclosing)
            {
                if (!sc.scopesym)
                    continue;
                printf("\tscope %s\n", sc.scopesym.toChars());
            }

            static void printMsg(string txt, Dsymbol s)
            {
                printf("%.*s  %s.%s, kind = '%s'\n", cast(int)msg.length, msg.ptr,
                    s.parent ? s.parent.toChars() : "", s.toChars(), s.kind());
            }
        }

        // This function is called only for unqualified lookup
        assert(!(flags & (SearchLocalsOnly | SearchImportsOnly)));

        /* If ident is "start at module scope", only look at module scope
         */
        if (ident == Id.empty)
        {
            // Look for module scope
            for (Scope* sc = &this; sc; sc = sc.enclosing)
            {
                assert(sc != sc.enclosing);
                if (!sc.scopesym)
                    continue;
                if (Dsymbol s = sc.scopesym.isModule())
                {
                    //printMsg("\tfound", s);
                    if (pscopesym)
                        *pscopesym = sc.scopesym;
                    return s;
                }
            }
            return null;
        }

        Dsymbol searchScopes(int flags)
        {
            for (Scope* sc = &this; sc; sc = sc.enclosing)
            {
                assert(sc != sc.enclosing);
                if (!sc.scopesym)
                    continue;
                //printf("\tlooking in scopesym '%s', kind = '%s', flags = x%x\n", sc.scopesym.toChars(), sc.scopesym.kind(), flags);

                if (sc.scopesym.isModule())
                    flags |= SearchUnqualifiedModule;        // tell Module.search() that SearchLocalsOnly is to be obeyed

                if (Dsymbol s = sc.scopesym.search(loc, ident, flags))
                {
                    if (!(flags & (SearchImportsOnly | IgnoreErrors)) &&
                        ident == Id.length && sc.scopesym.isArrayScopeSymbol() &&
                        sc.enclosing && sc.enclosing.search(loc, ident, null, flags))
                    {
                        warning(s.loc, "array 'length' hides other 'length' name in outer scope");
                    }
                    //printMsg("\tfound local", s);
                    if (pscopesym)
                        *pscopesym = sc.scopesym;
                    return s;
                }
                // Stop when we hit a module, but keep going if that is not just under the global scope
                if (sc.scopesym.isModule() && !(sc.enclosing && !sc.enclosing.enclosing))
                    break;
            }
            return null;
        }

        if (this.flags & SCOPEignoresymbolvisibility)
            flags |= IgnoreSymbolVisibility;

        Dsymbol sold = void;
        if (global.params.bug10378 || global.params.check10378)
        {
            sold = searchScopes(flags | IgnoreSymbolVisibility);
            if (!global.params.check10378)
                return sold;

            if (ident == Id.dollar) // Bugzilla 15825
                return sold;

            // Search both ways
        }

        // First look in local scopes
        Dsymbol s = searchScopes(flags | SearchLocalsOnly);
        version (LOGSEARCH) if (s) printMsg("-Scope.search() found local", s);
        if (!s)
        {
            // Second look in imported modules
            s = searchScopes(flags | SearchImportsOnly);
            version (LOGSEARCH) if (s) printMsg("-Scope.search() found import", s);

            /** Still find private symbols, so that symbols that weren't access
             * checked by the compiler remain usable.  Once the deprecation is over,
             * this should be moved to search_correct instead.
             */
            if (!s && !(flags & IgnoreSymbolVisibility))
            {
                s = searchScopes(flags | SearchLocalsOnly | IgnoreSymbolVisibility);
                if (!s)
                    s = searchScopes(flags | SearchImportsOnly | IgnoreSymbolVisibility);

                if (s && !(flags & IgnoreErrors))
                    .deprecation(loc, "%s is not visible from module %s", s.toPrettyChars(), _module.toChars());
                version (LOGSEARCH) if (s) printMsg("-Scope.search() found imported private symbol", s);
            }
        }
        if (global.params.check10378)
        {
            alias snew = s;
            if (sold !is snew)
                deprecation10378(loc, sold, snew);
            if (global.params.bug10378)
                s = sold;
        }
        return s;
    }

    /* A helper function to show deprecation message for new name lookup rule.
     */
    extern (C++) static void deprecation10378(Loc loc, Dsymbol sold, Dsymbol snew)
    {
        OutBuffer buf;
        buf.writestring("local import search method found ");
        if (sold)
            buf.printf("%s %s", sold.kind(), sold.toPrettyChars());
        else
            buf.writestring("nothing");
        buf.writestring(" instead of ");
        if (snew)
            buf.printf("%s %s", snew.kind(), snew.toPrettyChars());
        else
            buf.writestring("nothing");

        deprecation(loc, buf.peekString());
    }

    extern (C++) Dsymbol search_correct(Identifier ident)
    {
        if (global.gag)
            return null; // don't do it for speculative compiles; too time consuming

        /************************************************
         * Given the failed search attempt, try to find
         * one with a close spelling.
         */
        extern (D) void* scope_search_fp(const(char)* seed, ref int cost)
        {
            //printf("scope_search_fp('%s')\n", seed);
            /* If not in the lexer's string table, it certainly isn't in the symbol table.
             * Doing this first is a lot faster.
             */
            size_t len = strlen(seed);
            if (!len)
                return null;
            Identifier id = Identifier.lookup(seed, len);
            if (!id)
                return null;
            Scope* sc = &this;
            Module.clearCache();
            Dsymbol scopesym = null;
            Dsymbol s = sc.search(Loc(), id, &scopesym, IgnoreErrors);
            if (s)
            {
                for (cost = 0; sc; sc = sc.enclosing, ++cost)
                    if (sc.scopesym == scopesym)
                        break;
                if (scopesym != s.parent)
                {
                    ++cost; // got to the symbol through an import
                    if (s.prot().kind == PROTprivate)
                        return null;
                }
            }
            return cast(void*)s;
        }

        return cast(Dsymbol)speller(ident.toChars(), &scope_search_fp, idchars);
    }

    extern (C++) Dsymbol insert(Dsymbol s)
    {
        if (VarDeclaration vd = s.isVarDeclaration())
        {
            if (lastVar)
                vd.lastVar = lastVar;
            lastVar = vd;
        }
        else if (WithScopeSymbol ss = s.isWithScopeSymbol())
        {
            if (VarDeclaration vd = ss.withstate.wthis)
            {
                if (lastVar)
                    vd.lastVar = lastVar;
                lastVar = vd;
            }
            return null;
        }
        for (Scope* sc = &this; sc; sc = sc.enclosing)
        {
            //printf("\tsc = %p\n", sc);
            if (sc.scopesym)
            {
                //printf("\t\tsc->scopesym = %p\n", sc->scopesym);
                if (!sc.scopesym.symtab)
                    sc.scopesym.symtab = new DsymbolTable();
                return sc.scopesym.symtabInsert(s);
            }
        }
        assert(0);
    }

    /********************************************
     * Search enclosing scopes for ClassDeclaration.
     */
    extern (C++) ClassDeclaration getClassScope()
    {
        for (Scope* sc = &this; sc; sc = sc.enclosing)
        {
            if (!sc.scopesym)
                continue;
            ClassDeclaration cd = sc.scopesym.isClassDeclaration();
            if (cd)
                return cd;
        }
        return null;
    }

    /********************************************
     * Search enclosing scopes for ClassDeclaration.
     */
    extern (C++) AggregateDeclaration getStructClassScope()
    {
        for (Scope* sc = &this; sc; sc = sc.enclosing)
        {
            if (!sc.scopesym)
                continue;
            AggregateDeclaration ad = sc.scopesym.isClassDeclaration();
            if (ad)
                return ad;
            ad = sc.scopesym.isStructDeclaration();
            if (ad)
                return ad;
        }
        return null;
    }

    /*******************************************
     * For TemplateDeclarations, we need to remember the Scope
     * where it was declared. So mark the Scope as not
     * to be free'd.
     */
    extern (C++) void setNoFree()
    {
        //int i = 0;
        //printf("Scope::setNoFree(this = %p)\n", this);
        for (Scope* sc = &this; sc; sc = sc.enclosing)
        {
            //printf("\tsc = %p\n", sc);
            sc.nofree = 1;
            assert(!(flags & SCOPEfree));
            //assert(sc != sc->enclosing);
            //assert(!sc->enclosing || sc != sc->enclosing->enclosing);
            //if (++i == 10)
            //    assert(0);
        }
    }

    extern (D) this(ref Scope sc)
    {
        this._module = sc._module;
        this.scopesym = sc.scopesym;
        this.sds = sc.sds;
        this.enclosing = sc.enclosing;
        this.parent = sc.parent;
        this.sw = sc.sw;
        this.tf = sc.tf;
        this.os = sc.os;
        this.tinst = sc.tinst;
        this.minst = sc.minst;
        this.sbreak = sc.sbreak;
        this.scontinue = sc.scontinue;
        this.fes = sc.fes;
        this.callsc = sc.callsc;
        this.aligndecl = sc.aligndecl;
        this.func = sc.func;
        this.slabel = sc.slabel;
        this.linkage = sc.linkage;
        this.cppmangle = sc.cppmangle;
        this.inlining = sc.inlining;
        this.protection = sc.protection;
        this.explicitProtection = sc.explicitProtection;
        this.stc = sc.stc;
        this.depdecl = sc.depdecl;
        this.inunion = sc.inunion;
        this.nofree = sc.nofree;
        this.noctor = sc.noctor;
        this.intypeof = sc.intypeof;
        this.lastVar = sc.lastVar;
        this.callSuper = sc.callSuper;
        this.fieldinit = sc.fieldinit;
        this.fieldinit_dim = sc.fieldinit_dim;
        this.flags = sc.flags;
        this.lastdc = sc.lastdc;
        this.anchorCounts = sc.anchorCounts;
        this.prevAnchor = sc.prevAnchor;
        this.userAttribDecl = sc.userAttribDecl;
    }

    structalign_t alignment()
    {
        if (aligndecl)
            return aligndecl.getAlignment();
        else
            return STRUCTALIGN_DEFAULT;
    }
}<|MERGE_RESOLUTION|>--- conflicted
+++ resolved
@@ -88,13 +88,12 @@
 enum CSXhalt            = 0x80;     /// assert(0)
 
 // Flags that would not be inherited beyond scope nesting
-<<<<<<< HEAD
 enum SCOPEctor          = 0x0001;   /// constructor type
-enum SCOPEnoaccesscheck = 0x0002;   /// don't do access checks
 enum SCOPEcondition     = 0x0004;   /// inside static if/assert condition
 enum SCOPEdebug         = 0x0008;   /// inside debug conditional
 
 // Flags that would be inherited beyond scope nesting
+enum SCOPEnoaccesscheck = 0x0002;   /// don't do access checks
 enum SCOPEconstraint    = 0x0010;   /// inside template constraint
 enum SCOPEinvariant     = 0x0020;   /// inside invariant code
 enum SCOPErequire       = 0x0040;   /// inside in contract code
@@ -102,24 +101,8 @@
 enum SCOPEcontract      = 0x0060;   /// [mask] we're inside contract code
 enum SCOPEctfe          = 0x0080;   /// inside a ctfe-only expression
 enum SCOPEcompile       = 0x0100;   /// inside __traits(compile)
+enum SCOPEignoresymbolvisibility    = 0x0200;   /// ignore symbol visibility (Bugzilla 15907)
 enum SCOPEfree          = 0x8000;   /// is on free list
-=======
-enum SCOPEctor          = 0x0001;   // constructor type
-enum SCOPEcondition     = 0x0004;   // inside static if/assert condition
-enum SCOPEdebug         = 0x0008;   // inside debug conditional
-
-// Flags that would be inherited beyond scope nesting
-enum SCOPEnoaccesscheck = 0x0002;   // don't do access checks
-enum SCOPEconstraint    = 0x0010;   // inside template constraint
-enum SCOPEinvariant     = 0x0020;   // inside invariant code
-enum SCOPErequire       = 0x0040;   // inside in contract code
-enum SCOPEensure        = 0x0060;   // inside out contract code
-enum SCOPEcontract      = 0x0060;   // [mask] we're inside contract code
-enum SCOPEctfe          = 0x0080;   // inside a ctfe-only expression
-enum SCOPEcompile       = 0x0100;   // inside __traits(compile)
-enum SCOPEignoresymbolvisibility    = 0x0200;   // ignore symbol visibility (Bugzilla 15907)
-enum SCOPEfree          = 0x8000;   // is on free list
->>>>>>> b69af396
 
 enum SCOPEfullinst      = 0x10000;  /// fully instantiate templates
 
