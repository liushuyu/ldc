/**
 * Implementation of dynamic array property support routines.
 *
 * Copyright: Copyright Digital Mars 2000 - 2010.
 * License:   <a href="http://www.boost.org/LICENSE_1_0.txt">Boost License 1.0</a>.
 * Authors:   Walter Bright
 */

/*          Copyright Digital Mars 2000 - 2010.
 * Distributed under the Boost Software License, Version 1.0.
 *    (See accompanying file LICENSE_1_0.txt or copy at
 *          http://www.boost.org/LICENSE_1_0.txt)
 */
module rt.adi;

//debug=adi;            // uncomment to turn on debugging printf's

private
{
    debug(adi) import core.stdc.stdio;
    import core.stdc.string;
    import core.stdc.stdlib;
    import core.memory;
    import rt.util.utf;

    enum BlkAttr : uint
    {
        FINALIZE    = 0b0000_0001,
        NO_SCAN     = 0b0000_0010,
        NO_MOVE     = 0b0000_0100,
        APPENDABLE  = 0b0000_1000,
        ALL_BITS    = 0b1111_1111
    }

    extern (C) void* gc_malloc( size_t sz, uint ba = 0 );
    extern (C) void* gc_calloc( size_t sz, uint ba = 0 );
    extern (C) void  gc_free( void* p );
}

/**********************************************
 * Reverse array of chars.
 * Handled separately because embedded multibyte encodings should not be
 * reversed.
 */

extern (C) char[] _adReverseChar(char[] a)
{
    if (a.length > 1)
    {
        char[6] tmp;
        char[6] tmplo;
        char* lo = a.ptr;
        char* hi = &a[$ - 1];

        while (lo < hi)
        {   auto clo = *lo;
            auto chi = *hi;

            debug(adi) printf("lo = %d, hi = %d\n", lo, hi);
            if (clo <= 0x7F && chi <= 0x7F)
            {
                debug(adi) printf("\tascii\n");
                *lo = chi;
                *hi = clo;
                lo++;
                hi--;
                continue;
            }

            uint stridelo = UTF8stride[clo];

            uint stridehi = 1;
            while ((chi & 0xC0) == 0x80)
            {
                chi = *--hi;
                stridehi++;
                assert(hi >= lo);
            }
            if (lo == hi)
                break;

            debug(adi) printf("\tstridelo = %d, stridehi = %d\n", stridelo, stridehi);
            if (stridelo == stridehi)
            {

                memcpy(tmp.ptr, lo, stridelo);
                memcpy(lo, hi, stridelo);
                memcpy(hi, tmp.ptr, stridelo);
                lo += stridelo;
                hi--;
                continue;
            }

            /* Shift the whole array. This is woefully inefficient
             */
            memcpy(tmp.ptr, hi, stridehi);
            memcpy(tmplo.ptr, lo, stridelo);
            memmove(lo + stridehi, lo + stridelo , cast(size_t)((hi - lo) - stridelo));
            memcpy(lo, tmp.ptr, stridehi);
            memcpy(hi + stridehi - stridelo, tmplo.ptr, stridelo);

            lo += stridehi;
            hi = hi - 1 + cast(int)(stridehi - stridelo);
        }
    }
    return a;
}

unittest
{
    auto a = "abcd"c[];

    auto r = a.dup.reverse;
    //writefln(r);
    assert(r == "dcba");

    a = "a\u1235\u1234c";
    //writefln(a);
    r = a.dup.reverse;
    //writefln(r);
    assert(r == "c\u1234\u1235a");

    a = "ab\u1234c";
    //writefln(a);
    r = a.dup.reverse;
    //writefln(r);
    assert(r == "c\u1234ba");

    a = "\u3026\u2021\u3061\n";
    r = a.dup.reverse;
    assert(r == "\n\u3061\u2021\u3026");
}


/**********************************************
 * Reverse array of wchars.
 * Handled separately because embedded multiword encodings should not be
 * reversed.
 */

extern (C) wchar[] _adReverseWchar(wchar[] a)
{
    if (a.length > 1)
    {
        wchar[2] tmp;
        wchar* lo = a.ptr;
        wchar* hi = &a[$ - 1];

        while (lo < hi)
        {   auto clo = *lo;
            auto chi = *hi;

            if ((clo < 0xD800 || clo > 0xDFFF) &&
                (chi < 0xD800 || chi > 0xDFFF))
            {
                *lo = chi;
                *hi = clo;
                lo++;
                hi--;
                continue;
            }

            int stridelo = 1 + (clo >= 0xD800 && clo <= 0xDBFF);

            int stridehi = 1;
            if (chi >= 0xDC00 && chi <= 0xDFFF)
            {
                chi = *--hi;
                stridehi++;
                assert(hi >= lo);
            }
            if (lo == hi)
                break;

            if (stridelo == stridehi)
            {   int stmp;

                assert(stridelo == 2);
                assert(stmp.sizeof == 2 * (*lo).sizeof);
                stmp = *cast(int*)lo;
                *cast(int*)lo = *cast(int*)hi;
                *cast(int*)hi = stmp;
                lo += stridelo;
                hi--;
                continue;
            }

            /* Shift the whole array. This is woefully inefficient
             */
            memcpy(tmp.ptr, hi, stridehi * wchar.sizeof);
            memcpy(hi + stridehi - stridelo, lo, stridelo * wchar.sizeof);
            memmove(lo + stridehi, lo + stridelo , (hi - (lo + stridelo)) * wchar.sizeof);
            memcpy(lo, tmp.ptr, stridehi * wchar.sizeof);

            lo += stridehi;
            hi = hi - 1 + (stridehi - stridelo);
        }
    }
    return a;
}

unittest
{
    wstring a = "abcd";

    auto r = a.dup.reverse;
    assert(r == "dcba");

    a = "a\U00012356\U00012346c";
    r = a.dup.reverse;
    assert(r == "c\U00012346\U00012356a");

    a = "ab\U00012345c";
    r = a.dup.reverse;
    assert(r == "c\U00012345ba");
}


/**********************************************
 * Support for array.reverse property.
 */

extern (C) void[] _adReverse(void[] a, size_t szelem)
out (result)
{
    assert(result is *cast(void[]*)(&a));
}
body
{
    if (a.length >= 2)
    {
        byte*    tmp;
        byte[16] buffer;

        void* lo = a.ptr;
        void* hi = a.ptr + (a.length - 1) * szelem;

        tmp = buffer.ptr;
        if (szelem > 16)
        {
            //version (Windows)
                tmp = cast(byte*) alloca(szelem);
            //else
                //tmp = gc_malloc(szelem);
        }

        for (; lo < hi; lo += szelem, hi -= szelem)
        {
            memcpy(tmp, lo,  szelem);
            memcpy(lo,  hi,  szelem);
            memcpy(hi,  tmp, szelem);
        }

        version (Windows)
        {
        }
        else
        {
            //if (szelem > 16)
                // BUG: bad code is generate for delete pointer, tries
                // to call delclass.
                //gc_free(tmp);
        }
    }
    return *cast(void[]*)(&a);
}

unittest
{
    debug(adi) printf("array.reverse.unittest\n");

    int[] a = new int[5];
    int[] b;

    for (auto i = 0; i < 5; i++)
        a[i] = i;
    b = a.reverse;
    assert(b is a);
    for (auto i = 0; i < 5; i++)
        assert(a[i] == 4 - i);

    struct X20
    {   // More than 16 bytes in size
        int a;
        int b, c, d, e;
    }

    X20[] c = new X20[5];
    X20[] d;

    for (auto i = 0; i < 5; i++)
    {   c[i].a = i;
        c[i].e = 10;
    }
    d = c.reverse;
    assert(d is c);
    for (auto i = 0; i < 5; i++)
    {
        assert(c[i].a == 4 - i);
        assert(c[i].e == 10);
    }
}

/**********************************************
 * Sort array of chars.
 */

extern (C) char[] _adSortChar(char[] a)
{
    if (a.length > 1)
    {
        dchar[] da = cast(dchar[])toUTF32(a);
        da.sort;
        size_t i = 0;
        foreach (dchar d; da)
        {   char[4] buf;
            auto t = toUTF8(buf, d);
            a[i .. i + t.length] = t[];
            i += t.length;
        }
        GC.free(da.ptr);
    }
    return a;
}

/**********************************************
 * Sort array of wchars.
 */

extern (C) wchar[] _adSortWchar(wchar[] a)
{
    if (a.length > 1)
    {
        dchar[] da = cast(dchar[])toUTF32(a);
        da.sort;
        size_t i = 0;
        foreach (dchar d; da)
        {   wchar[2] buf;
            auto t = toUTF16(buf, d);
            a[i .. i + t.length] = t[];
            i += t.length;
        }
        GC.free(da.ptr);
    }
    return a;
}

/***************************************
 * Support for array equality test.
 * Returns:
 *      1       equal
 *      0       not equal
 */

extern (C) int _adEq(void[] a1, void[] a2, TypeInfo ti)
{
    debug(adi) printf("_adEq(a1.length = %d, a2.length = %d)\n", a1.length, a2.length);
    if (a1.length != a2.length)
        return 0; // not equal
    auto sz = ti.tsize();
    auto p1 = a1.ptr;
    auto p2 = a2.ptr;

    if (sz == 1)
        // We should really have a ti.isPOD() check for this
        return (memcmp(p1, p2, a1.length) == 0);

    for (size_t i = 0; i < a1.length; i++)
    {
        if (!ti.equals(p1 + i * sz, p2 + i * sz))
            return 0; // not equal
    }
    return 1; // equal
}

extern (C) int _adEq2(void[] a1, void[] a2, TypeInfo ti)
{
    debug(adi) printf("_adEq2(a1.length = %d, a2.length = %d)\n", a1.length, a2.length);
    if (a1.length != a2.length)
        return 0;               // not equal
    if (!ti.equals(&a1, &a2))
        return 0;
    return 1;
}
unittest
{
    debug(adi) printf("array.Eq unittest\n");

    auto a = "hello"c;

    assert(a != "hel");
    assert(a != "helloo");
    assert(a != "betty");
    assert(a == "hello");
    assert(a != "hxxxx");
}

/***************************************
 * Support for array compare test.
 */

extern (C) int _adCmp(void[] a1, void[] a2, TypeInfo ti)
{
    debug(adi) printf("adCmp()\n");
    auto len = a1.length;
    if (a2.length < len)
        len = a2.length;
    auto sz = ti.tsize();
    void *p1 = a1.ptr;
    void *p2 = a2.ptr;

    if (sz == 1)
    {   // We should really have a ti.isPOD() check for this
        auto c = memcmp(p1, p2, len);
        if (c)
            return c;
    }
    else
    {
        for (size_t i = 0; i < len; i++)
        {
            auto c = ti.compare(p1 + i * sz, p2 + i * sz);
            if (c)
                return c;
        }
    }
    if (a1.length == a2.length)
        return 0;
    return (a1.length > a2.length) ? 1 : -1;
}

extern (C) int _adCmp2(void[] a1, void[] a2, TypeInfo ti)
{
    debug(adi) printf("_adCmp2(a1.length = %d, a2.length = %d)\n", a1.length, a2.length);
    return ti.compare(&a1, &a2);
}
unittest
{
    debug(adi) printf("array.Cmp unittest\n");

    auto a = "hello"c;

    assert(a >  "hel");
    assert(a >= "hel");
    assert(a <  "helloo");
    assert(a <= "helloo");
    assert(a >  "betty");
    assert(a >= "betty");
    assert(a == "hello");
    assert(a <= "hello");
    assert(a >= "hello");
}

/***************************************
 * Support for array compare test.
 */

extern (C) int _adCmpChar(void[] a1, void[] a2)
{
<<<<<<< HEAD
  version (LDC)
  {
    debug(adi) printf("adCmpChar()\n");
    auto len = a1.length;
    if (a2.length < len)
        len = a2.length;
    auto c = memcmp(cast(char *)a1.ptr, cast(char *)a2.ptr, len);
    if (!c)
        c = cast(int)a1.length - cast(int)a2.length;
    return c;
  }
  else version (X86)
=======
  version (D_InlineAsm_X86)
>>>>>>> f4fdc5b6
  {
    asm
    {   naked                   ;

        push    EDI             ;
        push    ESI             ;

        mov    ESI,a1+4[4+ESP]  ;
        mov    EDI,a2+4[4+ESP]  ;

        mov    ECX,a1[4+ESP]    ;
        mov    EDX,a2[4+ESP]    ;

        cmp     ECX,EDX         ;
        jb      GotLength       ;

        mov     ECX,EDX         ;

GotLength:
        cmp    ECX,4            ;
        jb    DoBytes           ;

        // Do alignment if neither is dword aligned
        test    ESI,3           ;
        jz    Aligned           ;

        test    EDI,3           ;
        jz    Aligned           ;
DoAlign:
        mov    AL,[ESI]         ; //align ESI to dword bounds
        mov    DL,[EDI]         ;

        cmp    AL,DL            ;
        jnz    Unequal          ;

        inc    ESI              ;
        inc    EDI              ;

        test    ESI,3           ;

        lea    ECX,[ECX-1]      ;
        jnz    DoAlign          ;
Aligned:
        mov    EAX,ECX          ;

        // do multiple of 4 bytes at a time

        shr    ECX,2            ;
        jz    TryOdd            ;

        repe                    ;
        cmpsd                   ;

        jnz    UnequalQuad      ;

TryOdd:
        mov    ECX,EAX          ;
DoBytes:
        // if still equal and not end of string, do up to 3 bytes slightly
        // slower.

        and    ECX,3            ;
        jz    Equal             ;

        repe                    ;
        cmpsb                   ;

        jnz    Unequal          ;
Equal:
        mov    EAX,a1[4+ESP]    ;
        mov    EDX,a2[4+ESP]    ;

        sub    EAX,EDX          ;
        pop    ESI              ;

        pop    EDI              ;
        ret                     ;

UnequalQuad:
        mov    EDX,[EDI-4]      ;
        mov    EAX,[ESI-4]      ;

        cmp    AL,DL            ;
        jnz    Unequal          ;

        cmp    AH,DH            ;
        jnz    Unequal          ;

        shr    EAX,16           ;

        shr    EDX,16           ;

        cmp    AL,DL            ;
        jnz    Unequal          ;

        cmp    AH,DH            ;
Unequal:
        sbb    EAX,EAX          ;
        pop    ESI              ;

        or     EAX,1            ;
        pop    EDI              ;

        ret                     ;
    }
  }
  else
  {
    debug(adi) printf("adCmpChar()\n");
    auto len = a1.length;
    if (a2.length < len)
        len = a2.length;
    auto c = memcmp(cast(char *)a1.ptr, cast(char *)a2.ptr, len);
    if (!c)
        c = cast(int)a1.length - cast(int)a2.length;
    return c;
  }
}

unittest
{
    debug(adi) printf("array.CmpChar unittest\n");

    auto a = "hello"c;

    assert(a >  "hel");
    assert(a >= "hel");
    assert(a <  "helloo");
    assert(a <= "helloo");
    assert(a >  "betty");
    assert(a >= "betty");
    assert(a == "hello");
    assert(a <= "hello");
    assert(a >= "hello");
}<|MERGE_RESOLUTION|>--- conflicted
+++ resolved
@@ -457,22 +457,7 @@
 
 extern (C) int _adCmpChar(void[] a1, void[] a2)
 {
-<<<<<<< HEAD
-  version (LDC)
-  {
-    debug(adi) printf("adCmpChar()\n");
-    auto len = a1.length;
-    if (a2.length < len)
-        len = a2.length;
-    auto c = memcmp(cast(char *)a1.ptr, cast(char *)a2.ptr, len);
-    if (!c)
-        c = cast(int)a1.length - cast(int)a2.length;
-    return c;
-  }
-  else version (X86)
-=======
   version (D_InlineAsm_X86)
->>>>>>> f4fdc5b6
   {
     asm
     {   naked                   ;
