--- conflicted
+++ resolved
@@ -89,7 +89,7 @@
         return _moduleGroup;
     }
 
-    version (DigitalMars) @property immutable(FuncTable)[] ehTables() const nothrow
+    @property immutable(FuncTable)[] ehTables() const nothrow
     {
         return null;
     }
@@ -110,10 +110,6 @@
         }
     }
 
-<<<<<<< HEAD
-    version (DigitalMars) immutable(FuncTable)[] _ehTables;
-=======
->>>>>>> 37215c0d
     ModuleGroup _moduleGroup;
     Array!(void[]) _gcRanges;
     static if (SharedELF)
@@ -401,11 +397,7 @@
     size_t _version;                                       // currently 1
     void** _slot;                                          // can be used to store runtime data
     immutable(object.ModuleInfo*)* _minfo_beg, _minfo_end; // array of modules in this object file
-<<<<<<< HEAD
-    version (DigitalMars) immutable(rt.deh.FuncTable)* _deh_beg, _deh_end; // array of exception handling data
     static if (SharedDarwin) GetTLSAnchor _getTLSAnchor;
-=======
->>>>>>> 37215c0d
 }
 
 T[] toRange(T)(T* beg, T* end) { return beg[0 .. end - beg]; }
@@ -433,15 +425,11 @@
         pdso._slot = data._slot;
         *data._slot = pdso; // store backlink in library record
 
-<<<<<<< HEAD
         auto minfoBeg = data._minfo_beg;
         while (minfoBeg < data._minfo_end && !*minfoBeg) ++minfoBeg;
         auto minfoEnd = minfoBeg;
         while (minfoEnd < data._minfo_end && *minfoEnd) ++minfoEnd;
         pdso._moduleGroup = ModuleGroup(toRange(minfoBeg, minfoEnd));
-=======
-        pdso._moduleGroup = ModuleGroup(toRange(data._minfo_beg, data._minfo_end));
->>>>>>> 37215c0d
 
         version (DigitalMars) pdso._ehTables = toRange(data._deh_beg, data._deh_end);
         static if (SharedDarwin) pdso._getTLSAnchor = data._getTLSAnchor;
