--- conflicted
+++ resolved
@@ -120,15 +120,11 @@
     invariant()
     {
         assert(_moduleGroup.modules.length);
-<<<<<<< HEAD
+        version (CRuntime_UClibc) {} else
         static if (SharedELF)
         {
             assert(_tlsMod || !_tlsSize);
         }
-=======
-        version (CRuntime_UClibc) {} else
-        assert(_tlsMod || !_tlsSize);
->>>>>>> 3eb321ec
     }
 
     ModuleGroup _moduleGroup;
