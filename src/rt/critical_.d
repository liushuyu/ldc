/**
 * Implementation of support routines for synchronized blocks.
 *
 * Copyright: Copyright Digital Mars 2000 - 2011.
 * License:   $(WEB www.boost.org/LICENSE_1_0.txt, Boost License 1.0).
 * Authors:   Walter Bright, Sean Kelly
 */

/*          Copyright Digital Mars 2000 - 2011.
 * Distributed under the Boost Software License, Version 1.0.
 *    (See accompanying file LICENSE or copy at
 *          http://www.boost.org/LICENSE_1_0.txt)
 */
module rt.critical_;

private
{
    debug(PRINTF) import core.stdc.stdio;
    import core.stdc.stdlib;

    version( linux )
    {
        version = USE_PTHREADS;
    }
    else version( FreeBSD )
    {
        version = USE_PTHREADS;
    }
    else version( OSX )
    {
        version = USE_PTHREADS;
    }
    else version( Solaris )
    {
        version = USE_PTHREADS;
    }
    else version( Android )
    {
        version = USE_PTHREADS;
    }

    version( Windows )
    {
        import core.sys.windows.windows;

        /* We don't initialize critical sections unless we actually need them.
         * So keep a linked list of the ones we do use, and in the static destructor
         * code, walk the list and release them.
         */
        struct D_CRITICAL_SECTION
        {
            D_CRITICAL_SECTION *next;
            CRITICAL_SECTION cs;
        }
    }
    else version( USE_PTHREADS )
    {
        import core.sys.posix.pthread;

        /* We don't initialize critical sections unless we actually need them.
         * So keep a linked list of the ones we do use, and in the static destructor
         * code, walk the list and release them.
         */
        struct D_CRITICAL_SECTION
        {
            D_CRITICAL_SECTION *next;
            pthread_mutex_t cs;
        }
    }
    else
    {
        static assert(0, "Unsupported platform");
    }
}


/* ================================= Win32 ============================ */

version( Windows )
{
<<<<<<< HEAD
    version (DigitalMars) version (Win32)
=======
    version (CRuntime_DigitalMars)
>>>>>>> c350c6dc
        pragma(lib, "snn.lib");

    /******************************************
     * Enter/exit critical section.
     */

    static __gshared D_CRITICAL_SECTION *dcs_list;
    static __gshared D_CRITICAL_SECTION critical_section;
    static __gshared int inited;

    extern (C) void _d_criticalenter(D_CRITICAL_SECTION *dcs)
    {
        if (!dcs_list)
        {
            _STI_critical_init();
            atexit(&_STD_critical_term);
        }
        debug(PRINTF) printf("_d_criticalenter(dcs = x%x)\n", dcs);
        if (!dcs.next)
        {
            EnterCriticalSection(&critical_section.cs);
            if (!dcs.next) // if, in the meantime, another thread didn't set it
            {
                dcs.next = dcs_list;
                dcs_list = dcs;
                InitializeCriticalSection(&dcs.cs);
            }
            LeaveCriticalSection(&critical_section.cs);
        }
        EnterCriticalSection(&dcs.cs);
    }

    extern (C) void _d_criticalexit(D_CRITICAL_SECTION *dcs)
    {
        debug(PRINTF) printf("_d_criticalexit(dcs = x%x)\n", dcs);
        LeaveCriticalSection(&dcs.cs);
    }

    extern (C) void _STI_critical_init()
    {
        if (!inited)
        {
            debug(PRINTF) printf("_STI_critical_init()\n");
            InitializeCriticalSection(&critical_section.cs);
            dcs_list = &critical_section;
            inited = 1;
        }
    }

    extern (C) void _STD_critical_term()
    {
        if (inited)
        {
            debug(PRINTF) printf("_STI_critical_term()\n");
            while (dcs_list)
            {
                debug(PRINTF) printf("\tlooping... %x\n", dcs_list);
                DeleteCriticalSection(&dcs_list.cs);
                dcs_list = dcs_list.next;
            }
            inited = 0;
        }
    }
}

/* ================================= linux ============================ */

version( USE_PTHREADS )
{
    /******************************************
     * Enter/exit critical section.
     */

    static __gshared D_CRITICAL_SECTION *dcs_list;
    static __gshared D_CRITICAL_SECTION critical_section;
    static __gshared pthread_mutexattr_t _criticals_attr;

    extern (C) void _d_criticalenter(D_CRITICAL_SECTION *dcs)
    {
        if (!dcs_list)
        {
            _STI_critical_init();
            atexit(&_STD_critical_term);
        }
        debug(PRINTF) printf("_d_criticalenter(dcs = x%x)\n", dcs);
        if (!dcs.next)
        {
            pthread_mutex_lock(&critical_section.cs);
            if (!dcs.next) // if, in the meantime, another thread didn't set it
            {
                dcs.next = dcs_list;
                dcs_list = dcs;
                pthread_mutex_init(&dcs.cs, &_criticals_attr);
            }
            pthread_mutex_unlock(&critical_section.cs);
        }
        pthread_mutex_lock(&dcs.cs);
    }

    extern (C) void _d_criticalexit(D_CRITICAL_SECTION *dcs)
    {
        debug(PRINTF) printf("_d_criticalexit(dcs = x%x)\n", dcs);
        pthread_mutex_unlock(&dcs.cs);
    }

    extern (C) void _STI_critical_init()
    {
        if (!dcs_list)
        {
            debug(PRINTF) printf("_STI_critical_init()\n");
            pthread_mutexattr_init(&_criticals_attr);
            pthread_mutexattr_settype(&_criticals_attr, PTHREAD_MUTEX_RECURSIVE);

            // The global critical section doesn't need to be recursive
            pthread_mutex_init(&critical_section.cs, null);
            dcs_list = &critical_section;
        }
    }

    extern (C) void _STD_critical_term()
    {
        if (dcs_list)
        {
            debug(PRINTF) printf("_STI_critical_term()\n");
            while (dcs_list)
            {
                debug(PRINTF) printf("\tlooping... %x\n", dcs_list);
                pthread_mutex_destroy(&dcs_list.cs);
                dcs_list = dcs_list.next;
            }
        }
    }
}
<|MERGE_RESOLUTION|>--- conflicted
+++ resolved
@@ -78,11 +78,7 @@
 
 version( Windows )
 {
-<<<<<<< HEAD
-    version (DigitalMars) version (Win32)
-=======
     version (CRuntime_DigitalMars)
->>>>>>> c350c6dc
         pragma(lib, "snn.lib");
 
     /******************************************
