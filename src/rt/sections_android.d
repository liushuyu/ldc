/**
 * Written in the D programming language.
 * This module provides bionic-specific support for sections.
 *
 * Copyright: Copyright Martin Nowak 2012-2013.
 * License:   $(HTTP www.boost.org/LICENSE_1_0.txt, Boost License 1.0).
 * Authors:   Martin Nowak
 * Source: $(DRUNTIMESRC rt/_sections_android.d)
 */

module rt.sections_android;

version (CRuntime_Bionic):

// debug = PRINTF;
debug(PRINTF) import core.stdc.stdio;
import core.internal.elf.dl : SharedObject;
import core.sys.posix.pthread;
import core.stdc.stdlib : calloc, malloc, free;
import core.stdc.string : memcpy;
import rt.deh;
import rt.minfo;
import rt.util.utility : safeAssert;

struct SectionGroup
{
    static int opApply(scope int delegate(ref SectionGroup) dg)
    {
        return dg(_sections);
    }

    static int opApplyReverse(scope int delegate(ref SectionGroup) dg)
    {
        return dg(_sections);
    }

    @property immutable(ModuleInfo*)[] modules() const nothrow @nogc
    {
        return _moduleGroup.modules;
    }

    @property ref inout(ModuleGroup) moduleGroup() inout nothrow @nogc
    {
        return _moduleGroup;
    }

<<<<<<< HEAD
    version (DigitalMars) @property immutable(FuncTable)[] ehTables() const nothrow @nogc
=======
    version (DigitalMars)
    @property immutable(FuncTable)[] ehTables() const nothrow @nogc
>>>>>>> 6ccfdae1
    {
        auto pbeg = cast(immutable(FuncTable)*)&__start_deh;
        auto pend = cast(immutable(FuncTable)*)&__stop_deh;
        return pbeg[0 .. pend - pbeg];
    }

    @property inout(void[])[] gcRanges() inout nothrow @nogc
    {
        return _gcRanges[];
    }

private:
    ModuleGroup _moduleGroup;
    void[][1] _gcRanges;
}

void initSections() nothrow @nogc
{
    pthread_key_create(&_tlsKey, null);

    SharedObject object;
    const success = SharedObject.findForAddress(&_sections, object);
    safeAssert(success, "cannot find ELF object");

    _staticTLSRange = getStaticTLSRange(object, _tlsAlignment);
    // prevent the linker from stripping the TLS alignment symbols
    if (_staticTLSRange is null) // should never happen
        safeAssert(alignmentForTDATA == alignmentForTBSS, "unreachable");

    version (LDC)
    {
        auto mbeg = cast(immutable ModuleInfo**)&__start___minfo;
        auto mend = cast(immutable ModuleInfo**)&__stop___minfo;
    }
    else
    {
        auto mbeg = cast(immutable ModuleInfo**)&__start_minfo;
        auto mend = cast(immutable ModuleInfo**)&__stop_minfo;
    }
    _sections.moduleGroup = ModuleGroup(mbeg[0 .. mend - mbeg]);

    // iterate over ELF segments to determine data segment range
    import core.sys.linux.elf;
    foreach (ref phdr; object)
    {
        if (phdr.p_type == PT_LOAD && (phdr.p_flags & PF_W)) // writeable data segment
        {
            safeAssert(_sections._gcRanges[0] is null, "expected a single data segment");

            void* start = object.baseAddress + phdr.p_vaddr;
            void* end = start + phdr.p_memsz;
            debug(PRINTF) printf("data segment: %p - %p\n", start, end);

            // pointer-align up
            enum mask = size_t.sizeof - 1;
            start = cast(void*) ((cast(size_t)start + mask) & ~mask);

            _sections._gcRanges[0] = start[0 .. end-start];
        }
    }
}

void finiSections() nothrow @nogc
{
    pthread_key_delete(_tlsKey);
}

void[]* initTLSRanges() nothrow @nogc
{
    return &getTLSBlock();
}

void finiTLSRanges(void[]* rng) nothrow @nogc
{
    free(rng.ptr);
    free(rng);
}

void scanTLSRanges(void[]* rng, scope void delegate(void* pbeg, void* pend) nothrow dg) nothrow
{
    dg(rng.ptr, rng.ptr + rng.length);
}

/* NOTE: The Bionic C library ignores thread-local data stored in the normal
 *       .tdata/.tbss ELF sections, which are marked with the SHF_TLS/STT_TLS
 *       flags.  So instead we roll our own emulation (e.g., in LDC's LLVM fork)
 *       by keeping static TLS data in the .tdata/.tbss sections but removing
 *       the SHF_TLS/STT_TLS flags, and access the TLS data using this function.
 *
 *       This function is called by the code emitted by the compiler.  It is
 *       expected to translate an address in the TLS static data to the
 *       corresponding address in the TLS dynamic per-thread data.
 */
extern(C) void* __tls_get_addr(void* p) nothrow @nogc
{
    debug(PRINTF) printf("  __tls_get_addr input - %p\n", p);
    const offset = cast(size_t) (p - _staticTLSRange.ptr);
    assert(offset < _staticTLSRange.length,
        "invalid TLS address or initSections() not called yet");
    // The following would only be safe if no TLS variables are accessed
    // before calling initTLSRanges():
    //return (cast(void[]*) pthread_getspecific(_tlsKey)).ptr + offset;
    return getTLSBlock().ptr + offset;
}

private:

__gshared pthread_key_t _tlsKey;
__gshared void[] _staticTLSRange;
__gshared uint _tlsAlignment;
__gshared SectionGroup _sections;

/* The following code relies on the .tdata (non-zero initialized) and .tbss
 * (zero-initialized) sections to end up adjacent to each other in the final
 * linked binary.
 * This allows to merge both (and thus all TLS data) to a single contiguous
 * memory block.
 */

/* Enforce some minimum alignment for both sections.
 * The relative offset of the 2nd section from the first (in memory) needs to be
 * a multiple of the 2nd section's alignment, so that the 2nd section ends up
 * suitably aligned in each thread's TLS block.
 */
enum minAlignment = 16;
align(minAlignment)
{
    byte alignmentForTDATA = 1;
    byte alignmentForTBSS;
}

// aligned_alloc is only available since API level 28
extern(C) int posix_memalign(void** memptr, size_t alignment, size_t size) nothrow @nogc;

ref void[] getTLSBlock() nothrow @nogc
{
    auto pary = cast(void[]*) pthread_getspecific(_tlsKey);

    version (LDC)
    {
        import ldc.intrinsics;
        const isUninitialized = llvm_expect(pary is null, false);
    }
    else
        const isUninitialized = pary is null;

    if (isUninitialized)
    {
        pary = cast(void[]*) calloc(1, (void[]).sizeof);
        safeAssert(pary !is null, "cannot allocate TLS block slice");

        if (pthread_setspecific(_tlsKey, pary) != 0)
        {
            import core.stdc.stdio;
            perror("pthread_setspecific failed with");
            assert(0);
        }

        safeAssert(_staticTLSRange.ptr !is null, "initSections() not called yet");
        if (const size = _staticTLSRange.length)
        {
            void* p;
            const error = posix_memalign(&p, _tlsAlignment, size);
            safeAssert(error == 0, "cannot allocate TLS block");
            memcpy(p, _staticTLSRange.ptr, size);
            *pary = p[0 .. size];
        }
    }

    return *pary;
}

// Returns the static TLS data range (.tdata and .tbss sections).
// `alignment` is set to the max overall TLS alignment, to be used to align each
// thread's TLS block.
void[] getStaticTLSRange(const ref SharedObject object, out uint alignment) nothrow @nogc
{
    import core.internal.elf.io;

    const(char)[] path = object.name();
    char[512] pathBuffer = void;
    if (path[0] != '/')
    {
        path = object.getPath(pathBuffer);
        safeAssert(path !is null, "cannot get path of ELF object");
    }
    debug(PRINTF) printf("ELF file path: %s\n", path.ptr);

    ElfFile file;
    const success = ElfFile.open(path.ptr, file);
    safeAssert(success, "cannot open ELF file");

    void* start, end;
    alignment = minAlignment;
    foreach (index, name, sectionHeader; file.namedSections)
    {
        if (name == ".tdata" || name == ".tbss")
        {
            void* sectionStart = object.baseAddress + sectionHeader.sh_addr;
            void* sectionEnd = sectionStart + sectionHeader.sh_size;
            const sectionAlignment = cast(uint) sectionHeader.sh_addralign;
            debug(PRINTF) printf("section %s: %p - %p, alignment: %u\n", name.ptr, sectionStart, sectionEnd, sectionAlignment);

            if (sectionAlignment > alignment)
                alignment = sectionAlignment;

            if (!start)
            {
                start = sectionStart;
                end = sectionEnd;
            }
            else
            {
                const bytesInbetweenSections = sectionStart - end;
                safeAssert(bytesInbetweenSections >= 0 && bytesInbetweenSections < alignment,
                    "expected .tdata and .tbss sections to be adjacent (hint: try ld.bfd linker)");
                safeAssert(sectionAlignment == 0 || ((sectionStart - start) & (sectionAlignment - 1)) == 0,
                    "offset of .tbss section from .tdata isn't a multiple of the .tbss alignment (workaround: align .tdata manually)");
                end = sectionEnd;
                break; // we've found both sections
            }
        }
    }

    // return an empty but non-null slice if there's no TLS data
    return start ? start[0 .. end-start] : object.baseAddress[0..0];
}

extern(C)
{
    /* Symbols created by the linker and inserted into the object file that
     * 'bracket' sections.
     */
    extern __gshared
    {
        version (LDC)
        {
            void* __start___minfo;
            void* __stop___minfo;
        }
        else
        {
            void* __start_deh;
            void* __stop_deh;
            void* __start_minfo;
            void* __stop_minfo;
        }
    }
}<|MERGE_RESOLUTION|>--- conflicted
+++ resolved
@@ -44,12 +44,8 @@
         return _moduleGroup;
     }
 
-<<<<<<< HEAD
-    version (DigitalMars) @property immutable(FuncTable)[] ehTables() const nothrow @nogc
-=======
     version (DigitalMars)
     @property immutable(FuncTable)[] ehTables() const nothrow @nogc
->>>>>>> 6ccfdae1
     {
         auto pbeg = cast(immutable(FuncTable)*)&__start_deh;
         auto pend = cast(immutable(FuncTable)*)&__stop_deh;
