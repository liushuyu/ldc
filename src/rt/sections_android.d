--- conflicted
+++ resolved
@@ -42,11 +42,7 @@
         return _moduleGroup;
     }
 
-<<<<<<< HEAD
-    version(DigitalMars) @property immutable(FuncTable)[] ehTables() const
-=======
-    @property immutable(FuncTable)[] ehTables() const nothrow @nogc
->>>>>>> db7323e7
+    version(DigitalMars) @property immutable(FuncTable)[] ehTables() const nothrow @nogc
     {
         auto pbeg = cast(immutable(FuncTable)*)&__start_deh;
         auto pend = cast(immutable(FuncTable)*)&__stop_deh;
