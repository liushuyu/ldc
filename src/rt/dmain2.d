/**
 * Contains druntime startup and shutdown routines.
 *
 * Copyright: Copyright Digital Mars 2000 - 2013.
 * License: Distributed under the
 *      $(LINK2 http://www.boost.org/LICENSE_1_0.txt, Boost Software License 1.0).
 *    (See accompanying file LICENSE)
 * Authors:   Walter Bright, Sean Kelly
 * Source: $(DRUNTIMESRC src/rt/_dmain2.d)
 */

module rt.dmain2;

private
{
    import rt.memory;
    import rt.sections;
    import rt.util.console;
    import rt.util.string;
    import core.stdc.stddef;
    import core.stdc.stdlib;
    import core.stdc.string;
    import core.stdc.stdio;   // for printf()
    import core.stdc.errno : errno;
}

version (Windows)
{
    private import core.stdc.wchar_;

    extern (Windows)
    {
        alias int function() FARPROC;
        FARPROC    GetProcAddress(void*, in char*);
        void*      LoadLibraryA(in char*);
        void*      LoadLibraryW(in wchar_t*);
        int        FreeLibrary(void*);
        void*      LocalFree(void*);
        wchar_t*   GetCommandLineW();
        wchar_t**  CommandLineToArgvW(in wchar_t*, int*);
        export int WideCharToMultiByte(uint, uint, in wchar_t*, int, char*, int, in char*, int*);
        export int MultiByteToWideChar(uint, uint, in char*, int, wchar_t*, int);
        int        IsDebuggerPresent();
    }
    pragma(lib, "shell32.lib"); // needed for CommandLineToArgvW
}

version (FreeBSD)
{
    import core.stdc.fenv;
}

extern (C) void _STI_monitor_staticctor();
extern (C) void _STD_monitor_staticdtor();
extern (C) void _STI_critical_init();
extern (C) void _STD_critical_term();
extern (C) void gc_init();
extern (C) void gc_term();
extern (C) void rt_moduleCtor();
extern (C) void rt_moduleTlsCtor();
extern (C) void rt_moduleDtor();
extern (C) void rt_moduleTlsDtor();
extern (C) void thread_joinAll();
extern (C) bool runModuleUnitTests();

version (OSX)
{
    // The bottom of the stack
    extern (C) __gshared void* __osx_stack_end = cast(void*)0xC0000000;
}

/***********************************
 * These are a temporary means of providing a GC hook for DLL use.  They may be
 * replaced with some other similar functionality later.
 */
extern (C)
{
    void* gc_getProxy();
    void  gc_setProxy(void* p);
    void  gc_clrProxy();

    alias void* function()      gcGetFn;
    alias void  function(void*) gcSetFn;
    alias void  function()      gcClrFn;
}

version (Windows)
{
    /*******************************************
     * Loads a DLL written in D with the name 'name'.
     * Returns:
     *      opaque handle to the DLL if successfully loaded
     *      null if failure
     */
    extern (C) void* rt_loadLibrary(const char* name)
    {
        return initLibrary(.LoadLibraryA(name));
    }

    extern (C) void* rt_loadLibraryW(const wchar_t* name)
    {
        return initLibrary(.LoadLibraryW(name));
    }

    void* initLibrary(void* mod)
    {
        // BUG: LoadLibrary() call calls rt_init(), which fails if proxy is not set!
        // (What? LoadLibrary() is a Windows API call, it shouldn't call rt_init().)
        if (mod is null)
            return mod;
        gcSetFn gcSet = cast(gcSetFn) GetProcAddress(mod, "gc_setProxy");
        if (gcSet !is null)
        {   // BUG: Set proxy, but too late
            gcSet(gc_getProxy());
        }
        return mod;
    }

    /*************************************
     * Unloads DLL that was previously loaded by rt_loadLibrary().
     * Input:
     *      ptr     the handle returned by rt_loadLibrary()
     * Returns:
     *      1   succeeded
     *      0   some failure happened
     */
    extern (C) int rt_unloadLibrary(void* ptr)
    {
        gcClrFn gcClr  = cast(gcClrFn) GetProcAddress(ptr, "gc_clrProxy");
        if (gcClr !is null)
            gcClr();
        return FreeLibrary(ptr) != 0;
    }
}

/* To get out-of-band access to the args[] passed to main().
 */

<<<<<<< HEAD
extern (C)
{
    // Use ModuleInfo to get file name for "m" versions

    void _d_assertm(ModuleInfo* m, uint line)
    {
        onAssertError(m.name, line);
    }

    void _d_assert_msg(string msg, string file, uint line)
    {
        onAssertErrorMsg(file, line, msg);
    }

    void _d_assert(string file, uint line)
    {
        onAssertError(file, line);
    }

    void _d_unittestm(ModuleInfo* m, uint line)
    {
        _d_unittest(m.name, line);
    }

    void _d_unittest_msg(string msg, string file, uint line)
    {
        onUnittestErrorMsg(file, line, msg);
    }

    void _d_unittest(string file, uint line)
    {
        _d_unittest_msg("unittest failure", file, line);
    }

    void _d_array_bounds(ModuleInfo* m, uint line)
    {
        onRangeError(m.name, line);
    }

    void _d_switch_error(ModuleInfo* m, uint line)
    {
        onSwitchError(m.name, line);
    }
}

version (LDC)
{
    // References to this are emitted into the vtbl for hidden functions. As
    // such, we need to match the calling convention for member method calls.
    // The below should be a reasonable guess for virtually all architectures,
    // given how we are lowering the this paramters to just normal (IR-level)
    // parameters.
    extern (C) void _d_hidden_func(Object o)
    {
        onHiddenFuncError(o);
    }
}
else
{
    extern (C) void _d_hidden_func()
    {
        Object o;
        version(D_InlineAsm_X86)
            asm
            {
                mov o, EAX;
            }
        else version(D_InlineAsm_X86_64)
            asm
            {
                mov o, RDI;
            }
        else
            static assert(0, "unknown os");

        onHiddenFuncError(o);
    }
}

=======
>>>>>>> 572338d0
__gshared string[] _d_args = null;

extern (C) string[] rt_args()
{
    return _d_args;
}

// This variable is only ever set by a debugger on initialization so it should
// be fine to leave it as __gshared.
extern (C) __gshared bool rt_trapExceptions = true;

alias void delegate(Throwable) ExceptionHandler;

/**********************************************
 * Initialize druntime.
 * If a C program wishes to call D code, and there's no D main(), then it
 * must call rt_init() and rt_term().
 * If it fails, call dg. Except that what dg might be
 * able to do is undetermined, since the state of druntime
 * will not be known.
 * This needs rethinking.
 */
extern (C) bool rt_init(ExceptionHandler dg = null)
{
    _STI_monitor_staticctor();
    _STI_critical_init();

    try
    {
        initSections();
        gc_init();
        initStaticDataGC();
        rt_moduleCtor();
        rt_moduleTlsCtor();
        return true;
    }
    catch (Throwable e)
    {
        /* Note that if we get here, the runtime is in an unknown state.
         * I'm not sure what the point of calling dg is.
         */
        if (dg)
            dg(e);
        else
            throw e;    // rethrow, don't silently ignore error
        /* Rethrow, and the two STD functions aren't called?
         * This needs rethinking.
         */
    }
    _STD_critical_term();
    _STD_monitor_staticdtor();
    return false;
}

/**********************************************
 * Terminate use of druntime.
 * If it fails, call dg. Except that what dg might be
 * able to do is undetermined, since the state of druntime
 * will not be known.
 * This needs rethinking.
 */
extern (C) bool rt_term(ExceptionHandler dg = null)
{
    try
    {
        /* Check that all other non-daemon threads have finished
         * execution before calling the shared module destructors.
         * Calling thread_joinAll here would be too late because other
         * shared libraries might have already been
         * destructed/unloaded.
         */
        import core.thread : Thread;
        auto tthis = Thread.getThis();
        foreach (t; Thread)
        {
            if (t !is tthis && t.isRunning && !t.isDaemon)
                assert(0, "Can only call rt_term when all non-daemon threads have been joined or detached.");
        }

        rt_moduleTlsDtor();
        rt_moduleDtor();
        gc_term();
        finiSections();
        return true;
    }
    catch (Throwable e)
    {
        if (dg)
            dg(e);
    }
    finally
    {
        _STD_critical_term();
        _STD_monitor_staticdtor();
    }
    return false;
}

/***********************************
 * Provide out-of-band access to the original C argc/argv
 * passed to this program via main(argc,argv).
 */

struct CArgs
{
    int argc;
    char** argv;
}

__gshared CArgs _cArgs;

extern (C) CArgs rt_cArgs()
{
    return _cArgs;
}

/***********************************
 * Run the given main function.
 * Its purpose is to wrap the D main()
 * function and catch any unhandled exceptions.
 */
private alias extern(C) int function(char[][] args) MainFunc;

extern (C) int _d_run_main(int argc, char **argv, MainFunc mainFunc)
{
    // Remember the original C argc/argv
    _cArgs.argc = argc;
    _cArgs.argv = argv;

    int result;

    version (OSX)
    {   /* OSX does not provide a way to get at the top of the
         * stack, except for the magic value 0xC0000000.
         * But as far as the gc is concerned, argv is at the top
         * of the main thread's stack, so save the address of that.
         */
        __osx_stack_end = cast(void*)&argv;
    }

    version (FreeBSD) version (D_InlineAsm_X86)
    {
        /*
         * FreeBSD/i386 sets the FPU precision mode to 53 bit double.
         * Make it 64 bit extended.
         */
        ushort fpucw;
        asm
        {
            fstsw   fpucw;
            or      fpucw, 0b11_00_111111; // 11: use 64 bit extended-precision
                                           // 111111: mask all FP exceptions
            fldcw   fpucw;
        }
    }

    version (Win64)
    {
        auto fp = __iob_func();
        stdin = &fp[0];
        stdout = &fp[1];
        stderr = &fp[2];

        // ensure that sprintf generates only 2 digit exponent when writing floating point values
        _set_output_format(_TWO_DIGIT_EXPONENT);

        // enable full precision for reals
        asm
        {
            push    RAX;
            fstcw   word ptr [RSP];
            or      [RSP], 0b11_00_111111; // 11: use 64 bit extended-precision
                                           // 111111: mask all FP exceptions
            fldcw   word ptr [RSP];
            pop     RAX;
        }
    }

    // Allocate args[] on the stack
    char[][] args = (cast(char[]*) alloca(argc * (char[]).sizeof))[0 .. argc];

    version (Windows)
    {
        /* Because we want args[] to be UTF-8, and Windows doesn't guarantee that,
         * we ignore argc/argv and go get the Windows command line again as UTF-16.
         * Then, reparse into wargc/wargs, and then use Windows API to convert
         * to UTF-8.
         */
        const wchar_t* wCommandLine = GetCommandLineW();
        immutable size_t wCommandLineLength = wcslen(wCommandLine);
        int wargc;
        wchar_t** wargs = CommandLineToArgvW(wCommandLine, &wargc);
        assert(wargc == argc);

        // This is required because WideCharToMultiByte requires int as input.
        assert(wCommandLineLength <= cast(size_t) int.max, "Wide char command line length must not exceed int.max");

        immutable size_t totalArgsLength = WideCharToMultiByte(65001, 0, wCommandLine, cast(int)wCommandLineLength, null, 0, null, null);
        {
            char* totalArgsBuff = cast(char*) alloca(totalArgsLength);
            size_t j = 0;
            foreach (i; 0 .. wargc)
            {
                immutable size_t wlen = wcslen(wargs[i]);
                assert(wlen <= cast(size_t) int.max, "wlen cannot exceed int.max");
                immutable int len = WideCharToMultiByte(65001, 0, &wargs[i][0], cast(int) wlen, null, 0, null, null);
                args[i] = totalArgsBuff[j .. j + len];
                if (len == 0)
                    continue;
                j += len;
                assert(j <= totalArgsLength);
                WideCharToMultiByte(65001, 0, &wargs[i][0], cast(int) wlen, &args[i][0], len, null, null);
            }
        }
        LocalFree(wargs);
        wargs = null;
        wargc = 0;
    }
    else version (Posix)
    {
        size_t totalArgsLength = 0;
        foreach(i, ref arg; args)
        {
            arg = argv[i][0 .. strlen(argv[i])];
            totalArgsLength += arg.length;
        }
    }
    else
        static assert(0);

    /* Create a copy of args[] on the stack, and set the global _d_args to refer to it.
     * Why a copy instead of just using args[] is unclear.
     * This also means that when this function returns, _d_args will refer to garbage.
     */
    {
        auto buff = cast(char[]*) alloca(argc * (char[]).sizeof + totalArgsLength);

        char[][] argsCopy = buff[0 .. argc];
        auto argBuff = cast(char*) (buff + argc);
        foreach(i, arg; args)
        {
            argsCopy[i] = (argBuff[0 .. arg.length] = arg[]);
            argBuff += arg.length;
        }
        _d_args = cast(string[]) argsCopy;
    }

    bool trapExceptions = rt_trapExceptions;

    version (Windows)
    {
        if (IsDebuggerPresent())
            trapExceptions = false;
    }

    void tryExec(scope void delegate() dg)
    {
        void printLocLine(Throwable t)
        {
            if (t.file)
            {
               console(t.classinfo.name)("@")(t.file)("(")(t.line)(")");
            }
            else
            {
                console(t.classinfo.name);
            }
            console("\n");
        }

        void printMsgLine(Throwable t)
        {
            if (t.file)
            {
               console(t.classinfo.name)("@")(t.file)("(")(t.line)(")");
            }
            else
            {
                console(t.classinfo.name);
            }
            if (t.msg)
            {
                console(": ")(t.msg);
            }
            console("\n");
        }

        void printInfoBlock(Throwable t)
        {
            if (t.info)
            {
                console("----------------\n");
                foreach (i; t.info)
                    console(i)("\n");
                console("----------------\n");
            }
        }

        void print(Throwable t)
        {
            Throwable firstWithBypass = null;

            for (; t; t = t.next)
            {
                printMsgLine(t);
                printInfoBlock(t);
                auto e = cast(Error) t;
                if (e && e.bypassedException)
                {
                    console("Bypasses ");
                    printLocLine(e.bypassedException);
                    if (firstWithBypass is null)
                        firstWithBypass = t;
                }
            }
            if (firstWithBypass is null)
                return;
            console("=== Bypassed ===\n");
            for (t = firstWithBypass; t; t = t.next)
            {
                auto e = cast(Error) t;
                if (e && e.bypassedException)
                    print(e.bypassedException);
            }
        }

        if (trapExceptions)
        {
            try
            {
                dg();
            }
            catch (Throwable t)
            {
                print(t);
                result = EXIT_FAILURE;
            }
        }
        else
        {
            dg();
        }
    }

    // NOTE: The lifetime of a process is much like the lifetime of an object:
    //       it is initialized, then used, then destroyed.  If initialization
    //       fails, the successive two steps are never reached.  However, if
    //       initialization succeeds, then cleanup will occur even if the use
    //       step fails in some way.  Here, the use phase consists of running
    //       the user's main function.  If main terminates with an exception,
    //       the exception is handled and then cleanup begins.  An exception
    //       thrown during cleanup, however, will abort the cleanup process.
    void runMain()
    {
        if (runModuleUnitTests())
            tryExec({ result = mainFunc(args); });
        else
            result = EXIT_FAILURE;

        tryExec({thread_joinAll();});
    }

    void runMainWithInit()
    {
        if (rt_init() && runModuleUnitTests())
            tryExec({ result = mainFunc(args); });
        else
            result = EXIT_FAILURE;

        tryExec({thread_joinAll();});

        if (!rt_term())
            result = (result == EXIT_SUCCESS) ? EXIT_FAILURE : result;
    }

    version (linux) // initialization is done in rt.sections_linux
        tryExec(&runMain);
    else
        tryExec(&runMainWithInit);

    // Issue 10344: flush stdout and return nonzero on failure
    if (.fflush(.stdout) != 0)
    {
        .fprintf(.stderr, "Failed to flush stdout: %s\n", .strerror(.errno));
        if (result == 0)
        {
            result = EXIT_FAILURE;
        }
    }

    return result;
}<|MERGE_RESOLUTION|>--- conflicted
+++ resolved
@@ -136,88 +136,6 @@
 /* To get out-of-band access to the args[] passed to main().
  */
 
-<<<<<<< HEAD
-extern (C)
-{
-    // Use ModuleInfo to get file name for "m" versions
-
-    void _d_assertm(ModuleInfo* m, uint line)
-    {
-        onAssertError(m.name, line);
-    }
-
-    void _d_assert_msg(string msg, string file, uint line)
-    {
-        onAssertErrorMsg(file, line, msg);
-    }
-
-    void _d_assert(string file, uint line)
-    {
-        onAssertError(file, line);
-    }
-
-    void _d_unittestm(ModuleInfo* m, uint line)
-    {
-        _d_unittest(m.name, line);
-    }
-
-    void _d_unittest_msg(string msg, string file, uint line)
-    {
-        onUnittestErrorMsg(file, line, msg);
-    }
-
-    void _d_unittest(string file, uint line)
-    {
-        _d_unittest_msg("unittest failure", file, line);
-    }
-
-    void _d_array_bounds(ModuleInfo* m, uint line)
-    {
-        onRangeError(m.name, line);
-    }
-
-    void _d_switch_error(ModuleInfo* m, uint line)
-    {
-        onSwitchError(m.name, line);
-    }
-}
-
-version (LDC)
-{
-    // References to this are emitted into the vtbl for hidden functions. As
-    // such, we need to match the calling convention for member method calls.
-    // The below should be a reasonable guess for virtually all architectures,
-    // given how we are lowering the this paramters to just normal (IR-level)
-    // parameters.
-    extern (C) void _d_hidden_func(Object o)
-    {
-        onHiddenFuncError(o);
-    }
-}
-else
-{
-    extern (C) void _d_hidden_func()
-    {
-        Object o;
-        version(D_InlineAsm_X86)
-            asm
-            {
-                mov o, EAX;
-            }
-        else version(D_InlineAsm_X86_64)
-            asm
-            {
-                mov o, RDI;
-            }
-        else
-            static assert(0, "unknown os");
-
-        onHiddenFuncError(o);
-    }
-}
-
-=======
->>>>>>> 572338d0
 __gshared string[] _d_args = null;
 
 extern (C) string[] rt_args()
