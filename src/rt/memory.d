/**
 * This module tells the garbage collector about the static data and bss segments,
 * so the GC can scan them for roots. It does not deal with thread local static data.
 *
 * Copyright: Copyright Digital Mars 2000 - 2012.
 * License: Distributed under the
 *      $(LINK2 http://www.boost.org/LICENSE_1_0.txt, Boost Software License 1.0).
 *    (See accompanying file LICENSE)
 * Authors:   Walter Bright, Sean Kelly
 * Source: $(DRUNTIMESRC src/rt/_memory.d)
 */

module rt.memory;

<<<<<<< HEAD
import gc.gc;
=======

import core.memory;
>>>>>>> 572338d0
import rt.sections;

void initStaticDataGC()
{
    foreach (ref sg; SectionGroup)
    {
        foreach (rng; sg.gcRanges)
            GC.addRange(rng.ptr, rng.length);
    }
}<|MERGE_RESOLUTION|>--- conflicted
+++ resolved
@@ -12,12 +12,7 @@
 
 module rt.memory;
 
-<<<<<<< HEAD
-import gc.gc;
-=======
-
 import core.memory;
->>>>>>> 572338d0
 import rt.sections;
 
 void initStaticDataGC()
