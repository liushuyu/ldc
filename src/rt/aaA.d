/**
 * Implementation of associative arrays.
 *
 * Copyright: Copyright Digital Mars 2000 - 2015.
 * License:   $(HTTP www.boost.org/LICENSE_1_0.txt, Boost License 1.0).
 * Authors:   Martin Nowak
 */
module rt.aaA;

/// AA version for debuggers, bump whenever changing the layout
extern (C) immutable int _aaVersion = 1;

import core.memory : GC;

// grow threshold
private enum GROW_NUM = 4;
private enum GROW_DEN = 5;
// shrink threshold
private enum SHRINK_NUM = 1;
private enum SHRINK_DEN = 8;
// grow factor
private enum GROW_FAC = 4;
// growing the AA doubles it's size, so the shrink threshold must be
// smaller than half the grow threshold to have a hysteresis
static assert(GROW_FAC * SHRINK_NUM * GROW_DEN < GROW_NUM * SHRINK_DEN);
// initial load factor (for literals), mean of both thresholds
private enum INIT_NUM = (GROW_DEN * SHRINK_NUM + GROW_NUM * SHRINK_DEN) / 2;
private enum INIT_DEN = SHRINK_DEN * GROW_DEN;

private enum INIT_NUM_BUCKETS = 8;
// magic hash constants to distinguish empty, deleted, and filled buckets
private enum HASH_EMPTY = 0;
private enum HASH_DELETED = 0x1;
private enum HASH_FILLED_MARK = size_t(1) << 8 * size_t.sizeof - 1;

/// Opaque AA wrapper
struct AA
{
    Impl* impl;
    alias impl this;

    private @property bool empty() const pure nothrow @nogc
    {
        return impl is null || !impl.length;
    }
}

private struct Impl
{
private:
    this(in TypeInfo_AssociativeArray ti, size_t sz = INIT_NUM_BUCKETS)
    {
        keysz = cast(uint) ti.key.tsize;
        valsz = cast(uint) ti.value.tsize;
        buckets = allocBuckets(sz);
        firstUsed = cast(uint) buckets.length;
        entryTI = fakeEntryTI(ti.key, ti.value);
        valoff = cast(uint) talign(keysz, ti.value.talign);

        import rt.lifetime : hasPostblit, unqualify;

        if (hasPostblit(unqualify(ti.key)))
            flags |= Flags.keyHasPostblit;
        if ((ti.key.flags | ti.value.flags) & 1)
            flags |= Flags.hasPointers;
    }

    Bucket[] buckets;
    uint used;
    uint deleted;
    TypeInfo_Struct entryTI;
    uint firstUsed;
    immutable uint keysz;
    immutable uint valsz;
    immutable uint valoff;
    Flags flags;

    enum Flags : ubyte
    {
        none = 0x0,
        keyHasPostblit = 0x1,
        hasPointers = 0x2,
    }

    @property size_t length() const pure nothrow @nogc
    {
        assert(used >= deleted);
        return used - deleted;
    }

    @property size_t dim() const pure nothrow @nogc @safe
    {
        return buckets.length;
    }

    @property size_t mask() const pure nothrow @nogc
    {
        return dim - 1;
    }

    // find the first slot to insert a value with hash
    inout(Bucket)* findSlotInsert(size_t hash) inout pure nothrow @nogc
    {
        for (size_t i = hash & mask, j = 1;; ++j)
        {
            if (!buckets[i].filled)
                return &buckets[i];
            i = (i + j) & mask;
        }
    }

    // lookup a key
    inout(Bucket)* findSlotLookup(size_t hash, in void* pkey, in TypeInfo keyti) inout
    {
        for (size_t i = hash & mask, j = 1;; ++j)
        {
            if (buckets[i].hash == hash && keyti.equals(pkey, buckets[i].entry))
                return &buckets[i];
            else if (buckets[i].empty)
                return null;
            i = (i + j) & mask;
        }
    }

    void grow(in TypeInfo keyti)
    {
        // If there are so many deleted entries, that growing would push us
        // below the shrink threshold, we just purge deleted entries instead.
        if (length * SHRINK_DEN < GROW_FAC * dim * SHRINK_NUM)
            resize(dim);
        else
            resize(GROW_FAC * dim);
    }

    void shrink(in TypeInfo keyti)
    {
        if (dim > INIT_NUM_BUCKETS)
            resize(dim / GROW_FAC);
    }

    void resize(size_t ndim) pure nothrow
    {
        auto obuckets = buckets;
        buckets = allocBuckets(ndim);

        foreach (ref b; obuckets[firstUsed .. $])
            if (b.filled)
                *findSlotInsert(b.hash) = b;

        firstUsed = 0;
        used -= deleted;
        deleted = 0;
        GC.free(obuckets.ptr); // safe to free b/c impossible to reference
    }

    void clear() pure nothrow
    {
        import core.stdc.string : memset;
        // clear all data, but don't change bucket array length
        memset(&buckets[firstUsed], 0, (buckets.length - firstUsed) * Bucket.sizeof);
        deleted = used = 0;
        firstUsed = cast(uint) dim;
    }
}

//==============================================================================
// Bucket
//------------------------------------------------------------------------------

private struct Bucket
{
private pure nothrow @nogc:
    size_t hash;
    void* entry;

    @property bool empty() const
    {
        return hash == HASH_EMPTY;
    }

    @property bool deleted() const
    {
        return hash == HASH_DELETED;
    }

    @property bool filled() const @safe
    {
        return cast(ptrdiff_t) hash < 0;
    }
}

Bucket[] allocBuckets(size_t dim) @trusted pure nothrow
{
    enum attr = GC.BlkAttr.NO_INTERIOR;
    immutable sz = dim * Bucket.sizeof;
    return (cast(Bucket*) GC.calloc(sz, attr))[0 .. dim];
}

//==============================================================================
// Entry
//------------------------------------------------------------------------------

private void* allocEntry(in Impl* aa, in void* pkey)
{
    import rt.lifetime : _d_newitemU;
    import core.stdc.string : memcpy, memset;

    immutable akeysz = aa.valoff;
    void* res = void;
    if (aa.entryTI)
        res = _d_newitemU(aa.entryTI);
    else
    {
        auto flags = (aa.flags & Impl.Flags.hasPointers) ? 0 : GC.BlkAttr.NO_SCAN;
        res = GC.malloc(akeysz + aa.valsz, flags);
    }

    memcpy(res, pkey, aa.keysz); // copy key
    memset(res + akeysz, 0, aa.valsz); // zero value

    return res;
}

package void entryDtor(void* p, const TypeInfo_Struct sti)
{
    // key and value type info stored after the TypeInfo_Struct by tiEntry()
    auto sizeti = __traits(classInstanceSize, TypeInfo_Struct);
    auto extra = cast(const(TypeInfo)*)(cast(void*) sti + sizeti);
    extra[0].destroy(p);
    extra[1].destroy(p + talign(extra[0].tsize, extra[1].talign));
}

private bool hasDtor(const TypeInfo ti)
{
    import rt.lifetime : unqualify;

    if (typeid(ti) is typeid(TypeInfo_Struct))
        if ((cast(TypeInfo_Struct) cast(void*) ti).xdtor)
            return true;
    if (typeid(ti) is typeid(TypeInfo_StaticArray))
        return hasDtor(unqualify(ti.next));

    return false;
}

// build type info for Entry with additional key and value fields
TypeInfo_Struct fakeEntryTI(const TypeInfo keyti, const TypeInfo valti)
{
    import rt.lifetime : unqualify;

    auto kti = unqualify(keyti);
    auto vti = unqualify(valti);
    if (!hasDtor(kti) && !hasDtor(vti))
        return null;

    // save kti and vti after type info for struct
    enum sizeti = __traits(classInstanceSize, TypeInfo_Struct);
    void* p = GC.malloc(sizeti + 2 * (void*).sizeof);
    import core.stdc.string : memcpy;

    memcpy(p, typeid(TypeInfo_Struct).initializer().ptr, sizeti);

    auto ti = cast(TypeInfo_Struct) p;
    auto extra = cast(TypeInfo*)(p + sizeti);
    extra[0] = cast() kti;
    extra[1] = cast() vti;

    static immutable tiName = __MODULE__ ~ ".Entry!(...)";
    ti.name = tiName;

    // we don't expect the Entry objects to be used outside of this module, so we have control
    // over the non-usage of the callback methods and other entries and can keep these null
    // xtoHash, xopEquals, xopCmp, xtoString and xpostblit
    ti.m_RTInfo = null;
    immutable entrySize = talign(kti.tsize, vti.talign) + vti.tsize;
    ti.m_init = (cast(ubyte*) null)[0 .. entrySize]; // init length, but not ptr

    // xdtor needs to be built from the dtors of key and value for the GC
    ti.xdtorti = &entryDtor;

    ti.m_flags = TypeInfo_Struct.StructFlags.isDynamicType;
    ti.m_flags |= (keyti.flags | valti.flags) & TypeInfo_Struct.StructFlags.hasPointers;
    ti.m_align = cast(uint) max(kti.talign, vti.talign);

    return ti;
}

//==============================================================================
// Helper functions
//------------------------------------------------------------------------------

private size_t talign(size_t tsize, size_t algn) @safe pure nothrow @nogc
{
    immutable mask = algn - 1;
    assert(!(mask & algn));
    return (tsize + mask) & ~mask;
}

// mix hash to "fix" bad hash functions
private size_t mix(size_t h) @safe pure nothrow @nogc
{
    // final mix function of MurmurHash2
    enum m = 0x5bd1e995;
    h ^= h >> 13;
    h *= m;
    h ^= h >> 15;
    return h;
}

private size_t calcHash(in void* pkey, in TypeInfo keyti)
{
    immutable hash = keyti.getHash(pkey);
    // highest bit is set to distinguish empty/deleted from filled buckets
    return mix(hash) | HASH_FILLED_MARK;
}

private size_t nextpow2(in size_t n) pure nothrow @nogc
{
    import core.bitop : bsr;

    if (!n)
        return 1;

    const isPowerOf2 = !((n - 1) & n);
    return 1 << (bsr(n) + !isPowerOf2);
}

pure nothrow @nogc unittest
{
    //                            0, 1, 2, 3, 4, 5, 6, 7, 8,  9
    foreach (const n, const pow2; [1, 1, 2, 4, 4, 8, 8, 8, 8, 16])
        assert(nextpow2(n) == pow2);
}

private T min(T)(T a, T b) pure nothrow @nogc
{
    return a < b ? a : b;
}

private T max(T)(T a, T b) pure nothrow @nogc
{
    return b < a ? a : b;
}

//==============================================================================
// API Implementation
//------------------------------------------------------------------------------

/// Determine number of entries in associative array.
extern (C) size_t _aaLen(in AA aa) pure nothrow @nogc
{
    return aa ? aa.length : 0;
}

/******************************
 * Lookup *pkey in aa.
 * Called only from implementation of (aa[key]) expressions when value is mutable.
 * Params:
 *      aa = associative array opaque pointer
 *      ti = TypeInfo for the associative array
 *      valsz = ignored
 *      pkey = pointer to the key value
 * Returns:
 *      if key was in the aa, a mutable pointer to the existing value.
 *      If key was not in the aa, a mutable pointer to newly inserted value which
 *      is set to all zeros
 */
extern (C) void* _aaGetY(AA* aa, const TypeInfo_AssociativeArray ti,
    in size_t valsz, in void* pkey)
{
    bool found;
    return _aaGetX(aa, ti, valsz, pkey, found);
}

/******************************
 * Lookup *pkey in aa.
 * Called only from implementation of require
 * Params:
 *      aa = associative array opaque pointer
 *      ti = TypeInfo for the associative array
 *      valsz = ignored
 *      pkey = pointer to the key value
 *      found = true if the value was found
 * Returns:
 *      if key was in the aa, a mutable pointer to the existing value.
 *      If key was not in the aa, a mutable pointer to newly inserted value which
 *      is set to all zeros
 */
extern (C) void* _aaGetX(AA* aa, const TypeInfo_AssociativeArray ti,
    in size_t valsz, in void* pkey, out bool found)
{
    // lazily alloc implementation
    if (aa.impl is null)
        aa.impl = new Impl(ti);

    // get hash and bucket for key
    immutable hash = calcHash(pkey, ti.key);

    // found a value => return it
    if (auto p = aa.findSlotLookup(hash, pkey, ti.key))
    {
        found = true;
        return p.entry + aa.valoff;
    }

    auto p = aa.findSlotInsert(hash);
    if (p.deleted)
        --aa.deleted;
    // check load factor and possibly grow
    else if (++aa.used * GROW_DEN > aa.dim * GROW_NUM)
    {
        aa.grow(ti.key);
        p = aa.findSlotInsert(hash);
        assert(p.empty);
    }

    // update search cache and allocate entry
    aa.firstUsed = min(aa.firstUsed, cast(uint)(p - aa.buckets.ptr));
    p.hash = hash;
    p.entry = allocEntry(aa.impl, pkey);
    // postblit for key
    if (aa.flags & Impl.Flags.keyHasPostblit)
    {
        import rt.lifetime : __doPostblit, unqualify;

        __doPostblit(p.entry, aa.keysz, unqualify(ti.key));
    }
    // return pointer to value
    return p.entry + aa.valoff;
}

/******************************
 * Lookup *pkey in aa.
 * Called only from implementation of (aa[key]) expressions when value is not mutable.
 * Params:
 *      aa = associative array opaque pointer
 *      keyti = TypeInfo for the key
 *      valsz = ignored
 *      pkey = pointer to the key value
 * Returns:
 *      pointer to value if present, null otherwise
 */
extern (C) inout(void)* _aaGetRvalueX(inout AA aa, in TypeInfo keyti, in size_t valsz,
    in void* pkey)
{
    return _aaInX(aa, keyti, pkey);
}

/******************************
 * Lookup *pkey in aa.
 * Called only from implementation of (key in aa) expressions.
 * Params:
 *      aa = associative array opaque pointer
 *      keyti = TypeInfo for the key
 *      pkey = pointer to the key value
 * Returns:
 *      pointer to value if present, null otherwise
 */
extern (C) inout(void)* _aaInX(inout AA aa, in TypeInfo keyti, in void* pkey)
{
    if (aa.empty)
        return null;

    immutable hash = calcHash(pkey, keyti);
    if (auto p = aa.findSlotLookup(hash, pkey, keyti))
        return p.entry + aa.valoff;
    return null;
}

/// Delete entry in AA, return true if it was present
extern (C) bool _aaDelX(AA aa, in TypeInfo keyti, in void* pkey)
{
    if (aa.empty)
        return false;

    immutable hash = calcHash(pkey, keyti);
    if (auto p = aa.findSlotLookup(hash, pkey, keyti))
    {
        // clear entry
        p.hash = HASH_DELETED;
        p.entry = null;

        ++aa.deleted;
        if (aa.length * SHRINK_DEN < aa.dim * SHRINK_NUM)
            aa.shrink(keyti);

        return true;
    }
    return false;
}

/// Remove all elements from AA.
extern (C) void _aaClear(AA aa) pure nothrow
{
    if (!aa.empty)
    {
        aa.impl.clear();
    }
}

/// Rehash AA
extern (C) void* _aaRehash(AA* paa, in TypeInfo keyti) pure nothrow
{
    if (!paa.empty)
        paa.resize(nextpow2(INIT_DEN * paa.length / INIT_NUM));
    return *paa;
}

/// Return a GC allocated array of all values
extern (C) inout(void[]) _aaValues(inout AA aa, in size_t keysz, in size_t valsz,
    const TypeInfo tiValueArray) pure nothrow
{
    if (aa.empty)
        return null;

    import rt.lifetime : _d_newarrayU;

    auto res = _d_newarrayU(tiValueArray, aa.length).ptr;
    auto pval = res;

    immutable off = aa.valoff;
    foreach (b; aa.buckets[aa.firstUsed .. $])
    {
        if (!b.filled)
            continue;
        pval[0 .. valsz] = b.entry[off .. valsz + off];
        pval += valsz;
    }
    // postblit is done in object.values
    return (cast(inout(void)*) res)[0 .. aa.length]; // fake length, return number of elements
}

/// Return a GC allocated array of all keys
extern (C) inout(void[]) _aaKeys(inout AA aa, in size_t keysz, const TypeInfo tiKeyArray) pure nothrow
{
    if (aa.empty)
        return null;

    import rt.lifetime : _d_newarrayU;

    auto res = _d_newarrayU(tiKeyArray, aa.length).ptr;
    auto pkey = res;

    foreach (b; aa.buckets[aa.firstUsed .. $])
    {
        if (!b.filled)
            continue;
        pkey[0 .. keysz] = b.entry[0 .. keysz];
        pkey += keysz;
    }
    // postblit is done in object.keys
    return (cast(inout(void)*) res)[0 .. aa.length]; // fake length, return number of elements
}

// opApply callbacks are extern(D)
extern (D) alias dg_t = int delegate(void*);
extern (D) alias dg2_t = int delegate(void*, void*);

/// foreach opApply over all values
extern (C) int _aaApply(AA aa, in size_t keysz, dg_t dg)
{
    if (aa.empty)
        return 0;

    immutable off = aa.valoff;
    foreach (b; aa.buckets)
    {
        if (!b.filled)
            continue;
        if (auto res = dg(b.entry + off))
            return res;
    }
    return 0;
}

/// foreach opApply over all key/value pairs
extern (C) int _aaApply2(AA aa, in size_t keysz, dg2_t dg)
{
    if (aa.empty)
        return 0;

    immutable off = aa.valoff;
    foreach (b; aa.buckets)
    {
        if (!b.filled)
            continue;
        if (auto res = dg(b.entry, b.entry + off))
            return res;
    }
    return 0;
}

/// Construct an associative array of type ti from keys and value
extern (C) Impl* _d_assocarrayliteralTX(const TypeInfo_AssociativeArray ti, void[] keys,
    void[] vals)
{
    assert(keys.length == vals.length);

    immutable keysz = ti.key.tsize;
    immutable valsz = ti.value.tsize;
    immutable length = keys.length;

    if (!length)
        return null;

    auto aa = new Impl(ti, nextpow2(INIT_DEN * length / INIT_NUM));

    void* pkey = keys.ptr;
    void* pval = vals.ptr;
    immutable off = aa.valoff;
    uint actualLength = 0;
    foreach (_; 0 .. length)
    {
        immutable hash = calcHash(pkey, ti.key);

        auto p = aa.findSlotLookup(hash, pkey, ti.key);
        if (p is null)
        {
            p = aa.findSlotInsert(hash);
            p.hash = hash;
            p.entry = allocEntry(aa, pkey); // move key, no postblit
            aa.firstUsed = min(aa.firstUsed, cast(uint)(p - aa.buckets.ptr));
            actualLength++;
        }
        else if (aa.entryTI && hasDtor(ti.value))
        {
            // destroy existing value before overwriting it
            ti.value.destroy(p.entry + off);
        }
        // set hash and blit value
        auto pdst = p.entry + off;
        pdst[0 .. valsz] = pval[0 .. valsz]; // move value, no postblit

        pkey += keysz;
        pval += valsz;
    }
    aa.used = actualLength;
    return aa;
}

/// compares 2 AAs for equality
extern (C) int _aaEqual(in TypeInfo tiRaw, in AA aa1, in AA aa2)
{
    if (aa1.impl is aa2.impl)
        return true;

    immutable len = _aaLen(aa1);
    if (len != _aaLen(aa2))
        return false;

    if (!len) // both empty
        return true;

    import rt.lifetime : unqualify;

    auto uti = unqualify(tiRaw);
    auto ti = *cast(TypeInfo_AssociativeArray*)&uti;
    // compare the entries
    immutable off = aa1.valoff;
    foreach (b1; aa1.buckets)
    {
        if (!b1.filled)
            continue;
        auto pb2 = aa2.findSlotLookup(b1.hash, b1.entry, ti.key);
        if (pb2 is null || !ti.value.equals(b1.entry + off, pb2.entry + off))
            return false;
    }
    return true;
}

/// compute a hash
extern (C) hash_t _aaGetHash(in AA* aa, in TypeInfo tiRaw) nothrow
{
    if (aa.empty)
        return 0;

    import rt.lifetime : unqualify;

    auto uti = unqualify(tiRaw);
    auto ti = *cast(TypeInfo_AssociativeArray*)&uti;
    immutable off = aa.valoff;
    auto keyHash = &ti.key.getHash;
    auto valHash = &ti.value.getHash;

    size_t h;
    import core.stdc.stdio;
    foreach (b; aa.buckets)
    {
        if (!b.filled)
            continue;
        size_t[2] h2 = [keyHash(b.entry), valHash(b.entry + off)];
        // use addition here, so that hash is independent of element order
        h += hashOf(h2);
    }

    return h;
}

/**
 * _aaRange implements a ForwardRange
 */
struct Range
{
    Impl* impl;
    size_t idx;
    alias impl this;
}

extern (C) pure nothrow @nogc @safe
{
    Range _aaRange(AA aa)
    {
        if (!aa)
            return Range();

        foreach (i; aa.firstUsed .. aa.dim)
        {
            if (aa.buckets[i].filled)
                return Range(aa.impl, i);
        }
        return Range(aa, aa.dim);
    }

    bool _aaRangeEmpty(Range r)
    {
        return r.impl is null || r.idx >= r.dim;
    }

    void* _aaRangeFrontKey(Range r)
    {
        assert(!_aaRangeEmpty(r));
        if (r.idx >= r.dim)
            return null;
        return r.buckets[r.idx].entry;
    }

    void* _aaRangeFrontValue(Range r)
    {
        assert(!_aaRangeEmpty(r));
        if (r.idx >= r.dim)
            return null;

        auto entry = r.buckets[r.idx].entry;
        return entry is null ?
            null :
            (() @trusted { return entry + r.valoff; } ());
    }

    void _aaRangePopFront(ref Range r)
    {
        if (r.idx >= r.dim) return;
        for (++r.idx; r.idx < r.dim; ++r.idx)
        {
            if (r.buckets[r.idx].filled)
                break;
        }
    }
}

<<<<<<< HEAD
//==============================================================================
// Unittests
//------------------------------------------------------------------------------

// LDC_FIXME: Cannot compile these tests in this module (and this module only)
// because the public signatures of the various functions are different from
// the ones used here (AA vs. void*).
version (LDC) {} else:

pure nothrow unittest
{
    int[string] aa;

    assert(aa.keys.length == 0);
    assert(aa.values.length == 0);

    aa["hello"] = 3;
    assert(aa["hello"] == 3);
    aa["hello"]++;
    assert(aa["hello"] == 4);

    assert(aa.length == 1);

    string[] keys = aa.keys;
    assert(keys.length == 1);
    assert(keys[0] == "hello");

    int[] values = aa.values;
    assert(values.length == 1);
    assert(values[0] == 4);

    aa.rehash;
    assert(aa.length == 1);
    assert(aa["hello"] == 4);

    aa["foo"] = 1;
    aa["bar"] = 2;
    aa["batz"] = 3;

    assert(aa.keys.length == 4);
    assert(aa.values.length == 4);

    foreach (a; aa.keys)
    {
        assert(a.length != 0);
        assert(a.ptr != null);
    }

    foreach (v; aa.values)
    {
        assert(v != 0);
    }
}

unittest  // Test for Issue 10381
{
    alias II = int[int];
    II aa1 = [0 : 1];
    II aa2 = [0 : 1];
    II aa3 = [0 : 2];
    assert(aa1 == aa2); // Passes
    assert(typeid(II).equals(&aa1, &aa2));
    assert(!typeid(II).equals(&aa1, &aa3));
}

pure nothrow unittest
{
    string[int] key1 = [1 : "true", 2 : "false"];
    string[int] key2 = [1 : "false", 2 : "true"];
    string[int] key3;

    // AA lits create a larger hashtable
    int[string[int]] aa1 = [key1 : 100, key2 : 200, key3 : 300];

    // Ensure consistent hash values are computed for key1
    assert((key1 in aa1) !is null);

    // Manually assigning to an empty AA creates a smaller hashtable
    int[string[int]] aa2;
    aa2[key1] = 100;
    aa2[key2] = 200;
    aa2[key3] = 300;

    assert(aa1 == aa2);

    // Ensure binary-independence of equal hash keys
    string[int] key2a;
    key2a[1] = "false";
    key2a[2] = "true";

    assert(aa1[key2a] == 200);
}

// Issue 9852
pure nothrow unittest
{
    // Original test case (revised, original assert was wrong)
    int[string] a;
    a["foo"] = 0;
    a.remove("foo");
    assert(a == null); // should not crash

    int[string] b;
    assert(b is null);
    assert(a == b); // should not deref null
    assert(b == a); // ditto

    int[string] c;
    c["a"] = 1;
    assert(a != c); // comparison with empty non-null AA
    assert(c != a);
    assert(b != c); // comparison with null AA
    assert(c != b);
}

// Bugzilla 14104
unittest
{
    import core.stdc.stdio;

    alias K = const(ubyte)*;
    size_t[K] aa;
    immutable key = cast(K)(cast(size_t) uint.max + 1);
    aa[key] = 12;
    assert(key in aa);
}

unittest
{
    int[int] aa;
    foreach (k, v; aa)
        assert(false);
    foreach (v; aa)
        assert(false);
    assert(aa.byKey.empty);
    assert(aa.byValue.empty);
    assert(aa.byKeyValue.empty);

    size_t n;
    aa = [0 : 3, 1 : 4, 2 : 5];
    foreach (k, v; aa)
    {
        n += k;
        assert(k >= 0 && k < 3);
        assert(v >= 3 && v < 6);
    }
    assert(n == 3);
    n = 0;

    foreach (v; aa)
    {
        n += v;
        assert(v >= 3 && v < 6);
    }
    assert(n == 12);

    n = 0;
    foreach (k, v; aa)
    {
        ++n;
        break;
    }
    assert(n == 1);

    n = 0;
    foreach (v; aa)
    {
        ++n;
        break;
    }
    assert(n == 1);
}

unittest
{
    int[int] aa;
    assert(!aa.remove(0));
    aa = [0 : 1];
    assert(aa.remove(0));
    assert(!aa.remove(0));
    aa[1] = 2;
    assert(!aa.remove(0));
    assert(aa.remove(1));

    assert(aa.length == 0);
    assert(aa.byKey.empty);
}

// test zero sized value (hashset)
unittest
{
    alias V = void[0];
    auto aa = [0 : V.init];
    assert(aa.length == 1);
    assert(aa.byKey.front == 0);
    assert(aa.byValue.front == V.init);
    aa[1] = V.init;
    assert(aa.length == 2);
    aa[0] = V.init;
    assert(aa.length == 2);
    assert(aa.remove(0));
    aa[0] = V.init;
    assert(aa.length == 2);
    assert(aa == [0 : V.init, 1 : V.init]);
}

// test tombstone purging
unittest
{
    int[int] aa;
    foreach (i; 0 .. 6)
        aa[i] = i;
    foreach (i; 0 .. 6)
        assert(aa.remove(i));
    foreach (i; 6 .. 10)
        aa[i] = i;
    assert(aa.length == 4);
    foreach (i; 6 .. 10)
        assert(i in aa);
}
=======
// Most tests are now in in test_aa.d
>>>>>>> 9b632ca3

// test postblit for AA literals
unittest
{
    static struct T
    {
        ubyte field;
        static size_t postblit, dtor;
        this(this)
        {
            ++postblit;
        }

        ~this()
        {
            ++dtor;
        }
    }

    T t;
    auto aa1 = [0 : t, 1 : t];
    assert(T.dtor == 0 && T.postblit == 2);
    aa1[0] = t;
    assert(T.dtor == 1 && T.postblit == 3);

    T.dtor = 0;
    T.postblit = 0;

    auto aa2 = [0 : t, 1 : t, 0 : t]; // literal with duplicate key => value overwritten
    assert(T.dtor == 1 && T.postblit == 3);

    T.dtor = 0;
    T.postblit = 0;

    auto aa3 = [t : 0];
    assert(T.dtor == 0 && T.postblit == 1);
    aa3[t] = 1;
    assert(T.dtor == 0 && T.postblit == 1);
    aa3.remove(t);
    assert(T.dtor == 0 && T.postblit == 1);
    aa3[t] = 2;
    assert(T.dtor == 0 && T.postblit == 2);

    // dtor will be called by GC finalizers
    aa1 = null;
    aa2 = null;
    aa3 = null;
    GC.runFinalizers((cast(char*)(&entryDtor))[0 .. 1]);
    assert(T.dtor == 6 && T.postblit == 2);
}<|MERGE_RESOLUTION|>--- conflicted
+++ resolved
@@ -757,230 +757,12 @@
     }
 }
 
-<<<<<<< HEAD
-//==============================================================================
-// Unittests
-//------------------------------------------------------------------------------
+// Most tests are now in in test_aa.d
 
 // LDC_FIXME: Cannot compile these tests in this module (and this module only)
 // because the public signatures of the various functions are different from
 // the ones used here (AA vs. void*).
 version (LDC) {} else:
-
-pure nothrow unittest
-{
-    int[string] aa;
-
-    assert(aa.keys.length == 0);
-    assert(aa.values.length == 0);
-
-    aa["hello"] = 3;
-    assert(aa["hello"] == 3);
-    aa["hello"]++;
-    assert(aa["hello"] == 4);
-
-    assert(aa.length == 1);
-
-    string[] keys = aa.keys;
-    assert(keys.length == 1);
-    assert(keys[0] == "hello");
-
-    int[] values = aa.values;
-    assert(values.length == 1);
-    assert(values[0] == 4);
-
-    aa.rehash;
-    assert(aa.length == 1);
-    assert(aa["hello"] == 4);
-
-    aa["foo"] = 1;
-    aa["bar"] = 2;
-    aa["batz"] = 3;
-
-    assert(aa.keys.length == 4);
-    assert(aa.values.length == 4);
-
-    foreach (a; aa.keys)
-    {
-        assert(a.length != 0);
-        assert(a.ptr != null);
-    }
-
-    foreach (v; aa.values)
-    {
-        assert(v != 0);
-    }
-}
-
-unittest  // Test for Issue 10381
-{
-    alias II = int[int];
-    II aa1 = [0 : 1];
-    II aa2 = [0 : 1];
-    II aa3 = [0 : 2];
-    assert(aa1 == aa2); // Passes
-    assert(typeid(II).equals(&aa1, &aa2));
-    assert(!typeid(II).equals(&aa1, &aa3));
-}
-
-pure nothrow unittest
-{
-    string[int] key1 = [1 : "true", 2 : "false"];
-    string[int] key2 = [1 : "false", 2 : "true"];
-    string[int] key3;
-
-    // AA lits create a larger hashtable
-    int[string[int]] aa1 = [key1 : 100, key2 : 200, key3 : 300];
-
-    // Ensure consistent hash values are computed for key1
-    assert((key1 in aa1) !is null);
-
-    // Manually assigning to an empty AA creates a smaller hashtable
-    int[string[int]] aa2;
-    aa2[key1] = 100;
-    aa2[key2] = 200;
-    aa2[key3] = 300;
-
-    assert(aa1 == aa2);
-
-    // Ensure binary-independence of equal hash keys
-    string[int] key2a;
-    key2a[1] = "false";
-    key2a[2] = "true";
-
-    assert(aa1[key2a] == 200);
-}
-
-// Issue 9852
-pure nothrow unittest
-{
-    // Original test case (revised, original assert was wrong)
-    int[string] a;
-    a["foo"] = 0;
-    a.remove("foo");
-    assert(a == null); // should not crash
-
-    int[string] b;
-    assert(b is null);
-    assert(a == b); // should not deref null
-    assert(b == a); // ditto
-
-    int[string] c;
-    c["a"] = 1;
-    assert(a != c); // comparison with empty non-null AA
-    assert(c != a);
-    assert(b != c); // comparison with null AA
-    assert(c != b);
-}
-
-// Bugzilla 14104
-unittest
-{
-    import core.stdc.stdio;
-
-    alias K = const(ubyte)*;
-    size_t[K] aa;
-    immutable key = cast(K)(cast(size_t) uint.max + 1);
-    aa[key] = 12;
-    assert(key in aa);
-}
-
-unittest
-{
-    int[int] aa;
-    foreach (k, v; aa)
-        assert(false);
-    foreach (v; aa)
-        assert(false);
-    assert(aa.byKey.empty);
-    assert(aa.byValue.empty);
-    assert(aa.byKeyValue.empty);
-
-    size_t n;
-    aa = [0 : 3, 1 : 4, 2 : 5];
-    foreach (k, v; aa)
-    {
-        n += k;
-        assert(k >= 0 && k < 3);
-        assert(v >= 3 && v < 6);
-    }
-    assert(n == 3);
-    n = 0;
-
-    foreach (v; aa)
-    {
-        n += v;
-        assert(v >= 3 && v < 6);
-    }
-    assert(n == 12);
-
-    n = 0;
-    foreach (k, v; aa)
-    {
-        ++n;
-        break;
-    }
-    assert(n == 1);
-
-    n = 0;
-    foreach (v; aa)
-    {
-        ++n;
-        break;
-    }
-    assert(n == 1);
-}
-
-unittest
-{
-    int[int] aa;
-    assert(!aa.remove(0));
-    aa = [0 : 1];
-    assert(aa.remove(0));
-    assert(!aa.remove(0));
-    aa[1] = 2;
-    assert(!aa.remove(0));
-    assert(aa.remove(1));
-
-    assert(aa.length == 0);
-    assert(aa.byKey.empty);
-}
-
-// test zero sized value (hashset)
-unittest
-{
-    alias V = void[0];
-    auto aa = [0 : V.init];
-    assert(aa.length == 1);
-    assert(aa.byKey.front == 0);
-    assert(aa.byValue.front == V.init);
-    aa[1] = V.init;
-    assert(aa.length == 2);
-    aa[0] = V.init;
-    assert(aa.length == 2);
-    assert(aa.remove(0));
-    aa[0] = V.init;
-    assert(aa.length == 2);
-    assert(aa == [0 : V.init, 1 : V.init]);
-}
-
-// test tombstone purging
-unittest
-{
-    int[int] aa;
-    foreach (i; 0 .. 6)
-        aa[i] = i;
-    foreach (i; 0 .. 6)
-        assert(aa.remove(i));
-    foreach (i; 6 .. 10)
-        aa[i] = i;
-    assert(aa.length == 4);
-    foreach (i; 6 .. 10)
-        assert(i in aa);
-}
-=======
-// Most tests are now in in test_aa.d
->>>>>>> 9b632ca3
 
 // test postblit for AA literals
 unittest
