/**
 * This module contains utilities for TypeInfo implementation.
 *
 * Copyright: Copyright Kenji Hara 2014-.
 * License:   <a href="http://www.boost.org/LICENSE_1_0.txt">Boost License 1.0</a>.
 * Authors:   Kenji Hara
 */
module rt.util.typeinfo;
static import core.internal.hash;

private enum isX87Real(T) = (T.mant_dig == 64 && T.max_exp == 16384);

template Floating(T)
if (is(T == float) || is(T == double) || is(T == real))
{
  pure nothrow @safe:

    bool equals(T f1, T f2)
    {
        return f1 == f2;
    }

    int compare(T d1, T d2)
    {
        if (d1 != d1 || d2 != d2) // if either are NaN
        {
            if (d1 != d1)
            {
                if (d2 != d2)
                    return 0;
                return -1;
            }
            return 1;
        }
        return (d1 == d2) ? 0 : ((d1 < d2) ? -1 : 1);
    }

<<<<<<< HEAD
    size_t hashOf(T value) @trusted
    {
        if (value == 0) // +0.0 and -0.0
            value = 0;

        static if (is(T == float))  // special case?
            return *cast(uint*)&value;
        else
        {
            import rt.util.hash;
            static if (isX87Real!T) // Only consider the non-padding bytes.
                return rt.util.hash.hashOf((cast(void*) &value)[0 .. 10], 0);
            else
                return rt.util.hash.hashOf((&value)[0 .. 1], 0);
        }
    }
=======
    public alias hashOf = core.internal.hash.hashOf;
>>>>>>> 2ad1868e
}
template Floating(T)
if (is(T == cfloat) || is(T == cdouble) || is(T == creal))
{
  pure nothrow @safe:

    bool equals(T f1, T f2)
    {
        return f1 == f2;
    }

    int compare(T f1, T f2)
    {
        int result;

        if (f1.re < f2.re)
            result = -1;
        else if (f1.re > f2.re)
            result = 1;
        else if (f1.im < f2.im)
            result = -1;
        else if (f1.im > f2.im)
            result = 1;
        else
            result = 0;
        return result;
    }

<<<<<<< HEAD
    size_t hashOf(T value) @trusted
    {
        if (value == 0 + 0i)
            value = 0 + 0i;
        import rt.util.hash;
        static if (isX87Real!(typeof(T.init.re))) // Only consider the non-padding bytes.
        {
            real* ptr = cast(real*) &value;
            return rt.util.hash.hashOf((cast(void*) &ptr[0])[0 .. 10],
                rt.util.hash.hashOf((cast(void*) &ptr[1])[0 .. 10], 0));
        }
        else
            return rt.util.hash.hashOf((&value)[0 .. 1], 0);
    }
=======
    public alias hashOf = core.internal.hash.hashOf;
>>>>>>> 2ad1868e
}

template Array(T)
if (is(T ==  float) || is(T ==  double) || is(T ==  real) ||
    is(T == cfloat) || is(T == cdouble) || is(T == creal))
{
  pure nothrow @safe:

    bool equals(T[] s1, T[] s2)
    {
        size_t len = s1.length;
        if (len != s2.length)
            return false;
        for (size_t u = 0; u < len; u++)
        {
            if (!Floating!T.equals(s1[u], s2[u]))
                return false;
        }
        return true;
    }

    int compare(T[] s1, T[] s2)
    {
        size_t len = s1.length;
        if (s2.length < len)
            len = s2.length;
        for (size_t u = 0; u < len; u++)
        {
            if (int c = Floating!T.compare(s1[u], s2[u]))
                return c;
        }
        if (s1.length < s2.length)
            return -1;
        else if (s1.length > s2.length)
            return 1;
        return 0;
    }

    public alias hashOf = core.internal.hash.hashOf;
}

version(unittest)
{
    alias TypeTuple(T...) = T;
}
unittest
{
    // Bugzilla 13052

    static struct SX(F) { F f; }
    TypeInfo ti;

    // real types
    foreach (F; TypeTuple!(float, double, real))
    (){ // workaround #2396
        alias S = SX!F;
        F f1 = +0.0,
          f2 = -0.0;

        assert(f1  == f2);
        assert(f1 !is f2);
        ti = typeid(F);
        assert(ti.getHash(&f1) == ti.getHash(&f2));

        F[] a1 = [f1, f1, f1];
        F[] a2 = [f2, f2, f2];
        assert(a1  == a2);
        assert(a1 !is a2);
        ti = typeid(F[]);
        assert(ti.getHash(&a1) == ti.getHash(&a2));

        F[][] aa1 = [a1, a1, a1];
        F[][] aa2 = [a2, a2, a2];
        assert(aa1  == aa2);
        assert(aa1 !is aa2);
        ti = typeid(F[][]);
        assert(ti.getHash(&aa1) == ti.getHash(&aa2));

        S s1 = {f1},
          s2 = {f2};
        assert(s1  == s2);
        assert(s1 !is s2);
        ti = typeid(S);
        assert(ti.getHash(&s1) == ti.getHash(&s2));

        S[] da1 = [S(f1), S(f1), S(f1)],
            da2 = [S(f2), S(f2), S(f2)];
        assert(da1  == da2);
        assert(da1 !is da2);
        ti = typeid(S[]);
        assert(ti.getHash(&da1) == ti.getHash(&da2));

        S[3] sa1 = {f1},
             sa2 = {f2};
        assert(sa1  == sa2);
        assert(sa1[] !is sa2[]);
        ti = typeid(S[3]);
        assert(ti.getHash(&sa1) == ti.getHash(&sa2));
    }();

    // imaginary types
    foreach (F; TypeTuple!(ifloat, idouble, ireal))
    (){ // workaround #2396
        alias S = SX!F;
        F f1 = +0.0i,
          f2 = -0.0i;

        assert(f1  == f2);
        assert(f1 !is f2);
        ti = typeid(F);
        assert(ti.getHash(&f1) == ti.getHash(&f2));

        F[] a1 = [f1, f1, f1];
        F[] a2 = [f2, f2, f2];
        assert(a1  == a2);
        assert(a1 !is a2);
        ti = typeid(F[]);
        assert(ti.getHash(&a1) == ti.getHash(&a2));

        F[][] aa1 = [a1, a1, a1];
        F[][] aa2 = [a2, a2, a2];
        assert(aa1  == aa2);
        assert(aa1 !is aa2);
        ti = typeid(F[][]);
        assert(ti.getHash(&aa1) == ti.getHash(&aa2));

        S s1 = {f1},
          s2 = {f2};
        assert(s1  == s2);
        assert(s1 !is s2);
        ti = typeid(S);
        assert(ti.getHash(&s1) == ti.getHash(&s2));

        S[] da1 = [S(f1), S(f1), S(f1)],
            da2 = [S(f2), S(f2), S(f2)];
        assert(da1  == da2);
        assert(da1 !is da2);
        ti = typeid(S[]);
        assert(ti.getHash(&da1) == ti.getHash(&da2));

        S[3] sa1 = {f1},
             sa2 = {f2};
        assert(sa1  == sa2);
        assert(sa1[] !is sa2[]);
        ti = typeid(S[3]);
        assert(ti.getHash(&sa1) == ti.getHash(&sa2));
    }();

    // complex types
    foreach (F; TypeTuple!(cfloat, cdouble, creal))
    (){ // workaround #2396
        alias S = SX!F;
        F[4] f = [+0.0 + 0.0i,
                  +0.0 - 0.0i,
                  -0.0 + 0.0i,
                  -0.0 - 0.0i];

        foreach (i, f1; f) foreach (j, f2; f) if (i != j)
        {
            assert(f1 == 0 + 0i);

            assert(f1 == f2);
            assert(f1 !is f2);
            ti = typeid(F);
            assert(ti.getHash(&f1) == ti.getHash(&f2));

            F[] a1 = [f1, f1, f1];
            F[] a2 = [f2, f2, f2];
            assert(a1  == a2);
            assert(a1 !is a2);
            ti = typeid(F[]);
            assert(ti.getHash(&a1) == ti.getHash(&a2));

            F[][] aa1 = [a1, a1, a1];
            F[][] aa2 = [a2, a2, a2];
            assert(aa1  == aa2);
            assert(aa1 !is aa2);
            ti = typeid(F[][]);
            assert(ti.getHash(&aa1) == ti.getHash(&aa2));

            S s1 = {f1},
              s2 = {f2};
            assert(s1  == s2);
            assert(s1 !is s2);
            ti = typeid(S);
            assert(ti.getHash(&s1) == ti.getHash(&s2));

            S[] da1 = [S(f1), S(f1), S(f1)],
                da2 = [S(f2), S(f2), S(f2)];
            assert(da1  == da2);
            assert(da1 !is da2);
            ti = typeid(S[]);
            assert(ti.getHash(&da1) == ti.getHash(&da2));

            S[3] sa1 = {f1},
                 sa2 = {f2};
            assert(sa1  == sa2);
            assert(sa1[] !is sa2[]);
            ti = typeid(S[3]);
            assert(ti.getHash(&sa1) == ti.getHash(&sa2));
        }
    }();
}<|MERGE_RESOLUTION|>--- conflicted
+++ resolved
@@ -8,8 +8,6 @@
 module rt.util.typeinfo;
 static import core.internal.hash;
 
-private enum isX87Real(T) = (T.mant_dig == 64 && T.max_exp == 16384);
-
 template Floating(T)
 if (is(T == float) || is(T == double) || is(T == real))
 {
@@ -35,26 +33,7 @@
         return (d1 == d2) ? 0 : ((d1 < d2) ? -1 : 1);
     }
 
-<<<<<<< HEAD
-    size_t hashOf(T value) @trusted
-    {
-        if (value == 0) // +0.0 and -0.0
-            value = 0;
-
-        static if (is(T == float))  // special case?
-            return *cast(uint*)&value;
-        else
-        {
-            import rt.util.hash;
-            static if (isX87Real!T) // Only consider the non-padding bytes.
-                return rt.util.hash.hashOf((cast(void*) &value)[0 .. 10], 0);
-            else
-                return rt.util.hash.hashOf((&value)[0 .. 1], 0);
-        }
-    }
-=======
     public alias hashOf = core.internal.hash.hashOf;
->>>>>>> 2ad1868e
 }
 template Floating(T)
 if (is(T == cfloat) || is(T == cdouble) || is(T == creal))
@@ -83,24 +62,7 @@
         return result;
     }
 
-<<<<<<< HEAD
-    size_t hashOf(T value) @trusted
-    {
-        if (value == 0 + 0i)
-            value = 0 + 0i;
-        import rt.util.hash;
-        static if (isX87Real!(typeof(T.init.re))) // Only consider the non-padding bytes.
-        {
-            real* ptr = cast(real*) &value;
-            return rt.util.hash.hashOf((cast(void*) &ptr[0])[0 .. 10],
-                rt.util.hash.hashOf((cast(void*) &ptr[1])[0 .. 10], 0));
-        }
-        else
-            return rt.util.hash.hashOf((&value)[0 .. 1], 0);
-    }
-=======
     public alias hashOf = core.internal.hash.hashOf;
->>>>>>> 2ad1868e
 }
 
 template Array(T)
