--- conflicted
+++ resolved
@@ -3435,7 +3435,6 @@
                 case TOK.leftParenthesis:
                     if (!skipParens(t, &t))
                         return false;
-<<<<<<< HEAD
                     /*
                         https://issues.dlang.org/show_bug.cgi?id=22267
                         Fix issue 22267: If the parser encounters the following
@@ -3444,8 +3443,6 @@
                         cause the parser to keep walking indefinitely
                         (whereas `(1) + 1` would not be affected.).
                     */
-=======
->>>>>>> 173b8eb0
                     any = true;
                     continue;
 
