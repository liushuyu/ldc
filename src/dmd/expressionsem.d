--- conflicted
+++ resolved
@@ -2361,11 +2361,7 @@
                 {
                     foreach (arg; *exp.arguments)
                     {
-<<<<<<< HEAD
-                        if (checkNewEscape(sc, arg, false))
-=======
-                        if (arg && checkReturnEscape(sc, arg, false))
->>>>>>> 72547149
+                        if (arg && checkNewEscape(sc, arg, false))
                             return setError();
                     }
                 }
