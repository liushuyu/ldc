/**
 * Entry point for DMD.
 *
 * This modules defines the entry point (main) for DMD, as well as related
 * utilities needed for arguments parsing, path manipulation, etc...
 * This file is not shared with other compilers which use the DMD front-end.
 *
 * Copyright:   Copyright (C) 1999-2021 by The D Language Foundation, All Rights Reserved
 * Authors:     $(LINK2 http://www.digitalmars.com, Walter Bright)
 * License:     $(LINK2 http://www.boost.org/LICENSE_1_0.txt, Boost License 1.0)
 * Source:      $(LINK2 https://github.com/dlang/dmd/blob/master/src/dmd/mars.d, _mars.d)
 * Documentation:  https://dlang.org/phobos/dmd_mars.html
 * Coverage:    https://codecov.io/gh/dlang/dmd/src/master/src/dmd/mars.d
 */

module dmd.mars;

import core.stdc.ctype;
import core.stdc.limits;
import core.stdc.stdio;
import core.stdc.stdlib;
import core.stdc.string;

import dmd.arraytypes;
import dmd.astcodegen;
import dmd.gluelayer;
import dmd.builtin;
import dmd.cond;
import dmd.console;
import dmd.compiler;
import dmd.dinifile;
import dmd.dinterpret;
import dmd.dmodule;
import dmd.doc;
import dmd.dsymbol;
import dmd.dsymbolsem;
import dmd.dtemplate;
import dmd.dtoh;
import dmd.errors;
import dmd.expression;
import dmd.globals;
import dmd.hdrgen;
import dmd.id;
import dmd.identifier;
import dmd.inline;
import dmd.json;
version (NoMain) {} else
{
    import dmd.lib;
    import dmd.link;
    import dmd.vsoptions;
}
import dmd.mtype;
import dmd.objc;
import dmd.root.array;
import dmd.root.file;
import dmd.root.filename;
import dmd.root.man;
import dmd.root.outbuffer;
import dmd.root.response;
import dmd.root.rmem;
import dmd.root.string;
import dmd.root.stringtable;
import dmd.semantic2;
import dmd.semantic3;
import dmd.target;
import dmd.utils;

/**
 * Print DMD's logo on stdout
 */
private void logo()
{
    printf("DMD%llu D Compiler %.*s\n%.*s %.*s\n",
        cast(ulong)size_t.sizeof * 8,
        cast(int) global.versionString().length, global.versionString().ptr,
        cast(int)global.copyright.length, global.copyright.ptr,
        cast(int)global.written.length, global.written.ptr
    );
}

/**
Print DMD's logo with more debug information and error-reporting pointers.

Params:
    stream = output stream to print the information on
*/
extern(C) void printInternalFailure(FILE* stream)
{
    fputs(("---\n" ~
    "ERROR: This is a compiler bug.\n" ~
            "Please report it via https://issues.dlang.org/enter_bug.cgi\n" ~
            "with, preferably, a reduced, reproducible example and the information below.\n" ~
    "DustMite (https://github.com/CyberShadow/DustMite/wiki) can help with the reduction.\n" ~
    "---\n").ptr, stream);
    stream.fprintf("DMD %.*s\n", cast(int) global.versionString().length, global.versionString().ptr);
    stream.printPredefinedVersions;
    stream.printGlobalConfigs();
    fputs("---\n".ptr, stream);
}

/**
 * Print DMD's usage message on stdout
 */
private void usage()
{
    import dmd.cli : CLIUsage;
    logo();
    auto help = CLIUsage.usage;
    const inifileCanon = FileName.canonicalName(global.inifilename);
    printf("
Documentation: https://dlang.org/
Config file: %.*s
Usage:
  dmd [<option>...] <file>...
  dmd [<option>...] -run <file> [<arg>...]

Where:
  <file>           D source file
  <arg>            Argument to pass when running the resulting program

<option>:
  @<cmdfile>       read arguments from cmdfile
%.*s", cast(int)inifileCanon.length, inifileCanon.ptr, cast(int)help.length, &help[0]);
}

/// DMD-specific parameters.
struct DMDparams
{
    bool alwaysframe;       // always emit standard stack frame
    ubyte dwarf;            // DWARF version
    bool map;               // generate linker .map file

    // Hidden debug switches
    bool debugb;
    bool debugc;
    bool debugf;
    bool debugr;
    bool debugx;
    bool debugy;
}

shared DMDparams dmdParams = dmdParams.init;

/**
 * DMD's real entry point
 *
 * Parses command line arguments and config file, open and read all
 * provided source file and do semantic analysis on them.
 *
 * Params:
 *   argc = Number of arguments passed via command line
 *   argv = Array of string arguments passed via command line
 *
 * Returns:
 *   Application return code
 */
version (NoMain) {} else
private int tryMain(size_t argc, const(char)** argv, ref Param params)
{
    Strings files;
    Strings libmodules;
    global._init();
    // Check for malformed input
    if (argc < 1 || !argv)
    {
    Largs:
        error(Loc.initial, "missing or null command line arguments");
        fatal();
    }
    // Convert argc/argv into arguments[] for easier handling
    Strings arguments = Strings(argc);
    for (size_t i = 0; i < argc; i++)
    {
        if (!argv[i])
            goto Largs;
        arguments[i] = argv[i];
    }
    if (!responseExpand(arguments)) // expand response files
        error(Loc.initial, "can't open response file");
    //for (size_t i = 0; i < arguments.dim; ++i) printf("arguments[%d] = '%s'\n", i, arguments[i]);
    files.reserve(arguments.dim - 1);
    // Set default values
    params.argv0 = arguments[0].toDString;

    // Temporary: Use 32 bits OMF as the default on Windows, for config parsing
    static if (TARGET.Windows)
    {
        params.is64bit = false;
        params.mscoff = false;
    }

    global.inifilename = parse_conf_arg(&arguments);
    if (global.inifilename)
    {
        // can be empty as in -conf=
        if (global.inifilename.length && !FileName.exists(global.inifilename))
            error(Loc.initial, "Config file '%.*s' does not exist.",
                  cast(int)global.inifilename.length, global.inifilename.ptr);
    }
    else
    {
        version (Windows)
        {
            global.inifilename = findConfFile(params.argv0, "sc.ini");
        }
        else version (Posix)
        {
            global.inifilename = findConfFile(params.argv0, "dmd.conf");
        }
        else
        {
            static assert(0, "fix this");
        }
    }
    // Read the configuration file
    const iniReadResult = global.inifilename.toCStringThen!(fn => File.read(fn.ptr));
    const inifileBuffer = iniReadResult.buffer.data;
    /* Need path of configuration file, for use in expanding @P macro
     */
    const(char)[] inifilepath = FileName.path(global.inifilename);
    Strings sections;
    StringTable!(char*) environment;
    environment._init(7);
    /* Read the [Environment] section, so we can later
     * pick up any DFLAGS settings.
     */
    sections.push("Environment");
    parseConfFile(environment, global.inifilename, inifilepath, inifileBuffer, &sections);

    const(char)[] arch = params.is64bit ? "64" : "32"; // use default
    arch = parse_arch_arg(&arguments, arch);

    // parse architecture from DFLAGS read from [Environment] section
    {
        Strings dflags;
        getenv_setargv(readFromEnv(environment, "DFLAGS"), &dflags);
        environment.reset(7); // erase cached environment updates
        arch = parse_arch_arg(&dflags, arch);
    }

    bool is64bit = arch[0] == '6';

    version(Windows) // delete LIB entry in [Environment] (necessary for optlink) to allow inheriting environment for MS-COFF
        if (is64bit || arch == "32mscoff")
            environment.update("LIB", 3).value = null;

    // read from DFLAGS in [Environment{arch}] section
    char[80] envsection = void;
    sprintf(envsection.ptr, "Environment%.*s", cast(int) arch.length, arch.ptr);
    sections.push(envsection.ptr);
    parseConfFile(environment, global.inifilename, inifilepath, inifileBuffer, &sections);
    getenv_setargv(readFromEnv(environment, "DFLAGS"), &arguments);
    updateRealEnvironment(environment);
    environment.reset(1); // don't need environment cache any more

    if (parseCommandLine(arguments, argc, params, files))
    {
        Loc loc;
        errorSupplemental(loc, "run `dmd` to print the compiler manual");
        errorSupplemental(loc, "run `dmd -man` to open browser on manual");
        return EXIT_FAILURE;
    }

    if (params.usage)
    {
        usage();
        return EXIT_SUCCESS;
    }

    if (params.logo)
    {
        logo();
        return EXIT_SUCCESS;
    }

    /*
    Prints a supplied usage text to the console and
    returns the exit code for the help usage page.

    Returns:
        `EXIT_SUCCESS` if no errors occurred, `EXIT_FAILURE` otherwise
    */
    static int printHelpUsage(string help)
    {
        printf("%.*s", cast(int)help.length, &help[0]);
        return global.errors ? EXIT_FAILURE : EXIT_SUCCESS;
    }

    /*
    Generates code to check for all `params` whether any usage page
    has been requested.
    If so, the generated code will print the help page of the flag
    and return with an exit code.

    Params:
        params = parameters with `Usage` suffices in `params` for which
        their truthness should be checked.

    Returns: generated code for checking the usage pages of the provided `params`.
    */
    static string generateUsageChecks(string[] params)
    {
        string s;
        foreach (n; params)
        {
            s ~= q{
                if (params.}~n~q{Usage)
                    return printHelpUsage(CLIUsage.}~n~q{Usage);
            };
        }
        return s;
    }
    import dmd.cli : CLIUsage;
    mixin(generateUsageChecks(["mcpu", "transition", "check", "checkAction",
        "preview", "revert", "externStd", "hc"]));

    if (params.manual)
    {
        version (Windows)
        {
            browse("http://dlang.org/dmd-windows.html");
        }
        version (linux)
        {
            browse("http://dlang.org/dmd-linux.html");
        }
        version (OSX)
        {
            browse("http://dlang.org/dmd-osx.html");
        }
        version (FreeBSD)
        {
            browse("http://dlang.org/dmd-freebsd.html");
        }
        /*NOTE: No regular builds for openbsd/dragonflybsd (yet) */
        /*
        version (OpenBSD)
        {
            browse("http://dlang.org/dmd-openbsd.html");
        }
        version (DragonFlyBSD)
        {
            browse("http://dlang.org/dmd-dragonflybsd.html");
        }
        */
        return EXIT_SUCCESS;
    }

    if (params.color)
        global.console = Console.create(core.stdc.stdio.stderr);

    setTarget(params);           // set target operating system
    setTargetCPU(params);
    if (params.is64bit != is64bit)
        error(Loc.initial, "the architecture must not be changed in the %s section of %.*s",
              envsection.ptr, cast(int)global.inifilename.length, global.inifilename.ptr);

    if (global.errors)
    {
        fatal();
    }
    if (files.dim == 0)
    {
        if (params.jsonFieldFlags)
        {
            generateJson(null);
            return EXIT_SUCCESS;
        }
        usage();
        return EXIT_FAILURE;
    }

    reconcileCommands(params, files.dim);

    // Add in command line versions
    if (params.versionids)
        foreach (charz; *params.versionids)
            VersionCondition.addGlobalIdent(charz.toDString());
    if (params.debugids)
        foreach (charz; *params.debugids)
            DebugCondition.addGlobalIdent(charz.toDString());

    setTarget(params);

    setDefaultLibrary();

    // Initialization
    Type._init();
    Id.initialize();
    Module._init();
    target._init(params);
    Expression._init();
    Objc._init();
    import dmd.filecache : FileCache;
    FileCache._init();

    version(CRuntime_Microsoft)
    {
        import dmd.root.longdouble;
        initFPU();
    }
    import dmd.root.ctfloat : CTFloat;
    CTFloat.initialize();

    // Predefined version identifiers
    addDefaultVersionIdentifiers(params);

    if (params.verbose)
    {
        stdout.printPredefinedVersions();
        stdout.printGlobalConfigs();
    }
    //printf("%d source files\n",files.dim);

    // Build import search path

    static Strings* buildPath(Strings* imppath)
    {
        Strings* result = null;
        if (imppath)
        {
            foreach (const path; *imppath)
            {
                Strings* a = FileName.splitPath(path);
                if (a)
                {
                    if (!result)
                        result = new Strings();
                    result.append(a);
                }
            }
        }
        return result;
    }

    if (params.mixinFile)
    {
        params.mixinOut = cast(OutBuffer*)Mem.check(calloc(1, OutBuffer.sizeof));
        atexit(&flushMixins); // see comment for flushMixins
    }
    scope(exit) flushMixins();
    global.path = buildPath(params.imppath);
    global.filePath = buildPath(params.fileImppath);

    if (params.addMain)
        files.push("__main.d");
    // Create Modules
    Modules modules = createModules(files, libmodules);
    // Read files
    // Start by "reading" the special files (__main.d, __stdin.d)
    foreach (m; modules)
    {
        if (params.addMain && m.srcfile.toString() == "__main.d")
        {
            auto data = arraydup("int main(){return 0;}\0\0\0\0"); // need 2 trailing nulls for sentinel and 2 for lexer
            m.srcBuffer = new FileBuffer(cast(ubyte[]) data[0 .. $-4]);
        }
        else if (m.srcfile.toString() == "__stdin.d")
        {
            auto buffer = readFromStdin();
            m.srcBuffer = new FileBuffer(buffer.extractSlice());
        }
    }

    foreach (m; modules)
    {
        m.read(Loc.initial);
    }

    // Parse files
    bool anydocfiles = false;
    size_t filecount = modules.dim;
    for (size_t filei = 0, modi = 0; filei < filecount; filei++, modi++)
    {
        Module m = modules[modi];
        if (params.verbose)
            message("parse     %s", m.toChars());
        if (!Module.rootModule)
            Module.rootModule = m;
        m.importedFrom = m; // m.isRoot() == true
//        if (!params.oneobj || modi == 0 || m.isDocFile)
//            m.deleteObjFile();

        m.parse();
        if (m.isHdrFile)
        {
            // Remove m's object file from list of object files
            for (size_t j = 0; j < params.objfiles.length; j++)
            {
                if (m.objfile.toChars() == params.objfiles[j])
                {
                    params.objfiles.remove(j);
                    break;
                }
            }
            if (params.objfiles.length == 0)
                params.link = false;
        }
        if (m.isDocFile)
        {
            anydocfiles = true;
            gendocfile(m);
            // Remove m from list of modules
            modules.remove(modi);
            modi--;
            // Remove m's object file from list of object files
            for (size_t j = 0; j < params.objfiles.length; j++)
            {
                if (m.objfile.toChars() == params.objfiles[j])
                {
                    params.objfiles.remove(j);
                    break;
                }
            }
            if (params.objfiles.length == 0)
                params.link = false;
        }
    }

    if (anydocfiles && modules.dim && (params.oneobj || params.objname))
    {
        error(Loc.initial, "conflicting Ddoc and obj generation options");
        fatal();
    }
    if (global.errors)
        fatal();

    if (params.doHdrGeneration)
    {
        /* Generate 'header' import files.
         * Since 'header' import files must be independent of command
         * line switches and what else is imported, they are generated
         * before any semantic analysis.
         */
        foreach (m; modules)
        {
            if (m.isHdrFile)
                continue;
            if (params.verbose)
                message("import    %s", m.toChars());
            genhdrfile(m);
        }
    }
    if (global.errors)
        removeHdrFilesAndFail(params, modules);

    // load all unconditional imports for better symbol resolving
    foreach (m; modules)
    {
        if (params.verbose)
            message("importall %s", m.toChars());
        m.importAll(null);
    }
    if (global.errors)
        removeHdrFilesAndFail(params, modules);

    backend_init();

    // Do semantic analysis
    foreach (m; modules)
    {
        if (params.verbose)
            message("semantic  %s", m.toChars());
        m.dsymbolSemantic(null);
    }
    //if (global.errors)
    //    fatal();
    Module.dprogress = 1;
    Module.runDeferredSemantic();
    if (Module.deferred.dim)
    {
        for (size_t i = 0; i < Module.deferred.dim; i++)
        {
            Dsymbol sd = Module.deferred[i];
            sd.error("unable to resolve forward reference in definition");
        }
        //fatal();
    }

    // Do pass 2 semantic analysis
    foreach (m; modules)
    {
        if (params.verbose)
            message("semantic2 %s", m.toChars());
        m.semantic2(null);
    }
    Module.runDeferredSemantic2();
    if (global.errors)
        removeHdrFilesAndFail(params, modules);

    // Do pass 3 semantic analysis
    foreach (m; modules)
    {
        if (params.verbose)
            message("semantic3 %s", m.toChars());
        m.semantic3(null);
    }
    if (includeImports)
    {
        // Note: DO NOT USE foreach here because Module.amodules.dim can
        //       change on each iteration of the loop
        for (size_t i = 0; i < compiledImports.dim; i++)
        {
            auto m = compiledImports[i];
            assert(m.isRoot);
            if (params.verbose)
                message("semantic3 %s", m.toChars());
            m.semantic3(null);
            modules.push(m);
        }
    }
    Module.runDeferredSemantic3();
    if (global.errors)
        removeHdrFilesAndFail(params, modules);

    // Scan for functions to inline
    foreach (m; modules)
    {
        if (params.useInline || m.hasAlwaysInlines)
        {
            if (params.verbose)
                message("inline scan %s", m.toChars());
            inlineScanModule(m);
        }
    }

    // Do not attempt to generate output files if errors or warnings occurred
    if (global.errors || global.warnings)
        removeHdrFilesAndFail(params, modules);

    // inlineScan incrementally run semantic3 of each expanded functions.
    // So deps file generation should be moved after the inlining stage.
    if (OutBuffer* ob = params.moduleDeps)
    {
        foreach (i; 1 .. modules[0].aimports.dim)
            semantic3OnDependencies(modules[0].aimports[i]);
        Module.runDeferredSemantic3();

        const data = (*ob)[];
        if (params.moduleDepsFile)
            writeFile(Loc.initial, params.moduleDepsFile, data);
        else
            printf("%.*s", cast(int)data.length, data.ptr);
    }

    printCtfePerformanceStats();
    printTemplateStats();

    Library library = null;
    if (params.lib)
    {
        if (params.objfiles.length == 0)
        {
            error(Loc.initial, "no input files");
            return EXIT_FAILURE;
        }
        library = Library.factory();
        library.setFilename(params.objdir, params.libname);
        // Add input object and input library files to output library
        foreach (p; libmodules)
            library.addObject(p.toDString(), null);
    }

    // Generate output files
    if (params.doJsonGeneration)
    {
        generateJson(&modules);
    }
    if (!global.errors && params.doDocComments)
    {
        foreach (m; modules)
        {
            gendocfile(m);
        }
    }
    if (params.vcg_ast)
    {
        import dmd.hdrgen;
        foreach (mod; modules)
        {
            auto buf = OutBuffer();
            buf.doindent = 1;
            moduleToBuffer(&buf, mod);

            // write the output to $(filename).cg
            auto cgFilename = FileName.addExt(mod.srcfile.toString(), "cg");
            File.write(cgFilename.ptr, buf[]);
        }
    }

    if (global.params.doCxxHdrGeneration)
        genCppHdrFiles(modules);

    if (global.errors)
        fatal();

    if (!params.obj)
    {
    }
    else if (params.oneobj)
    {
        Module firstm;    // first module we generate code for
        foreach (m; modules)
        {
            if (m.isHdrFile)
                continue;
            if (!firstm)
            {
                firstm = m;
                obj_start(m.srcfile.toChars());
            }
            if (params.verbose)
                message("code      %s", m.toChars());
            genObjFile(m, false);
        }
        if (!global.errors && firstm)
        {
            obj_end(library, firstm.objfile.toChars());
        }
    }
    else
    {
        foreach (m; modules)
        {
            if (m.isHdrFile)
                continue;
            if (params.verbose)
                message("code      %s", m.toChars());
            obj_start(m.srcfile.toChars());
            genObjFile(m, params.multiobj);
            obj_end(library, m.objfile.toChars());
            obj_write_deferred(library);
            if (global.errors && !params.lib)
                m.deleteObjFile();
        }
    }
    if (params.lib && !global.errors)
        library.write();
    backend_term();
    if (global.errors)
        fatal();
    int status = EXIT_SUCCESS;
    if (!params.objfiles.length)
    {
        if (params.link)
            error(Loc.initial, "no object files to link");
    }
    else
    {
        if (params.link)
            status = runLINK();
        if (params.run)
        {
            if (!status)
            {
                status = runProgram();
                /* Delete .obj files and .exe file
                 */
                foreach (m; modules)
                {
                    m.deleteObjFile();
                    if (params.oneobj)
                        break;
                }
                params.exefile.toCStringThen!(ef => File.remove(ef.ptr));
            }
        }
    }

    // Output the makefile dependencies
    if (params.emitMakeDeps)
        emitMakeDeps(params, library);

    if (global.errors || global.warnings)
        removeHdrFilesAndFail(params, modules);

    return status;
}

/// Emit the makefile dependencies for the -makedeps switch
version (NoMain) {} else
{
    void emitMakeDeps(ref Param params, Library library)
    {
        assert(params.emitMakeDeps);

        OutBuffer buf;

        // start by resolving and writing the target (which is sometimes resolved during link phase)
        if (params.link && params.exefile)
        {
            buf.writeEscapedMakePath(&params.exefile[0]);
        }
        else if (params.lib && library)
        {
            buf.writeEscapedMakePath(library.getFilename());
        }
        else if (params.objname)
        {
            buf.writeEscapedMakePath(&params.objname[0]);
        }
        else if (params.objfiles.length)
        {
            buf.writeEscapedMakePath(params.objfiles[0]);
            foreach (of; params.objfiles[1 .. $])
            {
                buf.writestring(" ");
                buf.writeEscapedMakePath(of);
            }
        }
        else
        {
            assert(false, "cannot resolve makedeps target");
        }

        buf.writestring(":");

        // then output every dependency
        foreach (dep; params.makeDeps)
        {
            buf.writestringln(" \\");
            buf.writestring("  ");
            buf.writeEscapedMakePath(dep);
        }
        buf.writenl();

        const data = buf[];
        if (params.makeDepsFile)
            writeFile(Loc.initial, params.makeDepsFile, data);
        else
            printf("%.*s", cast(int) data.length, data.ptr);
    }
}

private FileBuffer readFromStdin()
{
    enum bufIncrement = 128 * 1024;
    size_t pos = 0;
    size_t sz = bufIncrement;

    ubyte* buffer = null;
    for (;;)
    {
        buffer = cast(ubyte*)mem.xrealloc(buffer, sz + 4); // +2 for sentinel and +2 for lexer

        // Fill up buffer
        do
        {
            assert(sz > pos);
            size_t rlen = fread(buffer + pos, 1, sz - pos, stdin);
            pos += rlen;
            if (ferror(stdin))
            {
                import core.stdc.errno;
                error(Loc.initial, "cannot read from stdin, errno = %d", errno);
                fatal();
            }
            if (feof(stdin))
            {
                // We're done
                assert(pos < sz + 2);
                buffer[pos] = '\0';
                buffer[pos + 1] = '\0';
                buffer[pos + 2] = '\0';
                buffer[pos + 3] = '\0';
                return FileBuffer(buffer[0 .. pos]);
            }
        } while (pos < sz);

        // Buffer full, expand
        sz += bufIncrement;
    }

    assert(0);
}

extern (C++) void generateJson(Modules* modules)
{
    OutBuffer buf;
    json_generate(&buf, modules);

    // Write buf to file
    const(char)[] name = global.params.jsonfilename;
    if (name == "-")
    {
        // Write to stdout; assume it succeeds
        size_t n = fwrite(buf[].ptr, 1, buf.length, stdout);
        assert(n == buf.length); // keep gcc happy about return values
    }
    else
    {
        /* The filename generation code here should be harmonized with Module.setOutfilename()
         */
        const(char)[] jsonfilename;
        if (name)
        {
            jsonfilename = FileName.defaultExt(name, global.json_ext);
        }
        else
        {
            if (global.params.objfiles.length == 0)
            {
                error(Loc.initial, "cannot determine JSON filename, use `-Xf=<file>` or provide a source file");
                fatal();
            }
            // Generate json file name from first obj name
            const(char)[] n = global.params.objfiles[0].toDString;
            n = FileName.name(n);
            //if (!FileName::absolute(name))
            //    name = FileName::combine(dir, name);
            jsonfilename = FileName.forceExt(n, global.json_ext);
        }
        writeFile(Loc.initial, jsonfilename, buf[]);
    }
}

version (DigitalMars)
{
    private void installMemErrHandler()
    {
        // (only available on some platforms on DMD)
        const shouldDoMemoryError = getenv("DMD_INSTALL_MEMERR_HANDLER");
        if (shouldDoMemoryError !is null && *shouldDoMemoryError == '1')
        {
            import etc.linux.memoryerror;
            static if (is(typeof(registerMemoryErrorHandler())))
            {
                registerMemoryErrorHandler();
            }
            else
            {
                printf("**WARNING** Memory error handler not supported on this platform!\n");
            }
        }
    }
}

version (NoMain)
{
    version (DigitalMars)
    {
        shared static this()
        {
            installMemErrHandler();
        }
    }
}
else
{
    // in druntime:
    alias MainFunc = extern(C) int function(char[][] args);
    extern (C) int _d_run_main(int argc, char** argv, MainFunc dMain);


    // When using a C main, host DMD may not link against host druntime by default.
    version (DigitalMars)
    {
        version (Win64)
            pragma(lib, "phobos64");
        else version (Win32)
        {
            version (CRuntime_Microsoft)
                pragma(lib, "phobos32mscoff");
            else
                pragma(lib, "phobos");
        }
    }

    extern extern(C) __gshared string[] rt_options;

    /**
     * DMD's entry point, C main.
     *
     * Without `-lowmem`, we need to switch to the bump-pointer allocation scheme
     * right from the start, before any module ctors are run, so we need this hook
     * before druntime is initialized and `_Dmain` is called.
     *
     * Returns:
     *   Return code of the application
     */
    extern (C) int main(int argc, char** argv)
    {
        bool lowmem = false;
        foreach (i; 1 .. argc)
        {
            if (strcmp(argv[i], "-lowmem") == 0)
            {
                lowmem = true;
                break;
            }
        }
        if (!lowmem)
        {
            __gshared string[] disable_options = [ "gcopt=disable:1" ];
            rt_options = disable_options;
            mem.disableGC();
        }

        // initialize druntime and call _Dmain() below
        return _d_run_main(argc, argv, &_Dmain);
    }

    /**
     * Manual D main (for druntime initialization), which forwards to `tryMain`.
     *
     * Returns:
     *   Return code of the application
     */
    extern (C) int _Dmain(char[][])
    {
        // possibly install memory error handler
        version (DigitalMars)
        {
            installMemErrHandler();
        }

        import core.runtime;

        version(D_Coverage)
        {
            // for now we need to manually set the source path
            string dirName(string path, char separator)
            {
                for (size_t i = path.length - 1; i > 0; i--)
                {
                    if (path[i] == separator)
                        return path[0..i];
                }
                return path;
            }
            version (Windows)
                enum sourcePath = dirName(dirName(dirName(__FILE_FULL_PATH__, '\\'), '\\'), '\\');
            else
                enum sourcePath = dirName(dirName(dirName(__FILE_FULL_PATH__, '/'), '/'), '/');

            dmd_coverSourcePath(sourcePath);
            dmd_coverDestPath(sourcePath);
            dmd_coverSetMerge(true);
        }

        scope(failure) stderr.printInternalFailure;

        auto args = Runtime.cArgs();
        return tryMain(args.argc, cast(const(char)**)args.argv, global.params);
    }
} // !NoMain

/**
 * Parses an environment variable containing command-line flags
 * and append them to `args`.
 *
 * This function is used to read the content of DFLAGS.
 * Flags are separated based on spaces and tabs.
 *
 * Params:
 *   envvalue = The content of an environment variable
 *   args     = Array to append the flags to, if any.
 */
void getenv_setargv(const(char)* envvalue, Strings* args)
{
    if (!envvalue)
        return;

    char* env = mem.xstrdup(envvalue); // create our own writable copy
    //printf("env = '%s'\n", env);
    while (1)
    {
        switch (*env)
        {
        case ' ':
        case '\t':
            env++;
            break;

        case 0:
            return;

        default:
        {
            args.push(env); // append
            auto p = env;
            auto slash = 0;
            bool instring = false;
            while (1)
            {
                auto c = *env++;
                switch (c)
                {
                case '"':
                    p -= (slash >> 1);
                    if (slash & 1)
                    {
                        p--;
                        goto default;
                    }
                    instring ^= true;
                    slash = 0;
                    continue;

                case ' ':
                case '\t':
                    if (instring)
                        goto default;
                    *p = 0;
                    //if (wildcard)
                    //    wildcardexpand();     // not implemented
                    break;

                case '\\':
                    slash++;
                    *p++ = c;
                    continue;

                case 0:
                    *p = 0;
                    //if (wildcard)
                    //    wildcardexpand();     // not implemented
                    return;

                default:
                    slash = 0;
                    *p++ = c;
                    continue;
                }
                break;
            }
            break;
        }
        }
    }
}

/**
 * Parse command line arguments for the last instance of -m32, -m64 or -m32mscoff
 * to detect the desired architecture.
 *
 * Params:
 *   args = Command line arguments
 *   arch = Default value to use for architecture.
 *          Should be "32" or "64"
 *
 * Returns:
 *   "32", "64" or "32mscoff" if the "-m32", "-m64", "-m32mscoff" flags were passed,
 *   respectively. If they weren't, return `arch`.
 */
const(char)[] parse_arch_arg(Strings* args, const(char)[] arch)
{
    foreach (const p; *args)
    {
        const(char)[] arg = p.toDString;

        if (arg.length && arg[0] == '-')
        {
            if (arg[1 .. $] == "m32" || arg[1 .. $] == "m32mscoff" || arg[1 .. $] == "m64")
                arch = arg[2 .. $];
            else if (arg[1 .. $] == "run")
                break;
        }
    }
    return arch;
}


/**
 * Parse command line arguments for the last instance of -conf=path.
 *
 * Params:
 *   args = Command line arguments
 *
 * Returns:
 *   The 'path' in -conf=path, which is the path to the config file to use
 */
const(char)[] parse_conf_arg(Strings* args)
{
    const(char)[] conf;
    foreach (const p; *args)
    {
        const(char)[] arg = p.toDString;
        if (arg.length && arg[0] == '-')
        {
            if(arg.length >= 6 && arg[1 .. 6] == "conf="){
                conf = arg[6 .. $];
            }
            else if (arg[1 .. $] == "run")
                break;
        }
    }
    return conf;
}


/**
 * Set the default and debug libraries to link against, if not already set
 *
 * Must be called after argument parsing is done, as it won't
 * override any value.
 * Note that if `-defaultlib=` or `-debuglib=` was used,
 * we don't override that either.
 */
private void setDefaultLibrary()
{
    if (global.params.defaultlibname is null)
    {
        static if (TARGET.Windows)
        {
            if (global.params.is64bit)
                global.params.defaultlibname = "phobos64";
            else if (global.params.mscoff)
                global.params.defaultlibname = "phobos32mscoff";
            else
                global.params.defaultlibname = "phobos";
        }
        else static if (TARGET.Linux || TARGET.FreeBSD || TARGET.OpenBSD || TARGET.Solaris || TARGET.DragonFlyBSD)
        {
            global.params.defaultlibname = "libphobos2.a";
        }
        else static if (TARGET.OSX)
        {
            global.params.defaultlibname = "phobos2";
        }
        else
        {
            static assert(0, "fix this");
        }
    }
    else if (!global.params.defaultlibname.length)  // if `-defaultlib=` (i.e. an empty defaultlib)
        global.params.defaultlibname = null;

    if (global.params.debuglibname is null)
        global.params.debuglibname = global.params.defaultlibname;
}

/*************************************
 * Set the `is` target fields of `params` according
 * to the TARGET value.
 * Params:
 *      params = where the `is` fields are
 */
void setTarget(ref Param params)
{
    static if (TARGET.Windows)
        params.targetOS = TargetOS.Windows;
    else static if (TARGET.Linux)
        params.targetOS = TargetOS.linux;
    else static if (TARGET.OSX)
        params.targetOS = TargetOS.OSX;
    else static if (TARGET.FreeBSD)
        params.targetOS = TargetOS.FreeBSD;
    else static if (TARGET.OpenBSD)
        params.targetOS = TargetOS.OpenBSD;
    else static if (TARGET.Solaris)
        params.targetOS = TargetOS.Solaris;
    else static if (TARGET.DragonFlyBSD)
        params.targetOS = TargetOS.DragonFlyBSD;
    else
        static assert(0, "unknown TARGET");
}

/**
 * Add default `version` identifier for dmd, and set the
 * target platform in `params`.
 * https://dlang.org/spec/version.html#predefined-versions
 *
 * Needs to be run after all arguments parsing (command line, DFLAGS environment
 * variable and config file) in order to add final flags (such as `X86_64` or
 * the `CRuntime` used).
 *
 * Params:
 *      params = which target to compile for (set by `setTarget()`)
 */
void addDefaultVersionIdentifiers(const ref Param params)
{
    VersionCondition.addPredefinedGlobalIdent("DigitalMars");
    if (params.targetOS == TargetOS.Windows)
    {
        VersionCondition.addPredefinedGlobalIdent("Windows");
        if (global.params.mscoff)
        {
            VersionCondition.addPredefinedGlobalIdent("CRuntime_Microsoft");
            VersionCondition.addPredefinedGlobalIdent("CppRuntime_Microsoft");
        }
        else
        {
            VersionCondition.addPredefinedGlobalIdent("CRuntime_DigitalMars");
            VersionCondition.addPredefinedGlobalIdent("CppRuntime_DigitalMars");
        }
    }
    else if (params.targetOS == TargetOS.linux)
    {
        VersionCondition.addPredefinedGlobalIdent("Posix");
        VersionCondition.addPredefinedGlobalIdent("linux");
        VersionCondition.addPredefinedGlobalIdent("ELFv1");
        // Note: This should be done with a target triplet, to support cross compilation.
        // However DMD currently does not support it, so this is a simple
        // fix to make DMD compile on Musl-based systems such as Alpine.
        // See https://github.com/dlang/dmd/pull/8020
        // And https://wiki.osdev.org/Target_Triplet
        version (CRuntime_Musl)
            VersionCondition.addPredefinedGlobalIdent("CRuntime_Musl");
        else
            VersionCondition.addPredefinedGlobalIdent("CRuntime_Glibc");
        VersionCondition.addPredefinedGlobalIdent("CppRuntime_Gcc");
    }
    else if (params.targetOS == TargetOS.OSX)
    {
        VersionCondition.addPredefinedGlobalIdent("Posix");
        VersionCondition.addPredefinedGlobalIdent("OSX");
        VersionCondition.addPredefinedGlobalIdent("CppRuntime_Clang");
        // For legacy compatibility
        VersionCondition.addPredefinedGlobalIdent("darwin");
    }
    else if (params.targetOS == TargetOS.FreeBSD)
    {
        VersionCondition.addPredefinedGlobalIdent("Posix");
        VersionCondition.addPredefinedGlobalIdent("FreeBSD");
        VersionCondition.addPredefinedGlobalIdent("FreeBSD_" ~ target.FreeBSDMajor);
        VersionCondition.addPredefinedGlobalIdent("ELFv1");
        VersionCondition.addPredefinedGlobalIdent("CppRuntime_Clang");
    }
    else if (params.targetOS == TargetOS.OpenBSD)
    {
        VersionCondition.addPredefinedGlobalIdent("Posix");
        VersionCondition.addPredefinedGlobalIdent("OpenBSD");
        VersionCondition.addPredefinedGlobalIdent("ELFv1");
        VersionCondition.addPredefinedGlobalIdent("CppRuntime_Gcc");
    }
    else if (params.targetOS == TargetOS.DragonFlyBSD)
    {
        VersionCondition.addPredefinedGlobalIdent("Posix");
        VersionCondition.addPredefinedGlobalIdent("DragonFlyBSD");
        VersionCondition.addPredefinedGlobalIdent("ELFv1");
        VersionCondition.addPredefinedGlobalIdent("CppRuntime_Gcc");
    }
    else if (params.targetOS == TargetOS.Solaris)
    {
        VersionCondition.addPredefinedGlobalIdent("Posix");
        VersionCondition.addPredefinedGlobalIdent("Solaris");
        VersionCondition.addPredefinedGlobalIdent("ELFv1");
        VersionCondition.addPredefinedGlobalIdent("CppRuntime_Sun");
    }
    else
    {
        assert(0);
    }
    VersionCondition.addPredefinedGlobalIdent("LittleEndian");
    VersionCondition.addPredefinedGlobalIdent("D_Version2");
    VersionCondition.addPredefinedGlobalIdent("all");

    if (params.cpu >= CPU.sse2)
    {
        VersionCondition.addPredefinedGlobalIdent("D_SIMD");
        if (params.cpu >= CPU.avx)
            VersionCondition.addPredefinedGlobalIdent("D_AVX");
        if (params.cpu >= CPU.avx2)
            VersionCondition.addPredefinedGlobalIdent("D_AVX2");
    }

    if (params.is64bit)
    {
        VersionCondition.addPredefinedGlobalIdent("D_InlineAsm_X86_64");
        VersionCondition.addPredefinedGlobalIdent("X86_64");
        if (params.targetOS & TargetOS.Windows)
        {
            VersionCondition.addPredefinedGlobalIdent("Win64");
        }
    }
    else
    {
        VersionCondition.addPredefinedGlobalIdent("D_InlineAsm"); //legacy
        VersionCondition.addPredefinedGlobalIdent("D_InlineAsm_X86");
        VersionCondition.addPredefinedGlobalIdent("X86");
        if (params.targetOS == TargetOS.Windows)
        {
            VersionCondition.addPredefinedGlobalIdent("Win32");
        }
    }

    if (params.isLP64)
        VersionCondition.addPredefinedGlobalIdent("D_LP64");
    if (params.doDocComments)
        VersionCondition.addPredefinedGlobalIdent("D_Ddoc");
    if (params.cov)
        VersionCondition.addPredefinedGlobalIdent("D_Coverage");
    if (params.pic != PIC.fixed)
        VersionCondition.addPredefinedGlobalIdent(params.pic == PIC.pic ? "D_PIC" : "D_PIE");
    if (params.useUnitTests)
        VersionCondition.addPredefinedGlobalIdent("unittest");
    if (params.useAssert == CHECKENABLE.on)
        VersionCondition.addPredefinedGlobalIdent("assert");
    if (params.useArrayBounds == CHECKENABLE.off)
        VersionCondition.addPredefinedGlobalIdent("D_NoBoundsChecks");
    if (params.betterC)
    {
        VersionCondition.addPredefinedGlobalIdent("D_BetterC");
    }
    else
    {
        VersionCondition.addPredefinedGlobalIdent("D_ModuleInfo");
        VersionCondition.addPredefinedGlobalIdent("D_Exceptions");
        VersionCondition.addPredefinedGlobalIdent("D_TypeInfo");
    }

    VersionCondition.addPredefinedGlobalIdent("D_HardFloat");
}

private void printPredefinedVersions(FILE* stream)
{
    if (global.versionids)
    {
        OutBuffer buf;
        foreach (const str; *global.versionids)
        {
            buf.writeByte(' ');
            buf.writestring(str.toChars());
        }
        stream.fprintf("predefs  %s\n", buf.peekChars());
    }
}

extern(C) void printGlobalConfigs(FILE* stream)
{
    stream.fprintf("binary    %.*s\n", cast(int)global.params.argv0.length, global.params.argv0.ptr);
    stream.fprintf("version   %.*s\n", cast(int) global.versionString().length, global.versionString().ptr);
    const iniOutput = global.inifilename ? global.inifilename : "(none)";
    stream.fprintf("config    %.*s\n", cast(int)iniOutput.length, iniOutput.ptr);
    // Print DFLAGS environment variable
    {
        StringTable!(char*) environment;
        environment._init(0);
        Strings dflags;
        getenv_setargv(readFromEnv(environment, "DFLAGS"), &dflags);
        environment.reset(1);
        OutBuffer buf;
        foreach (flag; dflags[])
        {
            bool needsQuoting;
            foreach (c; flag.toDString())
            {
                if (!(isalnum(c) || c == '_'))
                {
                    needsQuoting = true;
                    break;
                }
            }

            if (flag.strchr(' '))
                buf.printf("'%s' ", flag);
            else
                buf.printf("%s ", flag);
        }

        auto res = buf[] ? buf[][0 .. $ - 1] : "(none)";
        stream.fprintf("DFLAGS    %.*s\n", cast(int)res.length, res.ptr);
    }
}

/****************************************
 * Determine the instruction set to be used, i.e. set params.cpu
 * by combining the command line setting of
 * params.cpu with the target operating system.
 * Params:
 *      params = parameters set by command line switch
 */

private void setTargetCPU(ref Param params)
{
    if (target.isXmmSupported())
    {
        switch (params.cpu)
        {
            case CPU.baseline:
                params.cpu = CPU.sse2;
                break;

            case CPU.native:
            {
                import core.cpuid;
                params.cpu = core.cpuid.avx2 ? CPU.avx2 :
                             core.cpuid.avx  ? CPU.avx  :
                                               CPU.sse2;
                break;
            }

            default:
                break;
        }
    }
    else
        params.cpu = CPU.x87;   // cannot support other instruction sets
}

/**************************************
 * we want to write the mixin expansion file also on error, but there
 * are too many ways to terminate dmd (e.g. fatal() which calls exit(EXIT_FAILURE)),
 * so we can't rely on scope(exit) ... in tryMain() actually being executed
 * so we add atexit(&flushMixins); for those fatal exits (with the GC still valid)
 */
extern(C) void flushMixins()
{
    if (!global.params.mixinOut)
        return;

    assert(global.params.mixinFile);
    File.write(global.params.mixinFile, (*global.params.mixinOut)[]);

    global.params.mixinOut.destroy();
    global.params.mixinOut = null;
}

/****************************************************
 * Parse command line arguments.
 *
 * Prints message(s) if there are errors.
 *
 * Params:
 *      arguments = command line arguments
 *      argc = argument count
 *      params = set to result of parsing `arguments`
 *      files = set to files pulled from `arguments`
 * Returns:
 *      true if errors in command line
 */

bool parseCommandLine(const ref Strings arguments, const size_t argc, ref Param params, ref Strings files)
{
    bool errors;

    void error(Args ...)(const(char)* format, Args args)
    {
        dmd.errors.error(Loc.initial, format, args);
        errors = true;
    }

    /**
     * Print an error messsage about an invalid switch.
     * If an optional supplemental message has been provided,
     * it will be printed too.
     *
     * Params:
     *  p = 0 terminated string
     *  availableOptions = supplemental help message listing the available options
     */
    void errorInvalidSwitch(const(char)* p, string availableOptions = null)
    {
        error("Switch `%s` is invalid", p);
        if (availableOptions !is null)
            errorSupplemental(Loc.initial, "%.*s", cast(int)availableOptions.length, availableOptions.ptr);
    }

    enum CheckOptions { success, error, help }

    /*
    Checks whether the CLI options contains a valid argument or a help argument.
    If a help argument has been used, it will set the `usageFlag`.

    Params:
        p = string as a D array
        usageFlag = parameter for the usage help page to set (by `ref`)
        missingMsg = error message to use when no argument has been provided

    Returns:
        `success` if a valid argument has been passed and it's not a help page
        `error` if an error occurred (e.g. `-foobar`)
        `help` if a help page has been request (e.g. `-flag` or `-flag=h`)
    */
    CheckOptions checkOptions(const(char)[] p, ref bool usageFlag, string missingMsg)
    {
        // Checks whether a flag has no options (e.g. -foo or -foo=)
        if (p.length == 0 || p == "=")
        {
            .error(Loc.initial, "%.*s", cast(int)missingMsg.length, missingMsg.ptr);
            errors = true;
            usageFlag = true;
            return CheckOptions.help;
        }
        if (p[0] != '=')
            return CheckOptions.error;
        p = p[1 .. $];
        /* Checks whether the option pointer supplied is a request
           for the help page, e.g. -foo=j */
        if ((p == "h" || p == "?") || // -flag=h || -flag=?
             p == "help")
        {
            usageFlag = true;
            return CheckOptions.help;
        }
        return CheckOptions.success;
    }

    static string checkOptionsMixin(string usageFlag, string missingMsg)
    {
        return q{
            final switch (checkOptions(arg[len - 1 .. $], params.}~usageFlag~","~
                          `"`~missingMsg~`"`~q{))
            {
                case CheckOptions.error:
                    goto Lerror;
                case CheckOptions.help:
                    return false;
                case CheckOptions.success:
                    break;
            }
        };
    }

    import dmd.cli : Usage;
    bool parseCLIOption(string name, Usage.Feature[] features)(ref Param params, const(char)[] p)
    {
        // Parse:
        //      -<name>=<feature>
        const(char)[] ps = p[name.length + 1 .. $];
        const(char)[] ident = ps[1 .. $];
        if (Identifier.isValidIdentifier(ident))
        {
            string generateTransitionsText()
            {
                import dmd.cli : Usage;
                string buf = `case "all":`;
                foreach (t; features)
                {
                    if (t.deprecated_)
                        continue;

                    buf ~= `setFlagFor!name(params.`~t.paramName~`);`;
                }
                buf ~= "return true;\n";

                foreach (t; features)
                {
                    buf ~= `case "`~t.name~`":`;
                    if (t.deprecated_)
                        buf ~= "deprecation(Loc.initial, \"`-"~name~"="~t.name~"` no longer has any effect.\"); ";
                    buf ~= `setFlagFor!name(params.`~t.paramName~`); return true;`;
                }
                return buf;
            }

            switch (ident)
            {
                mixin(generateTransitionsText());
            default:
                return false;
            }
        }
        return false;
    }

    version (none)
    {
        for (size_t i = 0; i < arguments.dim; i++)
        {
            printf("arguments[%d] = '%s'\n", i, arguments[i]);
        }
    }
    for (size_t i = 1; i < arguments.dim; i++)
    {
        const(char)* p = arguments[i];
        const(char)[] arg = p.toDString();
        if (*p != '-')
        {
            static if (TARGET.Windows)
            {
                const ext = FileName.ext(arg);
                if (ext.length && FileName.equals(ext, "exe"))
                {
                    params.objname = arg;
                    continue;
                }
                if (arg == "/?")
                {
                    params.usage = true;
                    return false;
                }
            }
            files.push(p);
            continue;
        }

        if (arg == "-allinst")               // https://dlang.org/dmd.html#switch-allinst
            params.allInst = true;
        else if (arg == "-de")               // https://dlang.org/dmd.html#switch-de
            params.useDeprecated = DiagnosticReporting.error;
        else if (arg == "-d")                // https://dlang.org/dmd.html#switch-d
            params.useDeprecated = DiagnosticReporting.off;
        else if (arg == "-dw")               // https://dlang.org/dmd.html#switch-dw
            params.useDeprecated = DiagnosticReporting.inform;
        else if (arg == "-c")                // https://dlang.org/dmd.html#switch-c
            params.link = false;
        else if (startsWith(p + 1, "checkaction")) // https://dlang.org/dmd.html#switch-checkaction
        {
            /* Parse:
             *    -checkaction=D|C|halt|context
             */
            enum len = "-checkaction=".length;
            mixin(checkOptionsMixin("checkActionUsage",
                "`-check=<behavior>` requires a behavior"));
            switch (arg[len .. $])
            {
            case "D":
                params.checkAction = CHECKACTION.D;
                break;
            case "C":
                params.checkAction = CHECKACTION.C;
                break;
            case "halt":
                params.checkAction = CHECKACTION.halt;
                break;
            case "context":
                params.checkAction = CHECKACTION.context;
                break;
            default:
                errorInvalidSwitch(p);
                params.checkActionUsage = true;
                return false;
            }
        }
        else if (startsWith(p + 1, "check")) // https://dlang.org/dmd.html#switch-check
        {
            enum len = "-check=".length;
            mixin(checkOptionsMixin("checkUsage",
                "`-check=<action>` requires an action"));
            /* Parse:
             *    -check=[assert|bounds|in|invariant|out|switch][=[on|off]]
             */

            // Check for legal option string; return true if so
            static bool check(const(char)[] checkarg, string name, ref CHECKENABLE ce)
            {
                if (checkarg.length >= name.length &&
                    checkarg[0 .. name.length] == name)
                {
                    checkarg = checkarg[name.length .. $];

                    if (checkarg.length == 0 ||
                        checkarg == "=on")
                    {
                        ce = CHECKENABLE.on;
                        return true;
                    }
                    else if (checkarg == "=off")
                    {
                        ce = CHECKENABLE.off;
                        return true;
                    }
                }
                return false;
            }

            const(char)[] checkarg = arg[len .. $];
            if (!(check(checkarg, "assert",    params.useAssert     ) ||
                  check(checkarg, "bounds",    params.useArrayBounds) ||
                  check(checkarg, "in",        params.useIn         ) ||
                  check(checkarg, "invariant", params.useInvariants ) ||
                  check(checkarg, "out",       params.useOut        ) ||
                  check(checkarg, "switch",    params.useSwitchError)))
            {
                errorInvalidSwitch(p);
                params.checkUsage = true;
                return false;
            }
        }
        else if (startsWith(p + 1, "color")) // https://dlang.org/dmd.html#switch-color
        {
            // Parse:
            //      -color
            //      -color=auto|on|off
            if (p[6] == '=')
            {
                switch(arg[7 .. $])
                {
                case "on":
                    params.color = true;
                    break;
                case "off":
                    params.color = false;
                    break;
                case "auto":
                    break;
                default:
                    errorInvalidSwitch(p, "Available options for `-color` are `on`, `off` and `auto`");
                    return true;
                }
            }
            else if (p[6])
                goto Lerror;
            else
                params.color = true;
        }
        else if (startsWith(p + 1, "conf=")) // https://dlang.org/dmd.html#switch-conf
        {
            // ignore, already handled above
        }
        else if (startsWith(p + 1, "cov")) // https://dlang.org/dmd.html#switch-cov
        {
            params.cov = true;
            // Parse:
            //      -cov
            //      -cov=ctfe
            //      -cov=nnn
            if (arg == "-cov=ctfe")
            {
                params.ctfe_cov = true;
            }
            else if (p[4] == '=')
            {
                if (!params.covPercent.parseDigits(p.toDString()[5 .. $], 100))
                {
                    errorInvalidSwitch(p, "Only a number between 0 and 100 can be passed to `-cov=<num>`");
                    return true;
                }
            }
            else if (p[4])
                goto Lerror;
        }
        else if (arg == "-shared")
            params.dll = true;
        else if (arg == "-fPIC")
        {
            static if (TARGET.Linux || TARGET.OSX || TARGET.FreeBSD || TARGET.OpenBSD || TARGET.Solaris || TARGET.DragonFlyBSD)
            {
                params.pic = PIC.pic;
            }
            else
            {
                goto Lerror;
            }
        }
        else if (arg == "-fPIE")
        {
            static if (TARGET.Linux || TARGET.OSX || TARGET.FreeBSD || TARGET.OpenBSD || TARGET.Solaris || TARGET.DragonFlyBSD)
            {
                params.pic = PIC.pie;
            }
            else
            {
                goto Lerror;
            }
        }
        else if (arg == "-map") // https://dlang.org/dmd.html#switch-map
            dmdParams.map = true;
        else if (arg == "-multiobj")
            params.multiobj = true;
        else if (startsWith(p + 1, "mixin="))
        {
            auto tmp = p + 6 + 1;
            if (!tmp[0])
                goto Lnoarg;
            params.mixinFile = mem.xstrdup(tmp);
        }
        else if (arg == "-g") // https://dlang.org/dmd.html#switch-g
            params.symdebug = 1;
        else if (startsWith(p + 1, "gdwarf")) // https://dlang.org/dmd.html#switch-gdwarf
        {
            static if (TARGET.Windows)
            {
                goto Lerror;
            }
            else
            {
                if (dmdParams.dwarf)
                {
                    error("`-gdwarf=<version>` can only be provided once");
                    break;
                }
                params.symdebug = 1;

                enum len = "-gdwarf=".length;
                // Parse:
                //      -gdwarf=version
                if (arg.length < len || !dmdParams.dwarf.parseDigits(arg[len .. $], 5) || dmdParams.dwarf < 3)
                {
                    error("`-gdwarf=<version>` requires a valid version [3|4|5]", p);
                    return false;
                }
            }
        }
        else if (arg == "-gf")
        {
            if (!params.symdebug)
                params.symdebug = 1;
            params.symdebugref = true;
        }
        else if (arg == "-gs")  // https://dlang.org/dmd.html#switch-gs
            dmdParams.alwaysframe = true;
        else if (arg == "-gx")  // https://dlang.org/dmd.html#switch-gx
            params.stackstomp = true;
        else if (arg == "-lowmem") // https://dlang.org/dmd.html#switch-lowmem
        {
            // ignore, already handled in C main
        }
        else if (arg.length > 6 && arg[0..6] == "--DRT-")
        {
            continue; // skip druntime options, e.g. used to configure the GC
        }
        else if (arg == "-m32") // https://dlang.org/dmd.html#switch-m32
        {
            static if (TARGET.DragonFlyBSD) {
                error("-m32 is not supported on DragonFlyBSD, it is 64-bit only");
            } else {
                params.is64bit = false;
                params.mscoff = false;
            }
        }
        else if (arg == "-m64") // https://dlang.org/dmd.html#switch-m64
        {
            params.is64bit = true;
            static if (TARGET.Windows)
            {
                params.mscoff = true;
            }
        }
        else if (arg == "-m32mscoff") // https://dlang.org/dmd.html#switch-m32mscoff
        {
            static if (TARGET.Windows)
            {
                params.is64bit = 0;
                params.mscoff = true;
            }
            else
            {
                error("-m32mscoff can only be used on windows");
            }
        }
        else if (startsWith(p + 1, "mscrtlib="))
        {
            static if (TARGET.Windows)
            {
                params.mscrtlib = arg[10 .. $];
            }
            else
            {
                error("-mscrtlib");
            }
        }
        else if (startsWith(p + 1, "profile")) // https://dlang.org/dmd.html#switch-profile
        {
            // Parse:
            //      -profile
            //      -profile=gc
            if (p[8] == '=')
            {
                if (arg[9 .. $] == "gc")
                    params.tracegc = true;
                else
                {
                    errorInvalidSwitch(p, "Only `gc` is allowed for `-profile`");
                    return true;
                }
            }
            else if (p[8])
                goto Lerror;
            else
                params.trace = true;
        }
        else if (arg == "-v") // https://dlang.org/dmd.html#switch-v
            params.verbose = true;
        else if (arg == "-vcg-ast")
            params.vcg_ast = true;
        else if (arg == "-vtls") // https://dlang.org/dmd.html#switch-vtls
            params.vtls = true;
        else if (startsWith(p + 1, "vtemplates")) // https://dlang.org/dmd.html#switch-vtemplates
        {
            params.vtemplates = true;
            if (p[1 + "vtemplates".length] == '=')
            {
                const(char)[] style = arg[1 + "vtemplates=".length .. $];
                switch (style)
                {
                case "list-instances":
                    params.vtemplatesListInstances = true;
                    break;
                default:
                    error("unknown vtemplates style '%.*s', must be 'list-instances'", cast(int) style.length, style.ptr);
                }
            }
        }
        else if (arg == "-vcolumns") // https://dlang.org/dmd.html#switch-vcolumns
            params.showColumns = true;
        else if (arg == "-vgc") // https://dlang.org/dmd.html#switch-vgc
            params.vgc = true;
        else if (startsWith(p + 1, "verrors")) // https://dlang.org/dmd.html#switch-verrors
        {
            if (p[8] != '=')
            {
                errorInvalidSwitch(p, "Expected argument following `-verrors , e.g. `-verrors=100`");
                return true;
            }
            if (startsWith(p + 9, "spec"))
            {
                params.showGaggedErrors = true;
            }
            else if (startsWith(p + 9, "context"))
            {
                params.printErrorContext = true;
            }
            else if (!params.errorLimit.parseDigits(p.toDString()[9 .. $]))
            {
                errorInvalidSwitch(p, "Only number, `spec`, or `context` are allowed for `-verrors`");
                return true;
            }
        }
        else if (startsWith(p + 1, "verror-style="))
        {
            const(char)[] style = arg["verror-style=".length + 1 .. $];

            switch (style)
            {
            case "digitalmars":
                params.messageStyle = MessageStyle.digitalmars;
                break;
            case "gnu":
                params.messageStyle = MessageStyle.gnu;
                break;
            default:
                error("unknown error style '%.*s', must be 'digitalmars' or 'gnu'", cast(int) style.length, style.ptr);
            }
        }
        else if (startsWith(p + 1, "mcpu")) // https://dlang.org/dmd.html#switch-mcpu
        {
            enum len = "-mcpu=".length;
            // Parse:
            //      -mcpu=identifier
            mixin(checkOptionsMixin("mcpuUsage",
                "`-mcpu=<architecture>` requires an architecture"));
            if (Identifier.isValidIdentifier(p + len))
            {
                const ident = p + len;
                switch (ident.toDString())
                {
                case "baseline":
                    params.cpu = CPU.baseline;
                    break;
                case "avx":
                    params.cpu = CPU.avx;
                    break;
                case "avx2":
                    params.cpu = CPU.avx2;
                    break;
                case "native":
                    params.cpu = CPU.native;
                    break;
                default:
                    errorInvalidSwitch(p, "Only `baseline`, `avx`, `avx2` or `native` are allowed for `-mcpu`");
                    params.mcpuUsage = true;
                    return false;
                }
            }
            else
            {
                errorInvalidSwitch(p, "Only `baseline`, `avx`, `avx2` or `native` are allowed for `-mcpu`");
                params.mcpuUsage = true;
                return false;
            }
        }
        else if (startsWith(p + 1, "extern-std")) // https://dlang.org/dmd.html#switch-extern-std
        {
            enum len = "-extern-std=".length;
            // Parse:
            //      -extern-std=identifier
            mixin(checkOptionsMixin("externStdUsage",
                "`-extern-std=<standard>` requires a standard"));
            const(char)[] cpprev = arg[len .. $];

            switch (cpprev)
            {
            case "c++98":
                params.cplusplus = CppStdRevision.cpp98;
                break;
            case "c++11":
                params.cplusplus = CppStdRevision.cpp11;
                break;
            case "c++14":
                params.cplusplus = CppStdRevision.cpp14;
                break;
            case "c++17":
                params.cplusplus = CppStdRevision.cpp17;
                break;
            case "c++20":
                params.cplusplus = CppStdRevision.cpp20;
                break;
            default:
                error("Switch `%s` is invalid", p);
                params.externStdUsage = true;
                return false;
            }
        }
        else if (startsWith(p + 1, "transition")) // https://dlang.org/dmd.html#switch-transition
        {
            enum len = "-transition=".length;
            // Parse:
            //      -transition=number
            mixin(checkOptionsMixin("transitionUsage",
                "`-transition=<name>` requires a name"));
            if (!parseCLIOption!("transition", Usage.transitions)(params, arg))
            {
                // Legacy -transition flags
                // Before DMD 2.085, DMD `-transition` was used for all language flags
                // These are kept for backwards compatibility, but no longer documented
                if (isdigit(cast(char)p[len]))
                {
                    uint num;
                    if (!num.parseDigits(p.toDString()[len .. $]))
                        goto Lerror;

                    // Bugzilla issue number
                    switch (num)
                    {
                        case 3449:
                            params.vfield = true;
                            break;
                        case 14_246:
                            params.dtorFields = FeatureState.enabled;
                            break;
                        case 14_488:
                            params.vcomplex = true;
                            break;
                        case 16_997:
                            params.fix16997 = true;
                            break;
                        default:
                            error("Transition `%s` is invalid", p);
                            params.transitionUsage = true;
                            return false;
                    }
                }
                else if (Identifier.isValidIdentifier(p + len))
                {
                    const ident = p + len;
                    switch (ident.toDString())
                    {
                        case "dtorfields":
                            params.dtorFields = FeatureState.enabled;
                            break;
                        case "intpromote":
                            params.fix16997 = true;
                            break;
                        case "markdown":
                            params.markdown = true;
                            break;
                        default:
                            error("Transition `%s` is invalid", p);
                            params.transitionUsage = true;
                            return false;
                    }
                }
                errorInvalidSwitch(p);
                params.transitionUsage = true;
                return false;
            }
        }
        else if (startsWith(p + 1, "preview") ) // https://dlang.org/dmd.html#switch-preview
        {
            enum len = "-preview=".length;
            // Parse:
            //      -preview=name
            mixin(checkOptionsMixin("previewUsage",
                "`-preview=<name>` requires a name"));

            if (!parseCLIOption!("preview", Usage.previews)(params, arg))
            {
                error("Preview `%s` is invalid", p);
                params.previewUsage = true;
                return false;
            }

            if (params.useDIP1021)
                params.vsafe = true;    // dip1021 implies dip1000

            // copy previously standalone flags from -transition
            // -preview=dip1000 implies -preview=dip25 too
            if (params.vsafe)
                params.useDIP25 = FeatureState.enabled;
        }
        else if (startsWith(p + 1, "revert") ) // https://dlang.org/dmd.html#switch-revert
        {
            enum len = "-revert=".length;
            // Parse:
            //      -revert=name
            mixin(checkOptionsMixin("revertUsage",
                "`-revert=<name>` requires a name"));

            if (!parseCLIOption!("revert", Usage.reverts)(params, arg))
            {
                error("Revert `%s` is invalid", p);
                params.revertUsage = true;
                return false;
            }
        }
        else if (arg == "-w")   // https://dlang.org/dmd.html#switch-w
            params.warnings = DiagnosticReporting.error;
        else if (arg == "-wi")  // https://dlang.org/dmd.html#switch-wi
            params.warnings = DiagnosticReporting.inform;
        else if (arg == "-O")   // https://dlang.org/dmd.html#switch-O
            params.optimize = true;
        else if (p[1] == 'o')
        {
            const(char)* path;
            switch (p[2])
            {
            case '-':                       // https://dlang.org/dmd.html#switch-o-
                params.obj = false;
                break;
            case 'd':                       // https://dlang.org/dmd.html#switch-od
                if (!p[3])
                    goto Lnoarg;
                path = p + 3 + (p[3] == '=');
                version (Windows)
                {
                    path = toWinPath(path);
                }
                params.objdir = path.toDString;
                break;
            case 'f':                       // https://dlang.org/dmd.html#switch-of
                if (!p[3])
                    goto Lnoarg;
                path = p + 3 + (p[3] == '=');
                version (Windows)
                {
                    path = toWinPath(path);
                }
                params.objname = path.toDString;
                break;
            case 'p':                       // https://dlang.org/dmd.html#switch-op
                if (p[3])
                    goto Lerror;
                params.preservePaths = true;
                break;
            case 0:
                error("-o no longer supported, use -of or -od");
                break;
            default:
                goto Lerror;
            }
        }
        else if (p[1] == 'D')       // https://dlang.org/dmd.html#switch-D
        {
            params.doDocComments = true;
            switch (p[2])
            {
            case 'd':               // https://dlang.org/dmd.html#switch-Dd
                if (!p[3])
                    goto Lnoarg;
                params.docdir = (p + 3 + (p[3] == '=')).toDString();
                break;
            case 'f':               // https://dlang.org/dmd.html#switch-Df
                if (!p[3])
                    goto Lnoarg;
                params.docname = (p + 3 + (p[3] == '=')).toDString();
                break;
            case 0:
                break;
            default:
                goto Lerror;
            }
        }
        else if (p[1] == 'H' && p[2] == 'C')  // https://dlang.org/dmd.html#switch-HC
        {
            params.doCxxHdrGeneration = CxxHeaderMode.silent;
            switch (p[3])
            {
            case 'd':               // https://dlang.org/dmd.html#switch-HCd
                if (!p[4])
                    goto Lnoarg;
                params.cxxhdrdir = (p + 4 + (p[4] == '=')).toDString;
                break;
            case 'f':               // https://dlang.org/dmd.html#switch-HCf
                if (!p[4])
                    goto Lnoarg;
                params.cxxhdrname = (p + 4 + (p[4] == '=')).toDString;
                break;
            case '=':
                enum len = "-HC=".length;
                mixin(checkOptionsMixin("hcUsage", "`-HC=<mode>` requires a valid mode"));
                const mode = arg[len .. $];
                switch (mode)
                {
                    case "silent":
                        /* already set above */
                        break;
                    case "verbose":
                        params.doCxxHdrGeneration = CxxHeaderMode.verbose;
                        break;
                    default:
                        errorInvalidSwitch(p);
                        params.hcUsage = true;
                        return false;
                }
                break;
            case 0:
                break;
            default:
                goto Lerror;
            }
        }
        else if (p[1] == 'H')       // https://dlang.org/dmd.html#switch-H
        {
            params.doHdrGeneration = true;
            switch (p[2])
            {
            case 'd':               // https://dlang.org/dmd.html#switch-Hd
                if (!p[3])
                    goto Lnoarg;
                params.hdrdir = (p + 3 + (p[3] == '=')).toDString;
                break;
            case 'f':               // https://dlang.org/dmd.html#switch-Hf
                if (!p[3])
                    goto Lnoarg;
                params.hdrname = (p + 3 + (p[3] == '=')).toDString;
                break;
            case 0:
                break;
            default:
                goto Lerror;
            }
        }
        else if (startsWith(p + 1, "Xcc="))
        {
            // Linking code is guarded by version (Posix):
            static if (TARGET.Linux || TARGET.OSX || TARGET.FreeBSD || TARGET.OpenBSD || TARGET.Solaris || TARGET.DragonFlyBSD)
            {
                params.linkswitches.push(p + 5);
                params.linkswitchIsForCC.push(true);
            }
            else
            {
                goto Lerror;
            }
        }
        else if (p[1] == 'X')       // https://dlang.org/dmd.html#switch-X
        {
            params.doJsonGeneration = true;
            switch (p[2])
            {
            case 'f':               // https://dlang.org/dmd.html#switch-Xf
                if (!p[3])
                    goto Lnoarg;
                params.jsonfilename = (p + 3 + (p[3] == '=')).toDString;
                break;
            case 'i':
                if (!p[3])
                    goto Lnoarg;
                if (p[3] != '=')
                    goto Lerror;
                if (!p[4])
                    goto Lnoarg;

                {
                    auto flag = tryParseJsonField(p + 4);
                    if (!flag)
                    {
                        error("unknown JSON field `-Xi=%s`, expected one of " ~ jsonFieldNames, p + 4);
                        continue;
                    }
                    global.params.jsonFieldFlags |= flag;
                }
                break;
            case 0:
                break;
            default:
                goto Lerror;
            }
        }
        else if (arg == "-ignore")      // https://dlang.org/dmd.html#switch-ignore
            params.ignoreUnsupportedPragmas = true;
        else if (arg == "-inline")      // https://dlang.org/dmd.html#switch-inline
        {
            params.useInline = true;
            params.hdrStripPlainFunctions = false;
        }
        else if (arg == "-i")
            includeImports = true;
        else if (startsWith(p + 1, "i="))
        {
            includeImports = true;
            if (!p[3])
            {
                error("invalid option '%s', module patterns cannot be empty", p);
            }
            else
            {
                // NOTE: we could check that the argument only contains valid "module-pattern" characters.
                //       Invalid characters doesn't break anything but an error message to the user might
                //       be nice.
                includeModulePatterns.push(p + 3);
            }
        }
        else if (arg == "-dip25")       // https://dlang.org/dmd.html#switch-dip25
            params.useDIP25 =  FeatureState.enabled;
        else if (arg == "-dip1000")
        {
            params.useDIP25 = FeatureState.enabled;
            params.vsafe = true;
        }
        else if (arg == "-dip1008")
        {
            params.ehnogc = true;
        }
        else if (arg == "-lib")         // https://dlang.org/dmd.html#switch-lib
            params.lib = true;
        else if (arg == "-nofloat")
            params.nofloat = true;
        else if (arg == "-quiet")
        {
            // Ignore
        }
        else if (arg == "-release")     // https://dlang.org/dmd.html#switch-release
            params.release = true;
        else if (arg == "-betterC")     // https://dlang.org/dmd.html#switch-betterC
            params.betterC = true;
        else if (arg == "-noboundscheck") // https://dlang.org/dmd.html#switch-noboundscheck
        {
            params.boundscheck = CHECKENABLE.off;
        }
        else if (startsWith(p + 1, "boundscheck")) // https://dlang.org/dmd.html#switch-boundscheck
        {
            // Parse:
            //      -boundscheck=[on|safeonly|off]
            if (p[12] == '=')
            {
                const(char)[] boundscheck = arg[13 .. $];

                switch (boundscheck)
                {
                case "on":
                    params.boundscheck = CHECKENABLE.on;
                    break;
                case "safeonly":
                    params.boundscheck = CHECKENABLE.safeonly;
                    break;
                case "off":
                    params.boundscheck = CHECKENABLE.off;
                    break;
                default:
                    goto Lerror;
                }
            }
            else
                goto Lerror;
        }
        else if (arg == "-unittest")
            params.useUnitTests = true;
        else if (p[1] == 'I')              // https://dlang.org/dmd.html#switch-I
        {
            if (!params.imppath)
                params.imppath = new Strings();
            params.imppath.push(p + 2 + (p[2] == '='));
        }
        else if (p[1] == 'm' && p[2] == 'v' && p[3] == '=') // https://dlang.org/dmd.html#switch-mv
        {
            if (p[4] && strchr(p + 5, '='))
            {
                params.modFileAliasStrings.push(p + 4);
            }
            else
                goto Lerror;
        }
        else if (p[1] == 'J')             // https://dlang.org/dmd.html#switch-J
        {
            if (!params.fileImppath)
                params.fileImppath = new Strings();
            params.fileImppath.push(p + 2 + (p[2] == '='));
        }
        else if (startsWith(p + 1, "debug") && p[6] != 'l') // https://dlang.org/dmd.html#switch-debug
        {
            // Parse:
            //      -debug
            //      -debug=number
            //      -debug=identifier
            if (p[6] == '=')
            {
                if (isdigit(cast(char)p[7]))
                {
                    if (!params.debuglevel.parseDigits(p.toDString()[7 .. $]))
                        goto Lerror;
                }
                else if (Identifier.isValidIdentifier(p + 7))
                {
                    if (!params.debugids)
                        params.debugids = new Array!(const(char)*);
                    params.debugids.push(p + 7);
                }
                else
                    goto Lerror;
            }
            else if (p[6])
                goto Lerror;
            else
                params.debuglevel = 1;
        }
        else if (startsWith(p + 1, "version")) // https://dlang.org/dmd.html#switch-version
        {
            // Parse:
            //      -version=number
            //      -version=identifier
            if (p[8] == '=')
            {
                if (isdigit(cast(char)p[9]))
                {
                    if (!params.versionlevel.parseDigits(p.toDString()[9 .. $]))
                        goto Lerror;
                }
                else if (Identifier.isValidIdentifier(p + 9))
                {
                    if (!params.versionids)
                        params.versionids = new Array!(const(char)*);
                    params.versionids.push(p + 9);
                }
                else
                    goto Lerror;
            }
            else
                goto Lerror;
        }
        else if (arg == "--b")
            dmdParams.debugb = true;
        else if (arg == "--c")
            dmdParams.debugc = true;
        else if (arg == "--f")
            dmdParams.debugf = true;
        else if (arg == "--help" ||
                 arg == "-h")
        {
            params.usage = true;
            return false;
        }
        else if (arg == "--r")
            dmdParams.debugr = true;
        else if (arg == "--version")
        {
            params.logo = true;
            return false;
        }
        else if (arg == "--x")
            dmdParams.debugx = true;
        else if (arg == "--y")
            dmdParams.debugy = true;
        else if (p[1] == 'L')                        // https://dlang.org/dmd.html#switch-L
        {
            params.linkswitches.push(p + 2 + (p[2] == '='));
            params.linkswitchIsForCC.push(false);
        }
        else if (startsWith(p + 1, "defaultlib="))   // https://dlang.org/dmd.html#switch-defaultlib
        {
            params.defaultlibname = (p + 1 + 11).toDString;
        }
        else if (startsWith(p + 1, "debuglib="))     // https://dlang.org/dmd.html#switch-debuglib
        {
            params.debuglibname = (p + 1 + 9).toDString;
        }
        else if (startsWith(p + 1, "deps"))          // https://dlang.org/dmd.html#switch-deps
        {
            if (params.moduleDeps)
            {
                error("-deps[=file] can only be provided once!");
                break;
            }
            if (p[5] == '=')
            {
                params.moduleDepsFile = (p + 1 + 5).toDString;
                if (!params.moduleDepsFile[0])
                    goto Lnoarg;
            }
            else if (p[5] != '\0')
            {
                // Else output to stdout.
                goto Lerror;
            }
            params.moduleDeps = new OutBuffer();
        }
        else if (startsWith(p + 1, "makedeps"))          // https://dlang.org/dmd.html#switch-makedeps
        {
            if (params.emitMakeDeps)
            {
                error("-makedeps[=file] can only be provided once!");
                break;
            }
            if (p[9] == '=')
            {
                if (p[10] == '\0')
                {
                    error("expected filename after -makedeps=");
                    break;
                }
                params.makeDepsFile = (p + 10).toDString;
            }
            else if (p[9] != '\0')
            {
                goto Lerror;
            }
            // Else output to stdout.
            params.emitMakeDeps = true;
        }
        else if (arg == "-main")             // https://dlang.org/dmd.html#switch-main
        {
            params.addMain = true;
        }
        else if (startsWith(p + 1, "man"))   // https://dlang.org/dmd.html#switch-man
        {
            params.manual = true;
            return false;
        }
        else if (arg == "-run")              // https://dlang.org/dmd.html#switch-run
        {
            params.run = true;
            size_t length = argc - i - 1;
            if (length)
            {
                const(char)[] runarg = arguments[i + 1].toDString();
                const(char)[] ext = FileName.ext(runarg);
                if (ext && FileName.equals(ext, "d") == 0 && FileName.equals(ext, "di") == 0)
                {
                    error("-run must be followed by a source file, not '%s'", arguments[i + 1]);
                    break;
                }
                if (runarg == "-")
                    files.push("__stdin.d");
                else
                    files.push(arguments[i + 1]);
                params.runargs.setDim(length - 1);
                for (size_t j = 0; j < length - 1; ++j)
                {
                    params.runargs[j] = arguments[i + 2 + j];
                }
                i += length;
            }
            else
            {
                params.run = false;
                goto Lnoarg;
            }
        }
        else if (p[1] == '\0')
            files.push("__stdin.d");
        else
        {
        Lerror:
            error("unrecognized switch '%s'", arguments[i]);
            continue;
        Lnoarg:
            error("argument expected for switch '%s'", arguments[i]);
            continue;
        }
    }
    return errors;
}

/***********************************************
 * Adjust gathered command line switches and reconcile them.
 * Params:
 *      params = switches gathered from command line,
 *               and update in place
 *      numSrcFiles = number of source files
 */
version (NoMain) {} else
private void reconcileCommands(ref Param params, size_t numSrcFiles)
{
    static if (TARGET.OSX)
    {
        params.pic = PIC.pic;
    }
    static if (TARGET.Linux || TARGET.OSX || TARGET.FreeBSD || TARGET.OpenBSD || TARGET.Solaris || TARGET.DragonFlyBSD)
    {
        if (params.lib && params.dll)
            error(Loc.initial, "cannot mix -lib and -shared");
    }
    static if (TARGET.Windows)
    {
        if (params.mscoff && !params.mscrtlib)
        {
            VSOptions vsopt;
            vsopt.initialize();
            params.mscrtlib = vsopt.defaultRuntimeLibrary(params.is64bit).toDString;
        }
    }

    // Target uses 64bit pointers.
    params.isLP64 = params.is64bit;

    if (params.boundscheck != CHECKENABLE._default)
    {
        if (params.useArrayBounds == CHECKENABLE._default)
            params.useArrayBounds = params.boundscheck;
    }

    if (params.useUnitTests)
    {
        if (params.useAssert == CHECKENABLE._default)
            params.useAssert = CHECKENABLE.on;
    }

    if (params.release)
    {
        if (params.useInvariants == CHECKENABLE._default)
            params.useInvariants = CHECKENABLE.off;

        if (params.useIn == CHECKENABLE._default)
            params.useIn = CHECKENABLE.off;

        if (params.useOut == CHECKENABLE._default)
            params.useOut = CHECKENABLE.off;

        if (params.useArrayBounds == CHECKENABLE._default)
            params.useArrayBounds = CHECKENABLE.safeonly;

        if (params.useAssert == CHECKENABLE._default)
            params.useAssert = CHECKENABLE.off;

        if (params.useSwitchError == CHECKENABLE._default)
            params.useSwitchError = CHECKENABLE.off;
    }
    else
    {
        if (params.useInvariants == CHECKENABLE._default)
            params.useInvariants = CHECKENABLE.on;

        if (params.useIn == CHECKENABLE._default)
            params.useIn = CHECKENABLE.on;

        if (params.useOut == CHECKENABLE._default)
            params.useOut = CHECKENABLE.on;

        if (params.useArrayBounds == CHECKENABLE._default)
            params.useArrayBounds = CHECKENABLE.on;

        if (params.useAssert == CHECKENABLE._default)
            params.useAssert = CHECKENABLE.on;

        if (params.useSwitchError == CHECKENABLE._default)
            params.useSwitchError = CHECKENABLE.on;
    }

    if (params.betterC)
    {
        params.checkAction = CHECKACTION.C;
        params.useModuleInfo = false;
        params.useTypeInfo = false;
        params.useExceptions = false;
    }


    if (!params.obj || params.lib)
        params.link = false;
    if (params.link)
    {
        params.exefile = params.objname;
        params.oneobj = true;
        if (params.objname)
        {
            /* Use this to name the one object file with the same
             * name as the exe file.
             */
            params.objname = FileName.forceExt(params.objname, global.obj_ext);
            /* If output directory is given, use that path rather than
             * the exe file path.
             */
            if (params.objdir)
            {
                const(char)[] name = FileName.name(params.objname);
                params.objname = FileName.combine(params.objdir, name);
            }
        }
    }
    else if (params.run)
    {
        error(Loc.initial, "flags conflict with -run");
        fatal();
    }
    else if (params.lib)
    {
        params.libname = params.objname;
        params.objname = null;
        // Haven't investigated handling these options with multiobj
        if (!params.cov && !params.trace)
            params.multiobj = true;
    }
    else
    {
        if (params.objname && numSrcFiles)
        {
            params.oneobj = true;
            //error("multiple source files, but only one .obj name");
            //fatal();
        }
    }

<<<<<<< HEAD
    if (params.makeDeps && !params.oneobj)
        error(Loc.initial, "-makedeps switch is not compatible with multiple objects mode");
}

/// Sets the boolean for a flag with the given name
private static void setFlagFor(string name)(ref bool b)
{
    b = name != "revert";
}

/// Sets the FeatureState for a flag with the given name
private static void setFlagFor(string name)(ref FeatureState s)
{
    s = name != "revert" ? FeatureState.enabled : FeatureState.disabled;
=======
    if (params.noDIP25)
        params.useDIP25 = false;
>>>>>>> 02070903
}

/**
Creates the module based on the file provided

The file is dispatched in one of the various arrays
(global.params.{ddocfiles,dllfiles,jsonfiles,etc...})
according to its extension.
If it is a binary file, it is added to libmodules.

Params:
  file = File name to dispatch
  libmodules = Array to which binaries (shared/static libs and object files)
               will be appended

Returns:
  A D module
*/
Module createModule(const(char)* file, ref Strings libmodules)
{
    const(char)[] name;
    version (Windows)
    {
        file = toWinPath(file);
    }
    const(char)[] p = file.toDString();
    p = FileName.name(p); // strip path
    const(char)[] ext = FileName.ext(p);
    if (!ext)
    {
        if (!p.length)
        {
            error(Loc.initial, "invalid file name '%s'", file);
            fatal();
        }
        auto id = Identifier.idPool(p);
        return new Module(file.toDString, id, global.params.doDocComments, global.params.doHdrGeneration);
    }

    /* Deduce what to do with a file based on its extension
        */
    if (FileName.equals(ext, global.obj_ext))
    {
        global.params.objfiles.push(file);
        libmodules.push(file);
        return null;
    }
    if (FileName.equals(ext, global.lib_ext))
    {
        global.params.libfiles.push(file);
        libmodules.push(file);
        return null;
    }
    static if (TARGET.Linux || TARGET.OSX || TARGET.FreeBSD || TARGET.OpenBSD || TARGET.Solaris || TARGET.DragonFlyBSD)
    {
        if (FileName.equals(ext, global.dll_ext))
        {
            global.params.dllfiles.push(file);
            libmodules.push(file);
            return null;
        }
    }
    if (ext == global.ddoc_ext)
    {
        global.params.ddocfiles.push(file);
        return null;
    }
    if (FileName.equals(ext, global.json_ext))
    {
        global.params.doJsonGeneration = true;
        global.params.jsonfilename = file.toDString;
        return null;
    }
    if (FileName.equals(ext, global.map_ext))
    {
        global.params.mapfile = file.toDString;
        return null;
    }
    static if (TARGET.Windows)
    {
        if (FileName.equals(ext, "res"))
        {
            global.params.resfile = file.toDString;
            return null;
        }
        if (FileName.equals(ext, "def"))
        {
            global.params.deffile = file.toDString;
            return null;
        }
        if (FileName.equals(ext, "exe"))
        {
            assert(0); // should have already been handled
        }
    }
    /* Examine extension to see if it is a valid
        * D source file extension
        */
    if (FileName.equals(ext, global.mars_ext) || FileName.equals(ext, global.hdr_ext) || FileName.equals(ext, "dd"))
    {
        name = FileName.removeExt(p);
        if (!name.length || name == ".." || name == ".")
        {
            error(Loc.initial, "invalid file name '%s'", file);
            fatal();
        }
    }
    else
    {
        error(Loc.initial, "unrecognized file extension %.*s", cast(int)ext.length, ext.ptr);
        fatal();
    }

    /* At this point, name is the D source file name stripped of
     * its path and extension.
     */
    auto id = Identifier.idPool(name);

    return new Module(file.toDString, id, global.params.doDocComments, global.params.doHdrGeneration);
}

/**
Creates the list of modules based on the files provided

Files are dispatched in the various arrays
(global.params.{ddocfiles,dllfiles,jsonfiles,etc...})
according to their extension.
Binary files are added to libmodules.

Params:
  files = File names to dispatch
  libmodules = Array to which binaries (shared/static libs and object files)
               will be appended

Returns:
  An array of path to D modules
*/
Modules createModules(ref Strings files, ref Strings libmodules)
{
    Modules modules;
    modules.reserve(files.dim);
    bool firstmodule = true;
    for (size_t i = 0; i < files.dim; i++)
    {
        auto m = createModule(files[i], libmodules);

        if (m is null)
            continue;

        modules.push(m);
        if (firstmodule)
        {
            global.params.objfiles.push(m.objfile.toChars());
            firstmodule = false;
        }
    }
    return modules;
}<|MERGE_RESOLUTION|>--- conflicted
+++ resolved
@@ -2783,10 +2783,6 @@
             //fatal();
         }
     }
-
-<<<<<<< HEAD
-    if (params.makeDeps && !params.oneobj)
-        error(Loc.initial, "-makedeps switch is not compatible with multiple objects mode");
 }
 
 /// Sets the boolean for a flag with the given name
@@ -2799,10 +2795,6 @@
 private static void setFlagFor(string name)(ref FeatureState s)
 {
     s = name != "revert" ? FeatureState.enabled : FeatureState.disabled;
-=======
-    if (params.noDIP25)
-        params.useDIP25 = false;
->>>>>>> 02070903
 }
 
 /**
