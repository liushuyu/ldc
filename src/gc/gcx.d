--- conflicted
+++ resolved
@@ -2457,10 +2457,7 @@
                     size_t biti = void;
                     size_t pn = offset / PAGESIZE;
                     Bins   bin = cast(Bins)pool.pagetable[pn];
-<<<<<<< HEAD
                     void* base = void;
-=======
->>>>>>> 00f51a76
 
                     // For the NO_INTERIOR attribute.  This tracks whether
                     // the pointer is an interior pointer or points to the
@@ -2502,11 +2499,7 @@
                         continue;
                     }
 
-<<<<<<< HEAD
                     if(pool.nointerior.nbits && !pointsToBase && pool.nointerior.test(biti))
-=======
-                    if(pool.isLargeObject && !pointsToBase && pool.nointerior.test(biti))
->>>>>>> 00f51a76
                     {
                         continue;
                     }
@@ -2517,7 +2510,6 @@
                         //if (log) debug(PRINTF) printf("\t\tmarking %p\n", p);
                         if (!pool.noscan.test(biti))
                         {
-<<<<<<< HEAD
                             if(nRecurse == 0) {
                                 // Then we've got a really deep heap graph.
                                 // Start marking stuff to be scanned when we
@@ -2540,11 +2532,6 @@
                                     mark(base, base + u * PAGESIZE, nRecurse - 1);
                                 }
                             }
-=======
-                            pool.scan.set(biti);
-                            changes = 1;
-                            pool.newChanges = true;
->>>>>>> 00f51a76
                         }
 
                         debug (LOGGING) log_parent(sentinel_add(pool.baseAddr + (biti << pool.shiftBy)), sentinel_add(pbot));
@@ -3358,15 +3345,7 @@
 
         // pagetable already keeps track of what's free for the large object
         // pool.
-<<<<<<< HEAD
         if(!isLargeObject)
-=======
-        if(isLargeObject)
-        {
-            nointerior.alloc(nbits);
-        }
-        else
->>>>>>> 00f51a76
         {
             freebits.alloc(nbits);
         }
