--- conflicted
+++ resolved
@@ -77,24 +77,18 @@
      * If the returned scope != sc, the caller should pop
      * the scope after it used.
      */
-<<<<<<< HEAD
-    static Scope* createNewScope(Scope* sc, StorageClass stc, LINK linkage, CPPMANGLE cppmangle, Prot protection, int explicitProtection, structalign_t structalign, PINLINE inlining)
-    {
-        Scope* sc2 = sc;
-        if (stc != sc.stc || linkage != sc.linkage || cppmangle != sc.cppmangle || !protection.isSubsetOf(sc.protection) || explicitProtection != sc.explicitProtection || structalign != sc.structalign || inlining != sc.inlining)
-=======
     static Scope* createNewScope(Scope* sc, StorageClass stc, LINK linkage,
-        Prot protection, int explicitProtection, AlignDeclaration aligndecl,
-        PINLINE inlining)
+        CPPMANGLE cppmangle, Prot protection, int explicitProtection,
+        AlignDeclaration aligndecl, PINLINE inlining)
     {
         Scope* sc2 = sc;
         if (stc != sc.stc ||
             linkage != sc.linkage ||
+            cppmangle != sc.cppmangle ||
             !protection.isSubsetOf(sc.protection) ||
             explicitProtection != sc.explicitProtection ||
             aligndecl !is sc.aligndecl ||
             inlining != sc.inlining)
->>>>>>> a28b8ffa
         {
             // create new one for changes
             sc2 = sc.copy();
@@ -365,13 +359,8 @@
             scstc &= ~(STCsafe | STCtrusted | STCsystem);
         scstc |= stc;
         //printf("scstc = x%llx\n", scstc);
-<<<<<<< HEAD
-        return createNewScope(sc, scstc, sc.linkage, sc.cppmangle, sc.protection, sc.explicitProtection, sc.structalign, sc.inlining);
-=======
-        return createNewScope(sc, scstc, sc.linkage,
-            sc.protection, sc.explicitProtection, sc.aligndecl,
-            sc.inlining);
->>>>>>> a28b8ffa
+        return createNewScope(sc, scstc, sc.linkage, sc.cppmangle,
+            sc.protection, sc.explicitProtection, sc.aligndecl, sc.inlining);
     }
 
     override final bool oneMember(Dsymbol* ps, Identifier ident)
@@ -516,8 +505,8 @@
 
     override Scope* newScope(Scope* sc)
     {
-<<<<<<< HEAD
-        return createNewScope(sc, sc.stc, this.linkage, sc.cppmangle, sc.protection, sc.explicitProtection, sc.structalign, sc.inlining);
+        return createNewScope(sc, sc.stc, this.linkage, sc.cppmangle, sc.protection, sc.explicitProtection,
+            sc.aligndecl, sc.inlining);
     }
 
     override const(char)* toChars() const
@@ -552,12 +541,8 @@
 
     override Scope* newScope(Scope* sc)
     {
-        return createNewScope(sc, sc.stc, LINKcpp, cppmangle, sc.protection, sc.explicitProtection, sc.structalign, sc.inlining);
-=======
-        return createNewScope(sc, sc.stc, this.linkage,
-            sc.protection, sc.explicitProtection, sc.aligndecl,
-            sc.inlining);
->>>>>>> a28b8ffa
+        return createNewScope(sc, sc.stc, LINKcpp, cppmangle, sc.protection, sc.explicitProtection,
+            sc.aligndecl, sc.inlining);
     }
 
     override const(char)* toChars() const
@@ -620,13 +605,7 @@
     {
         if (pkg_identifiers)
             semantic(sc);
-<<<<<<< HEAD
-        return createNewScope(sc, sc.stc, sc.linkage, sc.cppmangle, this.protection, 1, sc.structalign, sc.inlining);
-=======
-        return createNewScope(sc, sc.stc, sc.linkage,
-            this.protection, 1, sc.aligndecl,
-            sc.inlining);
->>>>>>> a28b8ffa
+        return createNewScope(sc, sc.stc, sc.linkage, sc.cppmangle, this.protection, 1, sc.aligndecl, sc.inlining);
     }
 
     override void addMember(Scope* sc, ScopeDsymbol sds)
@@ -673,13 +652,8 @@
  */
 extern (C++) final class AlignDeclaration : AttribDeclaration
 {
-<<<<<<< HEAD
-    uint salign;
-=======
-public:
     Expression ealign;
     structalign_t salign = STRUCTALIGN_DEFAULT;
->>>>>>> a28b8ffa
 
     extern (D) this(Loc loc, Expression ealign, Dsymbols* decl)
     {
@@ -697,12 +671,7 @@
 
     override Scope* newScope(Scope* sc)
     {
-<<<<<<< HEAD
-        return createNewScope(sc, sc.stc, sc.linkage, sc.cppmangle, sc.protection, sc.explicitProtection, this.salign, sc.inlining);
-=======
-        return createNewScope(sc, sc.stc, sc.linkage,
-            sc.protection, sc.explicitProtection, this,
-            sc.inlining);
+        return createNewScope(sc, sc.stc, sc.linkage, sc.cppmangle, sc.protection, sc.explicitProtection, this, sc.inlining);
     }
 
     override void setScope(Scope* sc)
@@ -732,41 +701,23 @@
             ealign = ealign.semantic(sc);
             ealign = resolveProperties(sc, ealign);
             sc = sc.endCTFE();
-
-            auto errorPositiveInteger()
-            {
-                .error(loc, "positive integer expected, not %s", ealign.toChars());
-                return STRUCTALIGN_DEFAULT;
-            }
+            ealign = ealign.ctfeInterpret();
 
             if (ealign.op == TOKerror)
                 return STRUCTALIGN_DEFAULT;
-            if (!ealign.type)
-                return errorPositiveInteger();
+
             Type tb = ealign.type.toBasetype();
-            if (!tb.isintegral())
-                return errorPositiveInteger();
-            if (tb.ty == Tchar || tb.ty == Twchar || tb.ty == Tdchar || tb.ty == Tbool)
-                return errorPositiveInteger();
-
-            ealign = ealign.ctfeInterpret();
-            if (ealign.op == TOKerror)
+            auto n = ealign.toInteger();
+
+            if (n < 1 || n & (n - 1) || structalign_t.max < n || !tb.isintegral())
+            {
+                .error(loc, "alignment must be an integer positive power of 2, not %s", ealign.toChars());
                 return STRUCTALIGN_DEFAULT;
-
-            auto n = ealign.toInteger();
-            if (n < 1 || structalign_t.max < n)
-                return errorPositiveInteger();
-
-            if (n & (n - 1))
-            {
-                .error(loc, "alignment must be a power of 2, not %u", cast(structalign_t)n);
-                return STRUCTALIGN_DEFAULT;
             }
 
             salign = cast(structalign_t)n;
         }
         return salign;
->>>>>>> a28b8ffa
     }
 
     override void accept(Visitor v)
@@ -973,13 +924,7 @@
                 else if (e.isBool(false))
                     inlining = PINLINEnever;
             }
-<<<<<<< HEAD
-            return createNewScope(sc, sc.stc, sc.linkage, sc.cppmangle, sc.protection, sc.explicitProtection, sc.structalign, inlining);
-=======
-            return createNewScope(sc, sc.stc, sc.linkage,
-                sc.protection, sc.explicitProtection, sc.aligndecl,
-                inlining);
->>>>>>> a28b8ffa
+            return createNewScope(sc, sc.stc, sc.linkage, sc.cppmangle, sc.protection, sc.explicitProtection, sc.aligndecl, inlining);
         }
         return sc;
     }
