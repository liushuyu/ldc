
// Copyright (c) 1999-2011 by Digital Mars
// All Rights Reserved
// written by Walter Bright
// http://www.digitalmars.com
// License for redistribution is by either the Artistic License
// in artistic.txt, or the GNU General Public License in gnu.txt.
// See the included readme.txt for details.


#include        <stdio.h>
#include        <ctype.h>
#include        <assert.h>
#include        <stdarg.h>
#include        <string.h>
#include        <stdlib.h>

#if _WIN32
#include        <process.h>
#endif

#if linux || __APPLE__ || __FreeBSD__ || __OpenBSD__ || __sun&&__SVR4
#include        <sys/types.h>
#include        <sys/wait.h>
#include        <unistd.h>
#endif

#if linux || __APPLE__
    #define HAS_POSIX_SPAWN 1
    #include        <spawn.h>
    #if __APPLE__
        #include <crt_externs.h>
        #define environ (*(_NSGetEnviron()))
    #endif
#else
    #define HAS_POSIX_SPAWN 0
#endif

#include        "root.h"

#include        "mars.h"

#include        "rmem.h"

#include        "arraytypes.h"

int executecmd(char *cmd, char *args, int useenv);
int executearg0(char *cmd, char *args);

/****************************************
 * Write filename to cmdbuf, quoting if necessary.
 */

void writeFilename(OutBuffer *buf, char *filename, size_t len)
{
    /* Loop and see if we need to quote
     */
    for (size_t i = 0; i < len; i++)
    {   char c = filename[i];

        if (isalnum((unsigned char)c) || c == '_')
            continue;

        /* Need to quote
         */
        buf->writeByte('"');
        buf->write(filename, len);
        buf->writeByte('"');
        return;
    }

    /* No quoting necessary
     */
    buf->write(filename, len);
}

void writeFilename(OutBuffer *buf, char *filename)
{
    writeFilename(buf, filename, strlen(filename));
}

/*****************************
 * Run the linker.  Return status of execution.
 */

int runLINK()
{
#if _WIN32
    char *p;
    int status;
    OutBuffer cmdbuf;

    global.params.libfiles->push("user32");
    global.params.libfiles->push("kernel32");

    for (size_t i = 0; i < global.params.objfiles->dim; i++)
    {
        if (i)
            cmdbuf.writeByte('+');
        p = global.params.objfiles->tdata()[i];
        char *basename = FileName::removeExt(FileName::name(p));
        char *ext = FileName::ext(p);
        if (ext && !strchr(basename, '.'))
            // Write name sans extension (but not if a double extension)
            writeFilename(&cmdbuf, p, ext - p - 1);
        else
            writeFilename(&cmdbuf, p);
        mem.free(basename);
    }
    cmdbuf.writeByte(',');
    if (global.params.exefile)
        writeFilename(&cmdbuf, global.params.exefile);
    else
    {   /* Generate exe file name from first obj name.
         * No need to add it to cmdbuf because the linker will default to it.
         */
        char *n = global.params.objfiles->tdata()[0];
        n = FileName::name(n);
        FileName *fn = FileName::forceExt(n, "exe");
        global.params.exefile = fn->toChars();
    }

    // Make sure path to exe file exists
    {   char *p = FileName::path(global.params.exefile);
        FileName::ensurePathExists(p);
        mem.free(p);
    }

    cmdbuf.writeByte(',');
    if (global.params.mapfile)
        writeFilename(&cmdbuf, global.params.mapfile);
    else if (global.params.map)
    {
        FileName *fn = FileName::forceExt(global.params.exefile, "map");

        char *path = FileName::path(global.params.exefile);
        char *p;
        if (path[0] == '\0')
            p = FileName::combine(global.params.objdir, fn->toChars());
        else
            p = fn->toChars();

        writeFilename(&cmdbuf, p);
    }
    else
        cmdbuf.writestring("nul");
    cmdbuf.writeByte(',');

    for (size_t i = 0; i < global.params.libfiles->dim; i++)
    {
        if (i)
            cmdbuf.writeByte('+');
        writeFilename(&cmdbuf, global.params.libfiles->tdata()[i]);
    }

    if (global.params.deffile)
    {
        cmdbuf.writeByte(',');
        writeFilename(&cmdbuf, global.params.deffile);
    }

    /* Eliminate unnecessary trailing commas    */
    while (1)
    {   size_t i = cmdbuf.offset;
        if (!i || cmdbuf.data[i - 1] != ',')
            break;
        cmdbuf.offset--;
    }

    if (global.params.resfile)
    {
        cmdbuf.writestring("/RC:");
        writeFilename(&cmdbuf, global.params.resfile);
    }

    if (global.params.map || global.params.mapfile)
        cmdbuf.writestring("/m");

#if 0
    if (debuginfo)
        cmdbuf.writestring("/li");
    if (codeview)
    {
        cmdbuf.writestring("/co");
        if (codeview3)
            cmdbuf.writestring(":3");
    }
#else
    if (global.params.symdebug)
        cmdbuf.writestring("/co");
#endif

    cmdbuf.writestring("/noi");
    for (size_t i = 0; i < global.params.linkswitches->dim; i++)
    {
        cmdbuf.writestring(global.params.linkswitches->tdata()[i]);
    }
    cmdbuf.writeByte(';');

    p = cmdbuf.toChars();

    FileName *lnkfilename = NULL;
    size_t plen = strlen(p);
    if (plen > 7000)
    {
        lnkfilename = FileName::forceExt(global.params.exefile, "lnk");
        File flnk(lnkfilename);
        flnk.setbuffer(p, plen);
        flnk.ref = 1;
        if (flnk.write())
            error("error writing file %s", lnkfilename);
        if (lnkfilename->len() < plen)
            sprintf(p, "@%s", lnkfilename->toChars());
    }

    char *linkcmd = getenv("LINKCMD");
    if (!linkcmd)
        linkcmd = "link";
    status = executecmd(linkcmd, p, 1);
    if (lnkfilename)
    {
        remove(lnkfilename->toChars());
        delete lnkfilename;
    }
    return status;
#elif linux || __APPLE__ || __FreeBSD__ || __OpenBSD__ || __sun&&__SVR4
    pid_t childpid;
    int i;
    int status;

    // Build argv[]
    Strings argv;

    const char *cc = getenv("CC");
    if (!cc)
<<<<<<< HEAD
#if HAS_POSIX_SPAWN
        cc = "/usr/bin/gcc";
#else
        cc = "gcc";
#endif
=======
        cc = "gcc";
>>>>>>> dfc80f85
    argv.push((char *)cc);
    argv.insert(1, global.params.objfiles);

#if __APPLE__
    // If we are on Mac OS X and linking a dynamic library,
    // add the "-dynamiclib" flag
    if (global.params.dll)
        argv.push((char *) "-dynamiclib");
#endif

    // None of that a.out stuff. Use explicit exe file name, or
    // generate one from name of first source file.
    argv.push((char *)"-o");
    if (global.params.exefile)
    {
        if (global.params.dll)
            global.params.exefile = FileName::forceExt(global.params.exefile, global.dll_ext)->toChars();
        argv.push(global.params.exefile);
    }
    else
    {   // Generate exe file name from first obj name
        char *n = global.params.objfiles->tdata()[0];
        char *e;
        char *ex;

        n = FileName::name(n);
        e = FileName::ext(n);
        if (e)
        {
            e--;                        // back up over '.'
            ex = (char *)mem.malloc(e - n + 1);
            memcpy(ex, n, e - n);
            ex[e - n] = 0;
            // If generating dll then force dll extension
            if (global.params.dll)
                ex = FileName::forceExt(ex, global.dll_ext)->toChars();
        }
        else
            ex = (char *)"a.out";       // no extension, so give up
        argv.push(ex);
        global.params.exefile = ex;
    }

    // Make sure path to exe file exists
    {   char *p = FileName::path(global.params.exefile);
        FileName::ensurePathExists(p);
        mem.free(p);
    }

    if (global.params.symdebug)
        argv.push((char *)"-g");

    if (global.params.is64bit)
        argv.push((char *)"-m64");
    else
        argv.push((char *)"-m32");

    if (global.params.map || global.params.mapfile)
    {
        argv.push((char *)"-Xlinker");
#if __APPLE__
        argv.push((char *)"-map");
#else
        argv.push((char *)"-Map");
#endif
        if (!global.params.mapfile)
        {
            FileName *fn = FileName::forceExt(global.params.exefile, "map");

            char *path = FileName::path(global.params.exefile);
            char *p;
            if (path[0] == '\0')
                p = FileName::combine(global.params.objdir, fn->toChars());
            else
                p = fn->toChars();

            global.params.mapfile = p;
        }
        argv.push((char *)"-Xlinker");
        argv.push(global.params.mapfile);
    }

    if (0 && global.params.exefile)
    {
        /* This switch enables what is known as 'smart linking'
         * in the Windows world, where unreferenced sections
         * are removed from the executable. It eliminates unreferenced
         * functions, essentially making a 'library' out of a module.
         * Although it is documented to work with ld version 2.13,
         * in practice it does not, but just seems to be ignored.
         * Thomas Kuehne has verified that it works with ld 2.16.1.
         * BUG: disabled because it causes exception handling to fail
         * because EH sections are "unreferenced" and elided
         */
        argv.push((char *)"-Xlinker");
        argv.push((char *)"--gc-sections");
    }

    for (size_t i = 0; i < global.params.linkswitches->dim; i++)
    {   char *p = global.params.linkswitches->tdata()[i];
        if (!p || !p[0] || !(p[0] == '-' && p[1] == 'l'))
            // Don't need -Xlinker if switch starts with -l
            argv.push((char *)"-Xlinker");
        argv.push(p);
    }

    /* Add each library, prefixing it with "-l".
     * The order of libraries passed is:
     *  1. any libraries passed with -L command line switch
     *  2. libraries specified on the command line
     *  3. libraries specified by pragma(lib), which were appended
     *     to global.params.libfiles.
     *  4. standard libraries.
     */
    for (size_t i = 0; i < global.params.libfiles->dim; i++)
    {   char *p = global.params.libfiles->tdata()[i];
        size_t plen = strlen(p);
        if (plen > 2 && p[plen - 2] == '.' && p[plen -1] == 'a')
            argv.push(p);
        else
        {
            char *s = (char *)mem.malloc(plen + 3);
            s[0] = '-';
            s[1] = 'l';
            memcpy(s + 2, p, plen + 1);
            argv.push(s);
        }
    }

    /* Standard libraries must go after user specified libraries
     * passed with -l.
     */
    const char *libname = (global.params.symdebug)
                                ? global.params.debuglibname
                                : global.params.defaultlibname;
    char *buf = (char *)malloc(2 + strlen(libname) + 1);
    strcpy(buf, "-l");
    strcpy(buf + 2, libname);
    argv.push(buf);             // turns into /usr/lib/libphobos2.a

//    argv.push((void *)"-ldruntime");
    argv.push((char *)"-lpthread");
    argv.push((char *)"-lm");

    if (!global.params.quiet || global.params.verbose)
    {
        // Print it
        for (size_t i = 0; i < argv.dim; i++)
            printf("%s ", argv.tdata()[i]);
        printf("\n");
        fflush(stdout);
    }

    argv.push(NULL);
#if HAS_POSIX_SPAWN
    int spawn_err = posix_spawnp(&childpid, argv.tdata()[0], NULL, NULL, argv.tdata(), environ);
    if (spawn_err != 0)
    {
        perror(argv.tdata()[0]);
        return -1;
    }
#else
    childpid = fork();
    if (childpid == 0)
    {
        execvp(argv.tdata()[0], argv.tdata());
        perror(argv.tdata()[0]);           // failed to execute
        return -1;
    }
    else if (childpid == -1)
    {
        perror("Unable to fork");
        return -1;
    }
#endif

    waitpid(childpid, &status, 0);

    if (WIFEXITED(status))
    {
        status = WEXITSTATUS(status);
        if (status)
            printf("--- errorlevel %d\n", status);
    }
    else if (WIFSIGNALED(status))
    {
        printf("--- killed by signal %d\n", WTERMSIG(status));
        status = 1;
    }
    return status;
#else
    printf ("Linking is not yet supported for this version of DMD.\n");
    return -1;
#endif
}

/**********************************
 * Delete generated EXE file.
 */

void deleteExeFile()
{
    if (global.params.exefile)
    {
        //printf("deleteExeFile() %s\n", global.params.exefile);
        remove(global.params.exefile);
    }
}

/******************************
 * Execute a rule.  Return the status.
 *      cmd     program to run
 *      args    arguments to cmd, as a string
 *      useenv  if cmd knows about _CMDLINE environment variable
 */

#if _WIN32
int executecmd(char *cmd, char *args, int useenv)
{
    int status;
    size_t len;

    if (!global.params.quiet || global.params.verbose)
    {
        printf("%s %s\n", cmd, args);
        fflush(stdout);
    }

    if ((len = strlen(args)) > 255)
    {   char *q;
        static char envname[] = "@_CMDLINE";

        envname[0] = '@';
        switch (useenv)
        {   case 0:     goto L1;
            case 2: envname[0] = '%';   break;
        }
        q = (char *) alloca(sizeof(envname) + len + 1);
        sprintf(q,"%s=%s", envname + 1, args);
        status = putenv(q);
        if (status == 0)
            args = envname;
        else
        {
        L1:
            error("command line length of %d is too long",len);
        }
    }

    status = executearg0(cmd,args);
#if _WIN32
    if (status == -1)
        status = spawnlp(0,cmd,cmd,args,NULL);
#endif
//    if (global.params.verbose)
//      printf("\n");
    if (status)
    {
        if (status == -1)
            printf("Can't run '%s', check PATH\n", cmd);
        else
            printf("--- errorlevel %d\n", status);
    }
    return status;
}
#endif

/**************************************
 * Attempt to find command to execute by first looking in the directory
 * where DMD was run from.
 * Returns:
 *      -1      did not find command there
 *      !=-1    exit status from command
 */

#if _WIN32
int executearg0(char *cmd, char *args)
{
    const char *file;
    char *argv0 = global.params.argv0;

    //printf("argv0='%s', cmd='%s', args='%s'\n",argv0,cmd,args);

    // If cmd is fully qualified, we don't do this
    if (FileName::absolute(cmd))
        return -1;

    file = FileName::replaceName(argv0, cmd);

    //printf("spawning '%s'\n",file);
#if _WIN32
    return spawnl(0,file,file,args,NULL);
#elif linux || __APPLE__ || __FreeBSD__ || __OpenBSD__ || __sun&&__SVR4
    char *full;
    int cmdl = strlen(cmd);

    full = (char*) mem.malloc(cmdl + strlen(args) + 2);
    if (full == NULL)
        return 1;
    strcpy(full, cmd);
    full [cmdl] = ' ';
    strcpy(full + cmdl + 1, args);

    int result = system(full);

    mem.free(full);
    return result;
#else
    assert(0);
#endif
}
#endif

/***************************************
 * Run the compiled program.
 * Return exit status.
 */

int runProgram()
{
    //printf("runProgram()\n");
    if (global.params.verbose)
    {
        printf("%s", global.params.exefile);
        for (size_t i = 0; i < global.params.runargs_length; i++)
            printf(" %s", (char *)global.params.runargs[i]);
        printf("\n");
    }

    // Build argv[]
    Strings argv;

    argv.push(global.params.exefile);
    for (size_t i = 0; i < global.params.runargs_length; i++)
    {   char *a = global.params.runargs[i];

#if _WIN32
        // BUG: what about " appearing in the string?
        if (strchr(a, ' '))
        {   char *b = (char *)mem.malloc(3 + strlen(a));
            sprintf(b, "\"%s\"", a);
            a = b;
        }
#endif
        argv.push(a);
    }
    argv.push(NULL);

#if _WIN32
    char *ex = FileName::name(global.params.exefile);
    if (ex == global.params.exefile)
        ex = FileName::combine(".", ex);
    else
        ex = global.params.exefile;
    return spawnv(0,ex,argv.tdata());
#elif linux || __APPLE__ || __FreeBSD__ || __OpenBSD__ || __sun&&__SVR4
    pid_t childpid;
    int status;

    childpid = fork();
    if (childpid == 0)
    {
        char *fn = argv.tdata()[0];
        if (!FileName::absolute(fn))
        {   // Make it "./fn"
            fn = FileName::combine(".", fn);
        }
        execv(fn, argv.tdata());
        perror(fn);             // failed to execute
        return -1;
    }

    waitpid(childpid, &status, 0);

    if (WIFEXITED(status))
    {
        status = WEXITSTATUS(status);
        //printf("--- errorlevel %d\n", status);
    }
    else if (WIFSIGNALED(status))
    {
        printf("--- killed by signal %d\n", WTERMSIG(status));
        status = 1;
    }
    return status;
#else
    assert(0);
#endif
}<|MERGE_RESOLUTION|>--- conflicted
+++ resolved
@@ -233,15 +233,7 @@
 
     const char *cc = getenv("CC");
     if (!cc)
-<<<<<<< HEAD
-#if HAS_POSIX_SPAWN
-        cc = "/usr/bin/gcc";
-#else
         cc = "gcc";
-#endif
-=======
-        cc = "gcc";
->>>>>>> dfc80f85
     argv.push((char *)cc);
     argv.insert(1, global.params.objfiles);
 
