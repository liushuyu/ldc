--- conflicted
+++ resolved
@@ -1611,7 +1611,6 @@
 
             assert( (cast(size_t) pstack & 0x0f) == 0 );
         }
-<<<<<<< HEAD
         else version (AsmPPC64_Posix)
         {
             version (StackGrowsDown) {}
@@ -1724,7 +1723,8 @@
                 push( 0x00000000_00000000 );                // CR Save Word
                 push( backchain );                          // Back Chain
             }
-=======
+            assert( (cast(size_t) pstack & 0x0f) == 0 );
+        }
         else version (AsmPPC_Darwin)
         {
             version (StackGrowsDown) {}
@@ -1745,7 +1745,6 @@
             // changes, then updating the value of R13 will also need to be handled.
             version (PPC64)
               *cast(size_t*)(pstack + wsize) = cast(size_t) Thread.getThis().m_addr;
->>>>>>> bcfca5d1
             assert( (cast(size_t) pstack & 0x0f) == 0 );
         }
         else version (AsmMIPS_O32_Posix)
