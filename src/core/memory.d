/**
 * This module provides an interface to the garbage collector used by
 * applications written in the D programming language. It allows the
 * garbage collector in the runtime to be swapped without affecting
 * binary compatibility of applications.
 *
 * Using this module is not necessary in typical D code. It is mostly
 * useful when doing low-level _memory management.
 *
 * Notes_to_users:
 *
   $(OL
   $(LI The GC is a conservative mark-and-sweep collector. It only runs a
        collection cycle when an allocation is requested of it, never
        otherwise. Hence, if the program is not doing allocations,
        there will be no GC collection pauses. The pauses occur because
        all threads the GC knows about are halted so the threads' stacks
        and registers can be scanned for references to GC allocated data.
   )

   $(LI The GC does not know about threads that were created by directly calling
        the OS/C runtime thread creation APIs and D threads that were detached
        from the D runtime after creation.
        Such threads will not be paused for a GC collection, and the GC might not detect
        references to GC allocated data held by them. This can cause memory corruption.
        There are several ways to resolve this issue:
        $(OL
        $(LI Do not hold references to GC allocated data in such threads.)
        $(LI Register/unregister such data with calls to $(LREF addRoot)/$(LREF removeRoot) and
        $(LREF addRange)/$(LREF removeRange).)
        $(LI Maintain another reference to that same data in another thread that the
        GC does know about.)
        $(LI Disable GC collection cycles while that thread is active with $(LREF disable)/$(LREF enable).)
        $(LI Register the thread with the GC using $(REF thread_attachThis, core,thread)/$(REF thread_detachThis, core,thread).)
        )
   )
   )
 *
 * Notes_to_implementors:
 * $(UL
 * $(LI On POSIX systems, the signals SIGUSR1 and SIGUSR2 are reserved
 *   by this module for use in the garbage collector implementation.
 *   Typically, they will be used to stop and resume other threads
 *   when performing a collection, but an implementation may choose
 *   not to use this mechanism (or not stop the world at all, in the
 *   case of concurrent garbage collectors).)
 *
 * $(LI Registers, the stack, and any other _memory locations added through
 *   the $(D GC.$(LREF addRange)) function are always scanned conservatively.
 *   This means that even if a variable is e.g. of type $(D float),
 *   it will still be scanned for possible GC pointers. And, if the
 *   word-interpreted representation of the variable matches a GC-managed
 *   _memory block's address, that _memory block is considered live.)
 *
 * $(LI Implementations are free to scan the non-root heap in a precise
 *   manner, so that fields of types like $(D float) will not be considered
 *   relevant when scanning the heap. Thus, casting a GC pointer to an
 *   integral type (e.g. $(D size_t)) and storing it in a field of that
 *   type inside the GC heap may mean that it will not be recognized
 *   if the _memory block was allocated with precise type info or with
 *   the $(D GC.BlkAttr.$(LREF NO_SCAN)) attribute.)
 *
 * $(LI Destructors will always be executed while other threads are
 *   active; that is, an implementation that stops the world must not
 *   execute destructors until the world has been resumed.)
 *
 * $(LI A destructor of an object must not access object references
 *   within the object. This means that an implementation is free to
 *   optimize based on this rule.)
 *
 * $(LI An implementation is free to perform heap compaction and copying
 *   so long as no valid GC pointers are invalidated in the process.
 *   However, _memory allocated with $(D GC.BlkAttr.$(LREF NO_MOVE)) must
 *   not be moved/copied.)
 *
 * $(LI Implementations must support interior pointers. That is, if the
 *   only reference to a GC-managed _memory block points into the
 *   middle of the block rather than the beginning (for example), the
 *   GC must consider the _memory block live. The exception to this
 *   rule is when a _memory block is allocated with the
 *   $(D GC.BlkAttr.$(LREF NO_INTERIOR)) attribute; it is the user's
 *   responsibility to make sure such _memory blocks have a proper pointer
 *   to them when they should be considered live.)
 *
 * $(LI It is acceptable for an implementation to store bit flags into
 *   pointer values and GC-managed _memory blocks, so long as such a
 *   trick is not visible to the application. In practice, this means
 *   that only a stop-the-world collector can do this.)
 *
 * $(LI Implementations are free to assume that GC pointers are only
 *   stored on word boundaries. Unaligned pointers may be ignored
 *   entirely.)
 *
 * $(LI Implementations are free to run collections at any point. It is,
 *   however, recommendable to only do so when an allocation attempt
 *   happens and there is insufficient _memory available.)
 * )
 *
 * Copyright: Copyright Sean Kelly 2005 - 2015.
 * License:   $(LINK2 http://www.boost.org/LICENSE_1_0.txt, Boost License 1.0)
 * Authors:   Sean Kelly, Alex Rønne Petersen
 * Source:    $(DRUNTIMESRC core/_memory.d)
 */

module core.memory;


private
{
    extern (C) void gc_init();
    extern (C) void gc_term();

    extern (C) void gc_enable() nothrow;
    extern (C) void gc_disable() nothrow;
    extern (C) void gc_collect() nothrow;
    extern (C) void gc_minimize() nothrow;

    extern (C) uint gc_getAttr( void* p ) pure nothrow;
    extern (C) uint gc_setAttr( void* p, uint a ) pure nothrow;
    extern (C) uint gc_clrAttr( void* p, uint a ) pure nothrow;

    extern (C) void*    gc_malloc( size_t sz, uint ba = 0, const TypeInfo = null ) pure nothrow;
    extern (C) void*    gc_calloc( size_t sz, uint ba = 0, const TypeInfo = null ) pure nothrow;
    extern (C) BlkInfo_ gc_qalloc( size_t sz, uint ba = 0, const TypeInfo = null ) pure nothrow;
    extern (C) void*    gc_realloc( void* p, size_t sz, uint ba = 0, const TypeInfo = null ) pure nothrow;
    extern (C) size_t   gc_extend( void* p, size_t mx, size_t sz, const TypeInfo = null ) pure nothrow;
    extern (C) size_t   gc_reserve( size_t sz ) nothrow;
    extern (C) void     gc_free( void* p ) pure nothrow;

    extern (C) void*   gc_addrOf( void* p ) pure nothrow;
    extern (C) size_t  gc_sizeOf( void* p ) pure nothrow;

    struct BlkInfo_
    {
        void*  base;
        size_t size;
        uint   attr;
    }

    extern (C) BlkInfo_ gc_query( void* p ) pure nothrow;
    extern (C) GC.Stats gc_stats ( ) nothrow @nogc;

    extern (C) void gc_addRoot( in void* p ) nothrow @nogc;
    extern (C) void gc_addRange( in void* p, size_t sz, const TypeInfo ti = null ) nothrow @nogc;

    extern (C) void gc_removeRoot( in void* p ) nothrow @nogc;
    extern (C) void gc_removeRange( in void* p ) nothrow @nogc;
    extern (C) void gc_runFinalizers( in void[] segment );

    package extern (C) bool gc_inFinalizer();
}


/**
 * This struct encapsulates all garbage collection functionality for the D
 * programming language.
 */
struct GC
{
    @disable this();

    /**
     * Aggregation of GC stats to be exposed via public API
     */
    static struct Stats
    {
        /// number of used bytes on the GC heap (might only get updated after a collection)
        size_t usedSize;
        /// number of free bytes on the GC heap (might only get updated after a collection)
        size_t freeSize;
    }

    /**
     * Enables automatic garbage collection behavior if collections have
     * previously been suspended by a call to disable.  This function is
     * reentrant, and must be called once for every call to disable before
     * automatic collections are enabled.
     */
    static void enable() nothrow /* FIXME pure */
    {
        gc_enable();
    }


    /**
     * Disables automatic garbage collections performed to minimize the
     * process footprint.  Collections may continue to occur in instances
     * where the implementation deems necessary for correct program behavior,
     * such as during an out of memory condition.  This function is reentrant,
     * but enable must be called once for each call to disable.
     */
    static void disable() nothrow /* FIXME pure */
    {
        gc_disable();
    }


    /**
     * Begins a full collection.  While the meaning of this may change based
     * on the garbage collector implementation, typical behavior is to scan
     * all stack segments for roots, mark accessible memory blocks as alive,
     * and then to reclaim free space.  This action may need to suspend all
     * running threads for at least part of the collection process.
     */
    static void collect() nothrow /* FIXME pure */
    {
        gc_collect();
    }

    /**
     * Indicates that the managed memory space be minimized by returning free
     * physical memory to the operating system.  The amount of free memory
     * returned depends on the allocator design and on program behavior.
     */
    static void minimize() nothrow /* FIXME pure */
    {
        gc_minimize();
    }


    /**
     * Elements for a bit field representing memory block attributes.  These
     * are manipulated via the getAttr, setAttr, clrAttr functions.
     */
    enum BlkAttr : uint
    {
        NONE        = 0b0000_0000, /// No attributes set.
        FINALIZE    = 0b0000_0001, /// Finalize the data in this block on collect.
        NO_SCAN     = 0b0000_0010, /// Do not scan through this block on collect.
        NO_MOVE     = 0b0000_0100, /// Do not move this memory block on collect.
        /**
        This block contains the info to allow appending.

        This can be used to manually allocate arrays. Initial slice size is 0.

        Note: The slice's usable size will not match the block size. Use
        $(LREF capacity) to retrieve actual usable capacity.

        Example:
        ----
        // Allocate the underlying array.
        int*  pToArray = cast(int*)GC.malloc(10 * int.sizeof, GC.BlkAttr.NO_SCAN | GC.BlkAttr.APPENDABLE);
        // Bind a slice. Check the slice has capacity information.
        int[] slice = pToArray[0 .. 0];
        assert(capacity(slice) > 0);
        // Appending to the slice will not relocate it.
        slice.length = 5;
        slice ~= 1;
        assert(slice.ptr == p);
        ----
        */
        APPENDABLE  = 0b0000_1000,

        /**
        This block is guaranteed to have a pointer to its base while it is
        alive.  Interior pointers can be safely ignored.  This attribute is
        useful for eliminating false pointers in very large data structures
        and is only implemented for data structures at least a page in size.
        */
        NO_INTERIOR = 0b0001_0000,

        STRUCTFINAL = 0b0010_0000, // the block has a finalizer for (an array of) structs
    }


    /**
     * Contains aggregate information about a block of managed memory.  The
     * purpose of this struct is to support a more efficient query style in
     * instances where detailed information is needed.
     *
     * base = A pointer to the base of the block in question.
     * size = The size of the block, calculated from base.
     * attr = Attribute bits set on the memory block.
     */
    alias BlkInfo = BlkInfo_;


    /**
     * Returns a bit field representing all block attributes set for the memory
     * referenced by p.  If p references memory not originally allocated by
     * this garbage collector, points to the interior of a memory block, or if
     * p is null, zero will be returned.
     *
     * Params:
     *  p = A pointer to the root of a valid memory block or to null.
     *
     * Returns:
     *  A bit field containing any bits set for the memory block referenced by
     *  p or zero on error.
     */
    static uint getAttr( in void* p ) nothrow
    {
        return getAttr(cast()p);
    }


    /// ditto
    static uint getAttr(void* p) pure nothrow
    {
        return gc_getAttr( p );
    }


    /**
     * Sets the specified bits for the memory references by p.  If p references
     * memory not originally allocated by this garbage collector, points to the
     * interior of a memory block, or if p is null, no action will be
     * performed.
     *
     * Params:
     *  p = A pointer to the root of a valid memory block or to null.
     *  a = A bit field containing any bits to set for this memory block.
     *
     * Returns:
     *  The result of a call to getAttr after the specified bits have been
     *  set.
     */
    static uint setAttr( in void* p, uint a ) nothrow
    {
        return setAttr(cast()p, a);
    }


    /// ditto
    static uint setAttr(void* p, uint a) pure nothrow
    {
        return gc_setAttr( p, a );
    }


    /**
     * Clears the specified bits for the memory references by p.  If p
     * references memory not originally allocated by this garbage collector,
     * points to the interior of a memory block, or if p is null, no action
     * will be performed.
     *
     * Params:
     *  p = A pointer to the root of a valid memory block or to null.
     *  a = A bit field containing any bits to clear for this memory block.
     *
     * Returns:
     *  The result of a call to getAttr after the specified bits have been
     *  cleared.
     */
    static uint clrAttr( in void* p, uint a ) nothrow
    {
        return clrAttr(cast()p, a);
    }


    /// ditto
    static uint clrAttr(void* p, uint a) pure nothrow
    {
        return gc_clrAttr( p, a );
    }


    /**
     * Requests an aligned block of managed memory from the garbage collector.
     * This memory may be deleted at will with a call to free, or it may be
     * discarded and cleaned up automatically during a collection run.  If
     * allocation fails, this function will call onOutOfMemory which is
     * expected to throw an OutOfMemoryError.
     *
     * Params:
     *  sz = The desired allocation size in bytes.
     *  ba = A bitmask of the attributes to set on this block.
     *  ti = TypeInfo to describe the memory. The GC might use this information
     *       to improve scanning for pointers or to call finalizers.
     *
     * Returns:
     *  A reference to the allocated memory or null if insufficient memory
     *  is available.
     *
     * Throws:
     *  OutOfMemoryError on allocation failure.
     */
    static void* malloc( size_t sz, uint ba = 0, const TypeInfo ti = null ) pure nothrow
    {
        return gc_malloc( sz, ba, ti );
    }


    /**
     * Requests an aligned block of managed memory from the garbage collector.
     * This memory may be deleted at will with a call to free, or it may be
     * discarded and cleaned up automatically during a collection run.  If
     * allocation fails, this function will call onOutOfMemory which is
     * expected to throw an OutOfMemoryError.
     *
     * Params:
     *  sz = The desired allocation size in bytes.
     *  ba = A bitmask of the attributes to set on this block.
     *  ti = TypeInfo to describe the memory. The GC might use this information
     *       to improve scanning for pointers or to call finalizers.
     *
     * Returns:
     *  Information regarding the allocated memory block or BlkInfo.init on
     *  error.
     *
     * Throws:
     *  OutOfMemoryError on allocation failure.
     */
    static BlkInfo qalloc( size_t sz, uint ba = 0, const TypeInfo ti = null ) pure nothrow
    {
        return gc_qalloc( sz, ba, ti );
    }


    /**
     * Requests an aligned block of managed memory from the garbage collector,
     * which is initialized with all bits set to zero.  This memory may be
     * deleted at will with a call to free, or it may be discarded and cleaned
     * up automatically during a collection run.  If allocation fails, this
     * function will call onOutOfMemory which is expected to throw an
     * OutOfMemoryError.
     *
     * Params:
     *  sz = The desired allocation size in bytes.
     *  ba = A bitmask of the attributes to set on this block.
     *  ti = TypeInfo to describe the memory. The GC might use this information
     *       to improve scanning for pointers or to call finalizers.
     *
     * Returns:
     *  A reference to the allocated memory or null if insufficient memory
     *  is available.
     *
     * Throws:
     *  OutOfMemoryError on allocation failure.
     */
    static void* calloc( size_t sz, uint ba = 0, const TypeInfo ti = null ) pure nothrow
    {
        return gc_calloc( sz, ba, ti );
    }


    /**
     * If sz is zero, the memory referenced by p will be deallocated as if
     * by a call to free.  A new memory block of size sz will then be
     * allocated as if by a call to malloc, or the implementation may instead
     * resize the memory block in place.  The contents of the new memory block
     * will be the same as the contents of the old memory block, up to the
     * lesser of the new and old sizes.  Note that existing memory will only
     * be freed by realloc if sz is equal to zero.  The garbage collector is
     * otherwise expected to later reclaim the memory block if it is unused.
     * If allocation fails, this function will call onOutOfMemory which is
     * expected to throw an OutOfMemoryError.  If p references memory not
     * originally allocated by this garbage collector, or if it points to the
     * interior of a memory block, no action will be taken.  If ba is zero
     * (the default) and p references the head of a valid, known memory block
     * then any bits set on the current block will be set on the new block if a
     * reallocation is required.  If ba is not zero and p references the head
     * of a valid, known memory block then the bits in ba will replace those on
     * the current memory block and will also be set on the new block if a
     * reallocation is required.
     *
     * Params:
     *  p  = A pointer to the root of a valid memory block or to null.
     *  sz = The desired allocation size in bytes.
     *  ba = A bitmask of the attributes to set on this block.
     *  ti = TypeInfo to describe the memory. The GC might use this information
     *       to improve scanning for pointers or to call finalizers.
     *
     * Returns:
     *  A reference to the allocated memory on success or null if sz is
     *  zero.  On failure, the original value of p is returned.
     *
     * Throws:
     *  OutOfMemoryError on allocation failure.
     */
    static void* realloc( void* p, size_t sz, uint ba = 0, const TypeInfo ti = null ) pure nothrow
    {
        return gc_realloc( p, sz, ba, ti );
    }

    /// Issue 13111
    unittest
    {
        enum size1 = 1 << 11 + 1; // page in large object pool
        enum size2 = 1 << 22 + 1; // larger than large object pool size

        auto data1 = cast(ubyte*)GC.calloc(size1);
        auto data2 = cast(ubyte*)GC.realloc(data1, size2);

        BlkInfo info = query(data2);
        assert(info.size >= size2);
    }


    /**
     * Requests that the managed memory block referenced by p be extended in
     * place by at least mx bytes, with a desired extension of sz bytes.  If an
     * extension of the required size is not possible or if p references memory
     * not originally allocated by this garbage collector, no action will be
     * taken.
     *
     * Params:
     *  p  = A pointer to the root of a valid memory block or to null.
     *  mx = The minimum extension size in bytes.
     *  sz = The desired extension size in bytes.
     *  ti = TypeInfo to describe the full memory block. The GC might use
     *       this information to improve scanning for pointers or to
     *       call finalizers.
     *
     * Returns:
     *  The size in bytes of the extended memory block referenced by p or zero
     *  if no extension occurred.
     *
     * Note:
     *  Extend may also be used to extend slices (or memory blocks with
     *  $(LREF APPENDABLE) info). However, use the return value only
     *  as an indicator of success. $(LREF capacity) should be used to
     *  retrieve actual usable slice capacity.
     */
    static size_t extend( void* p, size_t mx, size_t sz, const TypeInfo ti = null ) pure nothrow
    {
        return gc_extend( p, mx, sz, ti );
    }
    /// Standard extending
    unittest
    {
        size_t size = 1000;
        int* p = cast(int*)GC.malloc(size * int.sizeof, GC.BlkAttr.NO_SCAN);

        //Try to extend the allocated data by 1000 elements, preferred 2000.
        size_t u = GC.extend(p, 1000 * int.sizeof, 2000 * int.sizeof);
        if (u != 0)
            size = u / int.sizeof;
    }
    /// slice extending
    unittest
    {
        int[] slice = new int[](1000);
        int*  p     = slice.ptr;

        //Check we have access to capacity before attempting the extend
        if (slice.capacity)
        {
            //Try to extend slice by 1000 elements, preferred 2000.
            size_t u = GC.extend(p, 1000 * int.sizeof, 2000 * int.sizeof);
            if (u != 0)
            {
                slice.length = slice.capacity;
                assert(slice.length >= 2000);
            }
        }
    }


    /**
     * Requests that at least sz bytes of memory be obtained from the operating
     * system and marked as free.
     *
     * Params:
     *  sz = The desired size in bytes.
     *
     * Returns:
     *  The actual number of bytes reserved or zero on error.
     */
    static size_t reserve( size_t sz ) nothrow /* FIXME pure */
    {
        return gc_reserve( sz );
    }


    /**
     * Deallocates the memory referenced by p.  If p is null, no action occurs.
     * If p references memory not originally allocated by this garbage
     * collector, if p points to the interior of a memory block, or if this
     * method is called from a finalizer, no action will be taken.  The block
     * will not be finalized regardless of whether the FINALIZE attribute is
     * set.  If finalization is desired, use delete instead.
     *
     * Params:
     *  p = A pointer to the root of a valid memory block or to null.
     */
    static void free( void* p ) pure nothrow
    {
        gc_free( p );
    }


    /**
     * Returns the base address of the memory block containing p.  This value
     * is useful to determine whether p is an interior pointer, and the result
     * may be passed to routines such as sizeOf which may otherwise fail.  If p
     * references memory not originally allocated by this garbage collector, if
     * p is null, or if the garbage collector does not support this operation,
     * null will be returned.
     *
     * Params:
     *  p = A pointer to the root or the interior of a valid memory block or to
     *      null.
     *
     * Returns:
     *  The base address of the memory block referenced by p or null on error.
     */
    static inout(void)* addrOf( inout(void)* p ) nothrow /* FIXME pure */
    {
        return cast(inout(void)*)gc_addrOf(cast(void*)p);
    }


    /// ditto
    static void* addrOf(void* p) pure nothrow
    {
        return gc_addrOf(p);
    }


    /**
     * Returns the true size of the memory block referenced by p.  This value
     * represents the maximum number of bytes for which a call to realloc may
     * resize the existing block in place.  If p references memory not
     * originally allocated by this garbage collector, points to the interior
     * of a memory block, or if p is null, zero will be returned.
     *
     * Params:
     *  p = A pointer to the root of a valid memory block or to null.
     *
     * Returns:
     *  The size in bytes of the memory block referenced by p or zero on error.
     */
    static size_t sizeOf( in void* p ) nothrow
    {
        return gc_sizeOf(cast(void*)p);
    }


    /// ditto
    static size_t sizeOf(void* p) pure nothrow
    {
        return gc_sizeOf( p );
    }

    // verify that the reallocation doesn't leave the size cache in a wrong state
    unittest
    {
        auto data = cast(int*)realloc(null, 4096);
        size_t size = GC.sizeOf(data);
        assert(size >= 4096);
        data = cast(int*)GC.realloc(data, 4100);
        size = GC.sizeOf(data);
        assert(size >= 4100);
    }

    /**
     * Returns aggregate information about the memory block containing p.  If p
     * references memory not originally allocated by this garbage collector, if
     * p is null, or if the garbage collector does not support this operation,
     * BlkInfo.init will be returned.  Typically, support for this operation
     * is dependent on support for addrOf.
     *
     * Params:
     *  p = A pointer to the root or the interior of a valid memory block or to
     *      null.
     *
     * Returns:
     *  Information regarding the memory block referenced by p or BlkInfo.init
     *  on error.
     */
    static BlkInfo query( in void* p ) nothrow
    {
        return gc_query(cast(void*)p);
    }


    /// ditto
    static BlkInfo query(void* p) pure nothrow
    {
        return gc_query( p );
    }

    /**
     * Returns runtime stats for currently active GC implementation
     * See `core.memory.GC.Stats` for list of available metrics.
     */
    static Stats stats() nothrow
    {
        return gc_stats();
    }

    /**
     * Adds an internal root pointing to the GC memory block referenced by p.
     * As a result, the block referenced by p itself and any blocks accessible
     * via it will be considered live until the root is removed again.
     *
     * If p is null, no operation is performed.
     *
     * Params:
     *  p = A pointer into a GC-managed memory block or null.
     *
     * Example:
     * ---
     * // Typical C-style callback mechanism; the passed function
     * // is invoked with the user-supplied context pointer at a
     * // later point.
     * extern(C) void addCallback(void function(void*), void*);
     *
     * // Allocate an object on the GC heap (this would usually be
     * // some application-specific context data).
     * auto context = new Object;
     *
     * // Make sure that it is not collected even if it is no
     * // longer referenced from D code (stack, GC heap, …).
     * GC.addRoot(cast(void*)context);
     *
     * // Also ensure that a moving collector does not relocate
     * // the object.
     * GC.setAttr(cast(void*)context, GC.BlkAttr.NO_MOVE);
     *
     * // Now context can be safely passed to the C library.
     * addCallback(&myHandler, cast(void*)context);
     *
     * extern(C) void myHandler(void* ctx)
     * {
     *     // Assuming that the callback is invoked only once, the
     *     // added root can be removed again now to allow the GC
     *     // to collect it later.
     *     GC.removeRoot(ctx);
     *     GC.clrAttr(ctx, GC.BlkAttr.NO_MOVE);
     *
     *     auto context = cast(Object)ctx;
     *     // Use context here…
     * }
     * ---
     */
    static void addRoot( in void* p ) nothrow @nogc /* FIXME pure */
    {
        gc_addRoot( p );
    }


    /**
     * Removes the memory block referenced by p from an internal list of roots
     * to be scanned during a collection.  If p is null or is not a value
     * previously passed to addRoot() then no operation is performed.
     *
     * Params:
     *  p = A pointer into a GC-managed memory block or null.
     */
    static void removeRoot( in void* p ) nothrow @nogc /* FIXME pure */
    {
        gc_removeRoot( p );
    }


    /**
     * Adds $(D p[0 .. sz]) to the list of memory ranges to be scanned for
     * pointers during a collection. If p is null, no operation is performed.
     *
     * Note that $(D p[0 .. sz]) is treated as an opaque range of memory assumed
     * to be suitably managed by the caller. In particular, if p points into a
     * GC-managed memory block, addRange does $(I not) mark this block as live.
     *
     * Params:
     *  p  = A pointer to a valid memory address or to null.
     *  sz = The size in bytes of the block to add. If sz is zero then the
     *       no operation will occur. If p is null then sz must be zero.
     *  ti = TypeInfo to describe the memory. The GC might use this information
     *       to improve scanning for pointers or to call finalizers
     *
     * Example:
     * ---
     * // Allocate a piece of memory on the C heap.
     * enum size = 1_000;
     * auto rawMemory = core.stdc.stdlib.malloc(size);
     *
     * // Add it as a GC range.
     * GC.addRange(rawMemory, size);
     *
     * // Now, pointers to GC-managed memory stored in
     * // rawMemory will be recognized on collection.
     * ---
     */
    static void addRange( in void* p, size_t sz, const TypeInfo ti = null ) @nogc nothrow /* FIXME pure */
    {
        gc_addRange( p, sz, ti );
    }


    /**
     * Removes the memory range starting at p from an internal list of ranges
     * to be scanned during a collection. If p is null or does not represent
     * a value previously passed to addRange() then no operation is
     * performed.
     *
     * Params:
     *  p  = A pointer to a valid memory address or to null.
     */
    static void removeRange( in void* p ) nothrow @nogc /* FIXME pure */
    {
        gc_removeRange( p );
    }


    /**
     * Runs any finalizer that is located in address range of the
     * given code segment.  This is used before unloading shared
     * libraries.  All matching objects which have a finalizer in this
     * code segment are assumed to be dead, using them while or after
     * calling this method has undefined behavior.
     *
     * Params:
     *  segment = address range of a code segment.
     */
    static void runFinalizers( in void[] segment )
    {
        gc_runFinalizers( segment );
    }
}

/**
 * Pure variants of C's memory allocation functions `malloc`, `calloc`, and
 * `realloc` and deallocation function `free`.
 *
 * UNIX 98 requires that errno be set to ENOMEM upon failure.
 * Purity is achieved by saving and restoring the value of `errno`, thus
 * behaving as if it were never changed.
 *
 * See_Also:
 *     $(LINK2 https://dlang.org/spec/function.html#pure-functions, D's rules for purity),
 *     which allow for memory allocation under specific circumstances.
 */
void* pureMalloc(size_t size) @trusted pure @nogc nothrow
{
    const errnosave = fakePureErrno();
    void* ret = fakePureMalloc(size);
    fakePureErrno() = errnosave;
    return ret;
}
/// ditto
void* pureCalloc(size_t nmemb, size_t size) @trusted pure @nogc nothrow
{
    const errnosave = fakePureErrno();
    void* ret = fakePureCalloc(nmemb, size);
    fakePureErrno() = errnosave;
    return ret;
}
/// ditto
void* pureRealloc(void* ptr, size_t size) @system pure @nogc nothrow
{
    const errnosave = fakePureErrno();
    void* ret = fakePureRealloc(ptr, size);
    fakePureErrno() = errnosave;
    return ret;
}
/// ditto
void pureFree(void* ptr) @system pure @nogc nothrow
{
    const errnosave = fakePureErrno();
    fakePureFree(ptr);
    fakePureErrno() = errnosave;
}

///
@system pure nothrow @nogc unittest
{
    ubyte[] fun(size_t n) pure
    {
        void* p = pureMalloc(n);
        p !is null || n == 0 || assert(0);
        scope(failure) p = pureRealloc(p, 0);
        p = pureRealloc(p, n *= 2);
        p !is null || n == 0 || assert(0);
        return cast(ubyte[]) p[0 .. n];
    }

    auto buf = fun(100);
    assert(buf.length == 200);
    pureFree(buf.ptr);
}

@system pure nothrow @nogc unittest
{
    const int errno = fakePureErrno();

    void* x = pureMalloc(10);            // normal allocation
    assert(errno == fakePureErrno()); // errno shouldn't change
    assert(x !is null);                   // allocation should succeed

    x = pureRealloc(x, 10);              // normal reallocation
    assert(errno == fakePureErrno()); // errno shouldn't change
    assert(x !is null);                   // allocation should succeed

    fakePureFree(x);

    void* y = pureCalloc(10, 1);         // normal zeroed allocation
    assert(errno == fakePureErrno()); // errno shouldn't change
    assert(y !is null);                   // allocation should succeed

    fakePureFree(y);

    // subtract 2 because snn.lib adds 2 unconditionally before passing
    //  the size to the Windows API
    void* z = pureMalloc(size_t.max - 2); // won't affect `errno`
<<<<<<< HEAD
    assert(errno == fakePureGetErrno()); // errno shouldn't change
    version(LDC) {
        // LLVM's 'Combine redundant instructions' optimization pass
        // completely elides allocating `y` and `z`. Allocations with
        // sizes > 0 are apparently assumed to always succeed (and
        // return non-null), so the following assert fails with -O3.
    } else {
        assert(z is null);
    }
=======
    assert(errno == fakePureErrno()); // errno shouldn't change
    assert(z is null);
>>>>>>> fbdcbb8b
}

// locally purified for internal use here only

extern (C) private @system @nogc nothrow
{
    ref int fakePureErrnoImpl()
    {
        import core.stdc.errno;
        return errno();
    }
}

extern (C) private pure @system @nogc nothrow
{
    pragma(mangle, "fakePureErrnoImpl") ref int fakePureErrno();

    pragma(mangle, "malloc") void* fakePureMalloc(size_t);
    pragma(mangle, "calloc") void* fakePureCalloc(size_t nmemb, size_t size);
    pragma(mangle, "realloc") void* fakePureRealloc(void* ptr, size_t size);

    pragma(mangle, "free") void fakePureFree(void* ptr);
}<|MERGE_RESOLUTION|>--- conflicted
+++ resolved
@@ -894,8 +894,7 @@
     // subtract 2 because snn.lib adds 2 unconditionally before passing
     //  the size to the Windows API
     void* z = pureMalloc(size_t.max - 2); // won't affect `errno`
-<<<<<<< HEAD
-    assert(errno == fakePureGetErrno()); // errno shouldn't change
+    assert(errno == fakePureErrno()); // errno shouldn't change
     version(LDC) {
         // LLVM's 'Combine redundant instructions' optimization pass
         // completely elides allocating `y` and `z`. Allocations with
@@ -904,10 +903,6 @@
     } else {
         assert(z is null);
     }
-=======
-    assert(errno == fakePureErrno()); // errno shouldn't change
-    assert(z is null);
->>>>>>> fbdcbb8b
 }
 
 // locally purified for internal use here only
