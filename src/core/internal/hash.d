--- conflicted
+++ resolved
@@ -312,21 +312,6 @@
             enum uint r1 = 15;
             enum uint r2 = 13;
         }
-<<<<<<< HEAD
-
-        static if (T.mant_dig == float.mant_dig && T.sizeof == uint.sizeof)
-            return hashOf(*cast(const uint*) &data, seed);
-        else static if (T.mant_dig == double.mant_dig && T.sizeof == ulong.sizeof)
-            return hashOf(*cast(const ulong*) &data, seed);
-        else version (LDC)
-        {
-            auto bytes = toUbyte(data);
-            static if (T.mant_dig == 64 && T.max_exp == 16384) // 80-bit extended: ignore padding bytes
-                bytes = bytes[0 .. 10];
-            return bytesHashAlignedBy!T(bytes, seed);
-        }
-=======
->>>>>>> 61058d18
         else
         {
             //Half of MurmurHash3 64-bit single round
