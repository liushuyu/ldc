--- conflicted
+++ resolved
@@ -32,26 +32,14 @@
 
 extern (C)
 {
-<<<<<<< HEAD
-    version (LDC)
-        import ldc.attributes : weak;
-    else
-        private enum weak = null;
-=======
     import core.attribute : weak;
->>>>>>> 5f4e12b8
 
     // do not import GC modules, they might add a dependency to this whole module
     void _d_register_conservative_gc();
     void _d_register_manual_gc();
 
     // if you don't want to include the default GCs, replace during link by another implementation
-<<<<<<< HEAD
-    void* register_default_gcs()
-    @weak // LDC
-=======
     void* register_default_gcs() @weak
->>>>>>> 5f4e12b8
     {
         pragma(inline, false);
         // do not call, they register implicitly through pragma(crt_constructor)
