--- conflicted
+++ resolved
@@ -648,36 +648,4 @@
     {
         onSwitchError(m.name, line);
     }
-<<<<<<< HEAD
-
-version(LDC)
-{
-    void _d_hidden_func(Object o)
-    {
-        onHiddenFuncError(o);
-    }
-}
-else
-{
-    void _d_hidden_func()
-    {
-        Object o;
-        version(D_InlineAsm_X86)
-            asm
-            {
-                mov o, EAX;
-            }
-        else version(D_InlineAsm_X86_64)
-            asm
-            {
-                mov o, RDI;
-            }
-        else
-            static assert(0, "unknown os");
-
-        onHiddenFuncError(o);
-    }
-}
-=======
->>>>>>> c433826c
 }