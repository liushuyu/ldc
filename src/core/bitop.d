/**
 * This module contains a collection of bit-level operations.
 *
 * Copyright: Copyright Don Clugston 2005 - 2013.
 * License:   $(LINK2 http://www.boost.org/LICENSE_1_0.txt, Boost License 1.0)
 * Authors:   Don Clugston, Sean Kelly, Walter Bright, Alex Rønne Petersen, Thomas Stuart Bockman
 * Source:    $(DRUNTIMESRC core/_bitop.d)
 *
 * Some of the LDC-specific parts came »From GDC ... public domain!«
 */

module core.bitop;

nothrow:
@safe:
@nogc:

version (LDC) {
    import ldc.intrinsics;
    // Do not use the DMD inline assembler.
}
else {
version( D_InlineAsm_X86_64 )
    version = AsmX86;
else version( D_InlineAsm_X86 )
    version = AsmX86;

version (X86_64)
    version = AnyX86;
else version (X86)
    version = AnyX86;
}

// Use to implement 64-bit bitops on 32-bit arch.
private union Split64
{
    ulong u64;
    struct
    {
        version(LittleEndian)
        {
            uint lo;
            uint hi;
        }
        else
        {
            uint hi;
            uint lo;
        }
    }

    pragma(inline, true)
    this(ulong u64) @safe pure nothrow @nogc
    {
        if (__ctfe)
        {
            lo = cast(uint) u64;
            hi = cast(uint) (u64 >>> 32);
        }
        else
            this.u64 = u64;
    }
}

unittest
{
    const rt = Split64(1);
    assert((rt.lo == 1) && (rt.hi == 0));

    enum ct = Split64(1);
    assert((ct.lo == rt.lo) && (ct.hi == rt.hi));
}

/**
 * Scans the bits in v starting with bit 0, looking
 * for the first set bit.
 * Returns:
 *      The bit number of the first bit set.
 *      The return value is undefined if v is zero.
 */
<<<<<<< HEAD
version (LDC)
{
    // KLUDGE: Need to adapt the return type.
    pragma(inline, true)
    int bsf(size_t v) pure
    {
        return cast(int)llvm_cttz(v, true);
    }
}
else
{
    int bsf(size_t v) pure;
=======
int bsf(uint v) pure
{
    static if (size_t.sizeof == ulong.sizeof)
    {
        pragma(inline, true);
        return bsf(cast(ulong) v);
    }
    else
        return softBsf!uint(v);
>>>>>>> 37215c0d
}

/// ditto
static if (size_t.sizeof < ulong.sizeof) // IN_LLVM
int bsf(ulong v) pure
{
    static if (size_t.sizeof == uint.sizeof)
    {
        const sv = Split64(v);
        return (sv.lo == 0)?
            bsf(sv.hi) + 32 :
            bsf(sv.lo);
    }
    else
        return softBsf!ulong(v);
}

///
unittest
{
    assert(bsf(0x21) == 0);
    assert(bsf(ulong.max << 39) == 39);
}

unittest
{
    // Make sure bsf() is available at CTFE
    enum test_ctfe = bsf(ulong.max);
    assert(test_ctfe == 0);
}

/**
 * Scans the bits in v from the most significant bit
 * to the least significant bit, looking
 * for the first set bit.
 * Returns:
 *      The bit number of the first bit set.
 *      The return value is undefined if v is zero.
 */
<<<<<<< HEAD
version (LDC)
{
    pragma(inline, true)
    int bsr(size_t v) pure
    {
        return cast(int)(size_t.sizeof * 8 - 1 - llvm_ctlz(v, true));
    }
}
else
{
    int bsr(size_t v) pure;
=======
int bsr(uint v) pure
{
    static if (size_t.sizeof == ulong.sizeof)
    {
        pragma(inline, true);
        return bsr(cast(ulong) v);
    }
    else
        return softBsr!uint(v);
>>>>>>> 37215c0d
}

/// ditto
static if (size_t.sizeof < ulong.sizeof) // IN_LLVM
int bsr(ulong v) pure
{
    static if (size_t.sizeof == uint.sizeof)
    {
        const sv = Split64(v);
        return (sv.hi == 0)?
            bsr(sv.lo) :
            bsr(sv.hi) + 32;
    }
    else
        return softBsr!ulong(v);
}

///
unittest
{
    assert(bsr(0x21) == 5);
    assert(bsr((ulong.max >> 15) - 1) == 48);
}

unittest
{
    // Make sure bsr() is available at CTFE
    enum test_ctfe = bsr(ulong.max);
    assert(test_ctfe == 63);
}

private alias softBsf(N) = softScan!(N, true);
private alias softBsr(N) = softScan!(N, false);

/* Shared software fallback implementation for bit scan foward and reverse.

If forward is true, bsf is computed (the index of the first set bit).
If forward is false, bsr is computed (the index of the last set bit).

-1 is returned if no bits are set (v == 0).
*/
private int softScan(N, bool forward)(N v) pure
    if(is(N == uint) || is(N == ulong))
{
    // bsf() and bsr() are officially undefined for v == 0.
    if (!v)
        return -1;

    // This is essentially an unrolled binary search:
    enum mask(ulong lo) = forward ? cast(N) lo : cast(N)~lo;
    enum inc(int up) = forward ? up : -up;

    N x;
    int ret;
    static if (is(N == ulong))
    {
        x = v & mask!0x0000_0000_FFFF_FFFFL;
        if (x)
        {
            v = x;
            ret = forward ? 0 : 63;
        }
        else
            ret = forward ? 32 : 31;

        x = v & mask!0x0000_FFFF_0000_FFFFL;
        if (x)
            v = x;
        else
            ret += inc!16;
    }
    else static if (is(N == uint))
    {
        x = v & mask!0x0000_FFFF;
        if (x)
        {
            v = x;
            ret = forward ? 0 : 31;
        }
        else
            ret = forward ? 16 : 15;
    }
    else
        static assert(false);

    x = v & mask!0x00FF_00FF_00FF_00FFL;
    if (x)
        v = x;
    else
        ret += inc!8;

    x = v & mask!0x0F0F_0F0F_0F0F_0F0FL;
    if (x)
        v = x;
    else
        ret += inc!4;

    x = v & mask!0x3333_3333_3333_3333L;
    if (x)
        v = x;
    else
        ret += inc!2;

    x = v & mask!0x5555_5555_5555_5555L;
    if (!x)
        ret += inc!1;

    return ret;
}

unittest
{
    assert(softBsf!uint(0u) == -1);
    assert(softBsr!uint(0u) == -1);
    assert(softBsf!ulong(0uL) == -1);
    assert(softBsr!ulong(0uL) == -1);

    assert(softBsf!uint(0x0031_A000) == 13);
    assert(softBsr!uint(0x0031_A000) == 21);
    assert(softBsf!ulong(0x0000_0001_8000_0000L) == 31);
    assert(softBsr!ulong(0x0000_0001_8000_0000L) == 32);

    foreach (b; 0 .. 64)
    {
        if(b < 32)
        {
            assert(softBsf!uint(1u << b) == b);
            assert(softBsr!uint(1u << b) == b);
        }

        assert(softBsf!ulong(1uL << b) == b);
        assert(softBsr!ulong(1uL << b) == b);
    }
}

/**
 * Tests the bit.
 * (No longer an intrisic - the compiler recognizes the patterns
 * in the body.)
 */
version (none)
{
    // Our implementation returns an arbitrary non-zero value if the bit was
    // set, which is not what std.bitmanip expects.
    pragma(LDC_intrinsic, "ldc.bitop.bt")
        int bt(in size_t* p, size_t bitnum) pure @system;
}
else
int bt(in size_t* p, size_t bitnum) pure @system
{
    static if (size_t.sizeof == 8)
        return ((p[bitnum >> 6] & (1L << (bitnum & 63)))) != 0;
    else static if (size_t.sizeof == 4)
        return ((p[bitnum >> 5] & (1  << (bitnum & 31)))) != 0;
    else
        static assert(0);
}
///
@system pure unittest
{
    size_t[2] array;

    array[0] = 2;
    array[1] = 0x100;

    assert(bt(array.ptr, 1));
    assert(array[0] == 2);
    assert(array[1] == 0x100);
}

/**
 * Tests and complements the bit.
 */
version (LDC)
{
    pragma(LDC_intrinsic, "ldc.bitop.btc")
        int btc(size_t* p, size_t bitnum) pure @system;
}
else
int btc(size_t* p, size_t bitnum) pure @system;


/**
 * Tests and resets (sets to 0) the bit.
 */
version (LDC)
{
    pragma(LDC_intrinsic, "ldc.bitop.btr")
        int btr(size_t* p, size_t bitnum) pure @system;
}
else
int btr(size_t* p, size_t bitnum) pure @system;


/**
 * Tests and sets the bit.
 * Params:
 * p = a non-NULL pointer to an array of size_ts.
 * bitnum = a bit number, starting with bit 0 of p[0],
 * and progressing. It addresses bits like the expression:
---
p[index / (size_t.sizeof*8)] & (1 << (index & ((size_t.sizeof*8) - 1)))
---
 * Returns:
 *      A non-zero value if the bit was set, and a zero
 *      if it was clear.
 */
version (LDC)
{
    pragma(LDC_intrinsic, "ldc.bitop.bts")
        int bts(size_t* p, size_t bitnum) pure @system;
}
else
int bts(size_t* p, size_t bitnum) pure @system;

///
@system pure unittest
{
    size_t[2] array;

    array[0] = 2;
    array[1] = 0x100;

    assert(btc(array.ptr, 35) == 0);
    if (size_t.sizeof == 8)
    {
        assert(array[0] == 0x8_0000_0002);
        assert(array[1] == 0x100);
    }
    else
    {
        assert(array[0] == 2);
        assert(array[1] == 0x108);
    }

    assert(btc(array.ptr, 35));
    assert(array[0] == 2);
    assert(array[1] == 0x100);

    assert(bts(array.ptr, 35) == 0);
    if (size_t.sizeof == 8)
    {
        assert(array[0] == 0x8_0000_0002);
        assert(array[1] == 0x100);
    }
    else
    {
        assert(array[0] == 2);
        assert(array[1] == 0x108);
    }

    assert(btr(array.ptr, 35));
    assert(array[0] == 2);
    assert(array[1] == 0x100);
}

/**
 * Range over bit set. Each element is the bit number that is set.
 *
 * This is more efficient than testing each bit in a sparsely populated bit
 * set. Note that the first bit in the bit set would be bit 0.
 */
struct BitRange
{
    /// Number of bits in each size_t
    enum bitsPerWord = size_t.sizeof * 8;

    private
    {
        const(size_t)*bits; // points at next word of bits to check
        size_t cur; // needed to allow searching bits using bsf
        size_t idx; // index of current set bit
        size_t len; // number of bits in the bit set.
    }
    @nogc nothrow pure:

    /**
     * Construct a BitRange.
     *
     * Params:
     *   bitarr - The array of bits to iterate over
     *   numBits - The total number of valid bits in the given bit array
     */
    this(const(size_t)* bitarr, size_t numBits) @system
    {
        bits = bitarr;
        len = numBits;
        if (len)
        {
            // prime the first bit
            cur = *bits++ ^ 1;
            popFront();
        }
    }

    /// Range functions
    size_t front()
    {
        assert(!empty);
        return idx;
    }

    /// ditto
    bool empty() const
    {
        return idx >= len;
    }

    /// ditto
    void popFront() @system
    {
        // clear the current bit
        auto curbit = idx % bitsPerWord;
        cur ^= size_t(1) << curbit;
        if(!cur)
        {
            // find next size_t with set bit
            idx -= curbit;
            while (!cur)
            {
                if ((idx += bitsPerWord) >= len)
                    // now empty
                    return;
                cur = *bits++;
            }
            idx += bsf(cur);
        }
        else
        {
            idx += bsf(cur) - curbit;
        }
    }
}

///
@system unittest
{
    import core.stdc.stdlib : malloc, free;
    import core.stdc.string : memset;

    // initialize a bit array
    enum nBytes = (100 + BitRange.bitsPerWord - 1) / 8;
    size_t *bitArr = cast(size_t *)malloc(nBytes);
    scope(exit) free(bitArr);
    memset(bitArr, 0, nBytes);

    // set some bits
    bts(bitArr, 48);
    bts(bitArr, 24);
    bts(bitArr, 95);
    bts(bitArr, 78);

    enum sum = 48 + 24 + 95 + 78;

    // iterate
    size_t testSum;
    size_t nBits;
    foreach(b; BitRange(bitArr, 100))
    {
        testSum += b;
        ++nBits;
    }

    assert(testSum == sum);
    assert(nBits == 4);
}

@system unittest
{
    void testIt(size_t numBits, size_t[] bitsToTest...)
    {
        import core.stdc.stdlib : malloc, free;
        import core.stdc.string : memset;
        immutable numBytes = (numBits + size_t.sizeof * 8 - 1) / 8;
        size_t* bitArr = cast(size_t *)malloc(numBytes);
        scope(exit) free(bitArr);
        memset(bitArr, 0, numBytes);
        foreach(b; bitsToTest)
            bts(bitArr, b);
        auto br = BitRange(bitArr, numBits);
        foreach(b; bitsToTest)
        {
            assert(!br.empty);
            assert(b == br.front);
            br.popFront();
        }
        assert(br.empty);
    }

    testIt(100, 0, 1, 31, 63, 85);
    testIt(100, 6, 45, 89, 92, 99);
}

/**
 * Swaps bytes in a 4 byte uint end-to-end, i.e. byte 0 becomes
 * byte 3, byte 1 becomes byte 2, byte 2 becomes byte 1, byte 3
 * becomes byte 0.
 */
version (LDC)
{
    alias bswap = llvm_bswap!uint;
}
else
uint bswap(uint v) pure;


/**
 * Swaps bytes in an 8 byte ulong end-to-end, i.e. byte 0 becomes
 * byte 7, byte 1 becomes byte 6, etc.
 */
version (LDC)
{
    alias bswap = llvm_bswap!ulong;
}
else
{
ulong bswap(ulong v) pure
{
    auto sv = Split64(v);

    const temp = sv.lo;
    sv.lo = bswap(sv.hi);
    sv.hi = bswap(temp);

    return (cast(ulong) sv.hi << 32) | sv.lo;
}
}

version (DigitalMars) version (AnyX86) @system // not pure
{
    /**
     * Reads I/O port at port_address.
     */
    ubyte inp(uint port_address);


    /**
     * ditto
     */
    ushort inpw(uint port_address);


    /**
     * ditto
     */
    uint inpl(uint port_address);


    /**
     * Writes and returns value to I/O port at port_address.
     */
    ubyte outp(uint port_address, ubyte value);


    /**
     * ditto
     */
    ushort outpw(uint port_address, ushort value);


    /**
     * ditto
     */
    uint outpl(uint port_address, uint value);
}
version(LDC) @system // not pure
{
    /**
     * Reads I/O port at port_address.
     */
    uint inp(uint port_address)
    {
        assert(false, "inp not yet implemented for LDC.");
    }


    /**
     * ditto
     */
    uint inpw(uint port_address)
    {
        assert(false, "inpw not yet implemented for LDC.");
    }


    /**
     * ditto
     */
    uint inpl(uint port_address)
    {
        assert(false, "inpl not yet implemented for LDC.");
    }


    /**
     * Writes and returns value to I/O port at port_address.
     */
    ubyte outp(uint port_address, uint value)
    {
        assert(false, "outp not yet implemented for LDC.");
    }


    /**
     * ditto
     */
    ushort outpw(uint port_address, uint value)
    {
        assert(false, "outpw not yet implemented for LDC.");
    }


    /**
     * ditto
     */
    uint outpl(uint port_address, uint value)
    {
        assert(false, "outpl not yet implemented for LDC.");
    }
}

version (LDC)
{
    pragma(inline, true):

    ushort _popcnt(ushort x) pure
    {
        return llvm_ctpop(x);
    }

    int _popcnt(uint x) pure
    {
        return cast(int)llvm_ctpop(x);
    }

    int _popcnt(ulong x) pure
    {
        return cast(int)llvm_ctpop(x);
    }
}

/**
 *  Calculates the number of set bits in an integer.
 */
int popcnt(uint x) pure
{
    // Select the fastest method depending on the compiler and CPU architecture
    version(LDC)
    {
        pragma(inline, true);
        if (!__ctfe)
            return _popcnt(x);
    }
    else version(DigitalMars)
    {
        static if (is(typeof(_popcnt(uint.max))))
        {
            import core.cpuid;
            if (!__ctfe && hasPopcnt)
                return _popcnt(x);
        }
    }

    return softPopcnt!uint(x);
}

unittest
{
    assert( popcnt( 0 ) == 0 );
    assert( popcnt( 7 ) == 3 );
    assert( popcnt( 0xAA )== 4 );
    assert( popcnt( 0x8421_1248 ) == 8 );
    assert( popcnt( 0xFFFF_FFFF ) == 32 );
    assert( popcnt( 0xCCCC_CCCC ) == 16 );
    assert( popcnt( 0x7777_7777 ) == 24 );

    // Make sure popcnt() is available at CTFE
    enum test_ctfe = popcnt(uint.max);
    assert(test_ctfe == 32);
}

/// ditto
int popcnt(ulong x) pure
{
    version(LDC)
    {
        pragma(inline, true);
        if (!__ctfe)
            return _popcnt(x);
    }

    // Select the fastest method depending on the compiler and CPU architecture
    import core.cpuid;

    static if (size_t.sizeof == uint.sizeof)
    {
        const sx = Split64(x);
        version(DigitalMars)
        {
            static if (is(typeof(_popcnt(uint.max))))
            {
                if (!__ctfe && hasPopcnt)
                    return _popcnt(sx.lo) + _popcnt(sx.hi);
            }
        }

        return softPopcnt!uint(sx.lo) + softPopcnt!uint(sx.hi);
    }
    else static if (size_t.sizeof == ulong.sizeof)
    {
        version(DigitalMars)
        {
            static if (is(typeof(_popcnt(ulong.max))))
            {
                if (!__ctfe && hasPopcnt)
                    return _popcnt(x);
            }
        }

        return softPopcnt!ulong(x);
    }
    else
        static assert(false);
}

unittest
{
    assert(popcnt(0uL) == 0);
    assert(popcnt(1uL) == 1);
    assert(popcnt((1uL << 32) - 1) == 32);
    assert(popcnt(0x48_65_6C_6C_6F_3F_21_00uL) == 28);
    assert(popcnt(ulong.max) == 64);

    // Make sure popcnt() is available at CTFE
    enum test_ctfe = popcnt(ulong.max);
    assert(test_ctfe == 64);
}

private int softPopcnt(N)(N x) pure
    if (is(N == uint) || is(N == ulong))
{
    // Avoid branches, and the potential for cache misses which
    // could be incurred with a table lookup.

    // We need to mask alternate bits to prevent the
    // sum from overflowing.
    // add neighbouring bits. Each bit is 0 or 1.
    enum mask1 = cast(N) 0x5555_5555_5555_5555L;
    x = x - ((x>>1) & mask1);
    // now each two bits of x is a number 00,01 or 10.
    // now add neighbouring pairs
    enum mask2a = cast(N) 0xCCCC_CCCC_CCCC_CCCCL;
    enum mask2b = cast(N) 0x3333_3333_3333_3333L;
    x = ((x & mask2a)>>2) + (x & mask2b);
    // now each nibble holds 0000-0100. Adding them won't
    // overflow any more, so we don't need to mask any more

    enum mask4 = cast(N) 0x0F0F_0F0F_0F0F_0F0FL;
    x = (x + (x >> 4)) & mask4;

    enum shiftbits = is(N == uint)? 24 : 56;
    enum maskMul = cast(N) 0x0101_0101_0101_0101L;
    x = (x * maskMul) >> shiftbits;

    return cast(int) x;
}

version (DigitalMars) version (AnyX86)
{
    /**
     * Calculates the number of set bits in an integer
     * using the X86 SSE4 POPCNT instruction.
     * POPCNT is not available on all X86 CPUs.
     */
    ushort _popcnt( ushort x ) pure;
    /// ditto
    int _popcnt( uint x ) pure;
    version (X86_64)
    {
        /// ditto
        int _popcnt( ulong x ) pure;
    }

    unittest
    {
        // Not everyone has SSE4 instructions
        import core.cpuid;
        if (!hasPopcnt)
            return;

        static int popcnt_x(ulong u) nothrow @nogc
        {
            int c;
            while (u)
            {
                c += u & 1;
                u >>= 1;
            }
            return c;
        }

        for (uint u = 0; u < 0x1_0000; ++u)
        {
            //writefln("%x %x %x", u,   _popcnt(cast(ushort)u), popcnt_x(cast(ushort)u));
            assert(_popcnt(cast(ushort)u) == popcnt_x(cast(ushort)u));

            assert(_popcnt(cast(uint)u) == popcnt_x(cast(uint)u));
            uint ui = u * 0x3_0001;
            assert(_popcnt(ui) == popcnt_x(ui));

            version (X86_64)
            {
                assert(_popcnt(cast(ulong)u) == popcnt_x(cast(ulong)u));
                ulong ul = u * 0x3_0003_0001;
                assert(_popcnt(ul) == popcnt_x(ul));
            }
        }
    }
}


/*************************************
 * Read/write value from/to the memory location indicated by ptr.
 *
 * These functions are recognized by the compiler, and calls to them are guaranteed
 * to not be removed (as dead assignment elimination or presumed to have no effect)
 * or reordered in the same thread.
 *
 * These reordering guarantees are only made with regards to other
 * operations done through these functions; the compiler is free to reorder regular
 * loads/stores with regards to loads/stores done through these functions.
 *
 * This is useful when dealing with memory-mapped I/O (MMIO) where a store can
 * have an effect other than just writing a value, or where sequential loads
 * with no intervening stores can retrieve
 * different values from the same location due to external stores to the location.
 *
 * These functions will, when possible, do the load/store as a single operation. In
 * general, this is possible when the size of the operation is less than or equal to
 * $(D (void*).sizeof), although some targets may support larger operations. If the
 * load/store cannot be done as a single operation, multiple smaller operations will be used.
 *
 * These are not to be conflated with atomic operations. They do not guarantee any
 * atomicity. This may be provided by coincidence as a result of the instructions
 * used on the target, but this should not be relied on for portable programs.
 * Further, no memory fences are implied by these functions.
 * They should not be used for communication between threads.
 * They may be used to guarantee a write or read cycle occurs at a specified address.
 */

version (LDC)
{
    pragma(LDC_intrinsic, "ldc.bitop.vld")
        ubyte volatileLoad(ubyte* ptr);
    pragma(LDC_intrinsic, "ldc.bitop.vld")
        ushort volatileLoad(ushort* ptr);
    pragma(LDC_intrinsic, "ldc.bitop.vld")
        uint volatileLoad(uint* ptr);
    pragma(LDC_intrinsic, "ldc.bitop.vld")
        ulong volatileLoad(ulong* ptr);

    pragma(LDC_intrinsic, "ldc.bitop.vst")
        void volatileStore(ubyte* ptr, ubyte value);
    pragma(LDC_intrinsic, "ldc.bitop.vst")
        void volatileStore(ushort* ptr, ushort value);
    pragma(LDC_intrinsic, "ldc.bitop.vst")
        void volatileStore(uint* ptr, uint value);
    pragma(LDC_intrinsic, "ldc.bitop.vst")
        void volatileStore(ulong* ptr, ulong value);
}
else
{
ubyte  volatileLoad(ubyte * ptr);
ushort volatileLoad(ushort* ptr);  /// ditto
uint   volatileLoad(uint  * ptr);  /// ditto
ulong  volatileLoad(ulong * ptr);  /// ditto

void volatileStore(ubyte * ptr, ubyte  value);   /// ditto
void volatileStore(ushort* ptr, ushort value);   /// ditto
void volatileStore(uint  * ptr, uint   value);   /// ditto
void volatileStore(ulong * ptr, ulong  value);   /// ditto
}

@system unittest
{
    alias TT(T...) = T;

    foreach (T; TT!(ubyte, ushort, uint, ulong))
    {
        T u;
        T* p = &u;
        volatileStore(p, 1);
        T r = volatileLoad(p);
        assert(r == u);
    }
}


/**
 * Reverses the order of bits in a 32-bit integer.
 */
pragma(inline, true)
uint bitswap( uint x ) pure
{
    if (!__ctfe)
    {
        version (LDC)
        {
            static if (is(typeof(llvm_bitreverse(x))))
                return llvm_bitreverse(x);
        }
        else
        static if (is(typeof(asmBitswap32(x))))
            return asmBitswap32(x);
    }

    return softBitswap!uint(x);
}

unittest
{
    static void test(alias impl)()
    {
        assert (impl( 0x8000_0100 ) == 0x0080_0001);
        foreach(i; 0 .. 32)
            assert (impl(1 << i) == 1 << 32 - i - 1);
    }

    test!(bitswap)();
    test!(softBitswap!uint)();
    static if (is(typeof(asmBitswap32(0u))))
        test!(asmBitswap32)();

    // Make sure bitswap() is available at CTFE
    enum test_ctfe = bitswap(1U);
    assert(test_ctfe == (1U << 31));
}

/**
 * Reverses the order of bits in a 64-bit integer.
 */
pragma(inline, true)
ulong bitswap ( ulong x ) pure
{
    if (!__ctfe)
    {
        version (LDC)
        {
            static if (is(typeof(llvm_bitreverse(x))))
                return llvm_bitreverse(x);
        }
        else
        static if (is(typeof(asmBitswap64(x))))
            return asmBitswap64(x);
    }

    return softBitswap!ulong(x);
}

unittest
{
    static void test(alias impl)()
    {
        assert (impl( 0b1000000000000000000000010000000000000000100000000000000000000001)
            == 0b1000000000000000000000010000000000000000100000000000000000000001);
        assert (impl( 0b1110000000000000000000010000000000000000100000000000000000000001)
            == 0b1000000000000000000000010000000000000000100000000000000000000111);
        foreach (i; 0 .. 64)
            assert (impl(1UL << i) == 1UL << 64 - i - 1);
    }

    test!(bitswap)();
    test!(softBitswap!ulong)();
    static if (is(typeof(asmBitswap64(0uL))))
        test!(asmBitswap64)();

    // Make sure bitswap() is available at CTFE
    enum test_ctfe = bitswap(1UL);
    assert(test_ctfe == (1UL << 63));
}

private N softBitswap(N)(N x) pure
    if (is(N == uint) || is(N == ulong))
{
    // swap 1-bit pairs:
    enum mask1 = cast(N) 0x5555_5555_5555_5555L;
    x = ((x >> 1) & mask1) | ((x & mask1) << 1);
    // swap 2-bit pairs:
    enum mask2 = cast(N) 0x3333_3333_3333_3333L;
    x = ((x >> 2) & mask2) | ((x & mask2) << 2);
    // swap 4-bit pairs:
    enum mask4 = cast(N) 0x0F0F_0F0F_0F0F_0F0FL;
    x = ((x >> 4) & mask4) | ((x & mask4) << 4);

    // reverse the order of all bytes:
    x = bswap(x);

    return x;
}

version (AsmX86)
{
    private uint asmBitswap32(uint x) @trusted pure
    {
        asm pure nothrow @nogc { naked; }

        version (D_InlineAsm_X86_64)
        {
            version (Win64)
                asm pure nothrow @nogc { mov EAX, ECX; }
            else
                asm pure nothrow @nogc { mov EAX, EDI; }
        }

        asm pure nothrow @nogc
        {
            // Author: Tiago Gasiba.
            mov EDX, EAX;
            shr EAX, 1;
            and EDX, 0x5555_5555;
            and EAX, 0x5555_5555;
            shl EDX, 1;
            or  EAX, EDX;
            mov EDX, EAX;
            shr EAX, 2;
            and EDX, 0x3333_3333;
            and EAX, 0x3333_3333;
            shl EDX, 2;
            or  EAX, EDX;
            mov EDX, EAX;
            shr EAX, 4;
            and EDX, 0x0f0f_0f0f;
            and EAX, 0x0f0f_0f0f;
            shl EDX, 4;
            or  EAX, EDX;
            bswap EAX;
            ret;
        }
    }
}

version (D_InlineAsm_X86_64)
{
    private ulong asmBitswap64(ulong x) @trusted pure
    {
        asm pure nothrow @nogc { naked; }

        version (Win64)
            asm pure nothrow @nogc { mov RAX, RCX; }
        else
            asm pure nothrow @nogc { mov RAX, RDI; }

        asm pure nothrow @nogc
        {
            // Author: Tiago Gasiba.
            mov RDX, RAX;
            shr RAX, 1;
            mov RCX, 0x5555_5555_5555_5555L;
            and RDX, RCX;
            and RAX, RCX;
            shl RDX, 1;
            or  RAX, RDX;

            mov RDX, RAX;
            shr RAX, 2;
            mov RCX, 0x3333_3333_3333_3333L;
            and RDX, RCX;
            and RAX, RCX;
            shl RDX, 2;
            or  RAX, RDX;

            mov RDX, RAX;
            shr RAX, 4;
            mov RCX, 0x0f0f_0f0f_0f0f_0f0fL;
            and RDX, RCX;
            and RAX, RCX;
            shl RDX, 4;
            or  RAX, RDX;
            bswap RAX;
            ret;
        }
    }
}

/**
 *  Bitwise rotate `value` left (`rol`) or right (`ror`) by
 *  `count` bit positions.
 */
pure T rol(T)(in T value, in uint count)
    if (__traits(isIntegral, T) && __traits(isUnsigned, T))
{
    assert(count < 8 * T.sizeof);
    return cast(T) ((value << count) | (value >> (-count & (T.sizeof * 8 - 1))));
}
/// ditto
pure T ror(T)(in T value, in uint count)
    if (__traits(isIntegral, T) && __traits(isUnsigned, T))
{
    assert(count < 8 * T.sizeof);
    return cast(T) ((value >> count) | (value << (-count & (T.sizeof * 8 - 1))));
}
/// ditto
pure T rol(uint count, T)(in T value)
    if (__traits(isIntegral, T) && __traits(isUnsigned, T))
{
    static assert(count < 8 * T.sizeof);
    return cast(T) ((value << count) | (value >> (-count & (T.sizeof * 8 - 1))));
}
/// ditto
pure T ror(uint count, T)(in T value)
    if (__traits(isIntegral, T) && __traits(isUnsigned, T))
{
    static assert(count < 8 * T.sizeof);
    return cast(T) ((value >> count) | (value << (-count & (T.sizeof * 8 - 1))));
}

///
unittest
{
    ubyte a = 0b10101010U;
    ulong b = ulong.max;

    assert(rol(a, 1) == 0b01010101);
    assert(ror(a, 1) == 0b01010101);
    assert(rol(a, 3) == 0b01010101);
    assert(ror(a, 3) == 0b01010101);

    assert(rol(a, 0) == a);
    assert(ror(a, 0) == a);

    assert(rol(b, 63) == ulong.max);
    assert(ror(b, 63) == ulong.max);

    assert(rol!3(a) == 0b01010101);
    assert(ror!3(a) == 0b01010101);
}<|MERGE_RESOLUTION|>--- conflicted
+++ resolved
@@ -78,22 +78,14 @@
  *      The bit number of the first bit set.
  *      The return value is undefined if v is zero.
  */
-<<<<<<< HEAD
-version (LDC)
-{
-    // KLUDGE: Need to adapt the return type.
-    pragma(inline, true)
-    int bsf(size_t v) pure
-    {
-        return cast(int)llvm_cttz(v, true);
-    }
-}
-else
-{
-    int bsf(size_t v) pure;
-=======
 int bsf(uint v) pure
 {
+    version (LDC)
+    {
+        pragma(inline, true);
+        if (!__ctfe)
+            return cast(int) llvm_cttz(cast(size_t) v, true);
+    }
     static if (size_t.sizeof == ulong.sizeof)
     {
         pragma(inline, true);
@@ -101,13 +93,18 @@
     }
     else
         return softBsf!uint(v);
->>>>>>> 37215c0d
 }
 
 /// ditto
-static if (size_t.sizeof < ulong.sizeof) // IN_LLVM
 int bsf(ulong v) pure
 {
+    version (LDC)
+    {
+        pragma(inline, true);
+        static if (size_t.sizeof == ulong.sizeof)
+            if (!__ctfe)
+                return cast(int) llvm_cttz(v, true);
+    }
     static if (size_t.sizeof == uint.sizeof)
     {
         const sv = Split64(v);
@@ -141,21 +138,14 @@
  *      The bit number of the first bit set.
  *      The return value is undefined if v is zero.
  */
-<<<<<<< HEAD
-version (LDC)
-{
-    pragma(inline, true)
-    int bsr(size_t v) pure
-    {
-        return cast(int)(size_t.sizeof * 8 - 1 - llvm_ctlz(v, true));
-    }
-}
-else
-{
-    int bsr(size_t v) pure;
-=======
 int bsr(uint v) pure
 {
+    version (LDC)
+    {
+        pragma(inline, true);
+        if (!__ctfe)
+            return cast(int) (size_t.sizeof * 8 - 1 - llvm_ctlz(cast(size_t) v, true));
+    }
     static if (size_t.sizeof == ulong.sizeof)
     {
         pragma(inline, true);
@@ -163,13 +153,18 @@
     }
     else
         return softBsr!uint(v);
->>>>>>> 37215c0d
 }
 
 /// ditto
-static if (size_t.sizeof < ulong.sizeof) // IN_LLVM
 int bsr(ulong v) pure
 {
+    version (LDC)
+    {
+        pragma(inline, true);
+        static if (size_t.sizeof == ulong.sizeof)
+            if (!__ctfe)
+                return cast(int) (size_t.sizeof * 8 - 1 - llvm_ctlz(v, true));
+    }
     static if (size_t.sizeof == uint.sizeof)
     {
         const sv = Split64(v);
