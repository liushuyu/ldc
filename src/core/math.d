// Written in the D programming language.

/**
 * Builtin mathematical intrinsics
 *
 * Source: $(DRUNTIMESRC core/_math.d)
 * Macros:
 *      TABLE_SV = <table border="1" cellpadding="4" cellspacing="0">
 *              <caption>Special Values</caption>
 *              $0</table>
 *
 *      NAN = $(RED NAN)
 *      SUP = <span style="vertical-align:super;font-size:smaller">$0</span>
 *      POWER = $1<sup>$2</sup>
 *      PLUSMN = &plusmn;
 *      INFIN = &infin;
 *      PLUSMNINF = &plusmn;&infin;
 *      LT = &lt;
 *      GT = &gt;
 *
 * Copyright: Copyright Digital Mars 2000 - 2011.
 * License:   $(HTTP www.boost.org/LICENSE_1_0.txt, Boost License 1.0).
 * Authors:   $(HTTP digitalmars.com, Walter Bright),
 *                        Don Clugston
 */
module core.math;

version (LDC)
{
    import ldc.intrinsics;

    private enum isRealX87 = (real.mant_dig == 64);
}

public:
@nogc:
nothrow:
@safe:

/*****************************************
 * Returns x rounded to a long value using the FE_TONEAREST rounding mode.
 * If the integer value of x is
 * greater than long.max, the result is
 * indeterminate.
 */
extern (C) real rndtonl(real x);

pure:
/***********************************
 * Returns cosine of x. x is in radians.
 *
 *      $(TABLE_SV
 *      $(TR $(TH x)                 $(TH cos(x)) $(TH invalid?))
 *      $(TR $(TD $(NAN))            $(TD $(NAN)) $(TD yes)     )
 *      $(TR $(TD $(PLUSMN)$(INFIN)) $(TD $(NAN)) $(TD yes)     )
 *      )
 * Bugs:
 *      Results are undefined if |x| >= $(POWER 2,64).
 */

<<<<<<< HEAD
version (LDC)
    alias cos = llvm_cos!real;
else
real cos(real x) @safe pure nothrow;       /* intrinsic */
=======
float cos(float x);     /* intrinsic */
double cos(double x);   /* intrinsic */ /// ditto
real cos(real x);       /* intrinsic */ /// ditto
>>>>>>> 6ccfdae1

/***********************************
 * Returns sine of x. x is in radians.
 *
 *      $(TABLE_SV
 *      $(TR $(TH x)               $(TH sin(x))      $(TH invalid?))
 *      $(TR $(TD $(NAN))          $(TD $(NAN))      $(TD yes))
 *      $(TR $(TD $(PLUSMN)0.0)    $(TD $(PLUSMN)0.0) $(TD no))
 *      $(TR $(TD $(PLUSMNINF))    $(TD $(NAN))      $(TD yes))
 *      )
 * Bugs:
 *      Results are undefined if |x| >= $(POWER 2,64).
 */

<<<<<<< HEAD
version (LDC)
    alias sin = llvm_sin!real;
else
real sin(real x) @safe pure nothrow;       /* intrinsic */
=======
float sin(float x);     /* intrinsic */
double sin(double x);   /* intrinsic */ /// ditto
real sin(real x);       /* intrinsic */ /// ditto
>>>>>>> 6ccfdae1

/*****************************************
 * Returns x rounded to a long value using the current rounding mode.
 * If the integer value of x is
 * greater than long.max, the result is
 * indeterminate.
 */
<<<<<<< HEAD
version (LDC)
{
    // use a fake-pure C llround[l] (might actually touch C errno)
    static if (real.sizeof == double.sizeof)
    {
        private extern(C) long llround(real x) @safe pure nothrow;
        alias rndtol = llround;
    }
    else
    {
        private extern(C) long llroundl(real x) @safe pure nothrow;
        alias rndtol = llroundl;
    }
}
else
long rndtol(real x) @safe pure nothrow;    /* intrinsic */
=======
>>>>>>> 6ccfdae1

long rndtol(float x);   /* intrinsic */
long rndtol(double x);  /* intrinsic */ /// ditto
long rndtol(real x);    /* intrinsic */ /// ditto

/***************************************
 * Compute square root of x.
 *
 *      $(TABLE_SV
 *      $(TR $(TH x)         $(TH sqrt(x))   $(TH invalid?))
 *      $(TR $(TD -0.0)      $(TD -0.0)      $(TD no))
 *      $(TR $(TD $(LT)0.0)  $(TD $(NAN))    $(TD yes))
 *      $(TR $(TD +$(INFIN)) $(TD +$(INFIN)) $(TD no))
 *      )
 */

<<<<<<< HEAD
@safe pure nothrow
{
  version (LDC)
  {
    // http://llvm.org/docs/LangRef.html#llvm-sqrt-intrinsic
    // sqrt(x) when x is less than zero is undefined
    float  sqrt(float  x) { return x < 0 ? float.nan  : llvm_sqrt(x); }
    double sqrt(double x) { return x < 0 ? double.nan : llvm_sqrt(x); }
    real   sqrt(real   x) { return x < 0 ? real.nan   : llvm_sqrt(x); }
  }
  else
  {
    float sqrt(float x);    /* intrinsic */
    double sqrt(double x);  /* intrinsic */ /// ditto
    real sqrt(real x);      /* intrinsic */ /// ditto
  }
}
=======
float sqrt(float x);    /* intrinsic */
double sqrt(double x);  /* intrinsic */ /// ditto
real sqrt(real x);      /* intrinsic */ /// ditto
>>>>>>> 6ccfdae1

/*******************************************
 * Compute n * 2$(SUPERSCRIPT exp)
 * References: frexp
 */

<<<<<<< HEAD
version (LDC)
{
    pragma(inline, true):

    // Implementation from libmir:
    // https://github.com/libmir/mir-core/blob/master/source/mir/math/ieee.d
    private T ldexpImpl(T)(const T n, int exp) @trusted pure nothrow
    {
        enum RealFormat { ieeeSingle, ieeeDouble, ieeeExtended, ieeeQuadruple }

             static if (T.mant_dig ==  24) enum realFormat = RealFormat.ieeeSingle;
        else static if (T.mant_dig ==  53) enum realFormat = RealFormat.ieeeDouble;
        else static if (T.mant_dig ==  64) enum realFormat = RealFormat.ieeeExtended;
        else static if (T.mant_dig == 113) enum realFormat = RealFormat.ieeeQuadruple;
        else static assert(false, "Unsupported format for " ~ T.stringof);

        version (LittleEndian)
        {
            enum MANTISSA_LSB = 0;
            enum MANTISSA_MSB = 1;
        }
        else
        {
            enum MANTISSA_LSB = 1;
            enum MANTISSA_MSB = 0;
        }

        static if (realFormat == RealFormat.ieeeExtended)
        {
            alias S = int;
            alias U = ushort;
            enum sig_mask = U(1) << (U.sizeof * 8 - 1);
            enum exp_shft = 0;
            enum man_mask = 0;
            version (LittleEndian)
                enum idx = 4;
            else
                enum idx = 0;
        }
        else
        {
            static if (realFormat == RealFormat.ieeeQuadruple || realFormat == RealFormat.ieeeDouble && double.sizeof == size_t.sizeof)
            {
                alias S = long;
                alias U = ulong;
            }
            else
            {
                alias S = int;
                alias U = uint;
            }
            static if (realFormat == RealFormat.ieeeQuadruple)
                alias M = ulong;
            else
                alias M = U;
            enum sig_mask = U(1) << (U.sizeof * 8 - 1);
            enum uint exp_shft = T.mant_dig - 1 - (T.sizeof > U.sizeof ? U.sizeof * 8 : 0);
            enum man_mask = (U(1) << exp_shft) - 1;
            enum idx = T.sizeof > U.sizeof ? MANTISSA_MSB : 0;
        }
        enum exp_mask = (U.max >> (exp_shft + 1)) << exp_shft;
        enum int exp_msh = exp_mask >> exp_shft;
        enum intPartMask = man_mask + 1;

        import core.checkedint : adds;
        alias _expect = llvm_expect;

        enum norm_factor = 1 / T.epsilon;
        T vf = n;

        auto u = (cast(U*)&vf)[idx];
        int e = (u & exp_mask) >> exp_shft;
        if (_expect(e != exp_msh, true))
        {
            if (_expect(e == 0, false)) // subnormals input
            {
                bool overflow;
                vf *= norm_factor;
                u = (cast(U*)&vf)[idx];
                e = int((u & exp_mask) >> exp_shft) - (T.mant_dig - 1);
            }
            bool overflow;
            exp = adds(exp, e, overflow);
            if (_expect(overflow || exp >= exp_msh, false)) // infs
            {
                static if (realFormat == RealFormat.ieeeExtended)
                {
                    return vf * T.infinity;
                }
                else
                {
                    u &= sig_mask;
                    u ^= exp_mask;
                    static if (realFormat == RealFormat.ieeeExtended)
                    {
                        version (LittleEndian)
                            auto mp = cast(ulong*)&vf;
                        else
                            auto mp = cast(ulong*)((cast(ushort*)&vf) + 1);
                        *mp = 0;
                    }
                    else
                    static if (T.sizeof > U.sizeof)
                    {
                        (cast(U*)&vf)[MANTISSA_LSB] = 0;
                    }
                }
            }
            else
            if (_expect(exp > 0, true)) // normal
            {
                u = cast(U)((u & ~exp_mask) ^ (cast(typeof(U.init + 0))exp << exp_shft));
            }
            else // subnormal output
            {
                exp = 1 - exp;
                static if (realFormat != RealFormat.ieeeExtended)
                {
                    auto m = u & man_mask;
                    if (exp > T.mant_dig)
                    {
                        exp = T.mant_dig;
                        static if (T.sizeof > U.sizeof)
                            (cast(U*)&vf)[MANTISSA_LSB] = 0;
                    }
                }
                u &= sig_mask;
                static if (realFormat == RealFormat.ieeeExtended)
                {
                    version (LittleEndian)
                        auto mp = cast(ulong*)&vf;
                    else
                        auto mp = cast(ulong*)((cast(ushort*)&vf) + 1);
                    if (exp >= ulong.sizeof * 8)
                        *mp = 0;
                    else
                        *mp >>>= exp;
                }
                else
                {
                    m ^= intPartMask;
                    static if (T.sizeof > U.sizeof)
                    {
                        int exp2 = exp - int(U.sizeof) * 8;
                        if (exp2 < 0)
                        {
                            (cast(U*)&vf)[MANTISSA_LSB] = ((cast(U*)&vf)[MANTISSA_LSB] >> exp) ^ (m << (U.sizeof * 8 - exp));
                            m >>>= exp;
                            u ^= cast(U) m;
                        }
                        else
                        {
                            exp = exp2;
                            (cast(U*)&vf)[MANTISSA_LSB] = (exp < U.sizeof * 8) ? m >> exp : 0;
                        }
                    }
                    else
                    {
                        m >>>= exp;
                        u ^= cast(U) m;
                    }
                }
            }
            (cast(U*)&vf)[idx] = u;
        }
        return vf;
    }

    static if (isRealX87)
    {
        // Roughly 20% faster than ldexpImpl() on an i5-3550 CPU.
        real ldexp(real n, int exp) @safe pure nothrow
        {
            real r = void;
            asm @safe pure nothrow @nogc
            {
                `fildl  %1       # push exp
                 fxch   %%st(1)  # swap ST(0) and ST(1)
                 fscale          # ST(0) := ST(0) * (2 ^^ ST(1))
                 fstp   %%st(1)  # pop and keep ST(0) value on top`
                : "=st" (r)
                : "m" (exp), "st" (n)
                : "flags"; // might clobber x87 flags
            }
            return r;
        }
    }
    else
    {
        real ldexp(real n, int exp) @safe pure nothrow { return ldexpImpl(n, exp); }
    }

    //float  ldexp(float  n, int exp) @safe pure nothrow { return ldexpImpl(n, exp); }
    //double ldexp(double n, int exp) @safe pure nothrow { return ldexpImpl(n, exp); }
}
else
real ldexp(real n, int exp) @safe pure nothrow;    /* intrinsic */
=======
float ldexp(float n, int exp);   /* intrinsic */
double ldexp(double n, int exp); /* intrinsic */ /// ditto
real ldexp(real n, int exp);     /* intrinsic */ /// ditto
>>>>>>> 6ccfdae1

unittest {
    static if (real.mant_dig == 113)
    {
        assert(ldexp(1.0L, -16384) == 0x1p-16384L);
        assert(ldexp(1.0L, -16382) == 0x1p-16382L);
    }
    else static if (real.mant_dig == 106)
    {
        assert(ldexp(1.0L,  1023) == 0x1p1023L);
        assert(ldexp(1.0L, -1022) == 0x1p-1022L);
        assert(ldexp(1.0L, -1021) == 0x1p-1021L);
    }
    else static if (real.mant_dig == 64)
    {
        assert(ldexp(1.0L, -16384) == 0x1p-16384L);
        assert(ldexp(1.0L, -16382) == 0x1p-16382L);
    }
    else static if (real.mant_dig == 53)
    {
        assert(ldexp(1.0L,  1023) == 0x1p1023L);
        assert(ldexp(1.0L, -1022) == 0x1p-1022L);
        assert(ldexp(1.0L, -1021) == 0x1p-1021L);
    }
    else
        assert(false, "Only 128bit, 80bit and 64bit reals expected here");
}

/*******************************
 * Returns |x|
 *
 *      $(TABLE_SV
 *      $(TR $(TH x)                 $(TH fabs(x)))
 *      $(TR $(TD $(PLUSMN)0.0)      $(TD +0.0) )
 *      $(TR $(TD $(PLUSMN)$(INFIN)) $(TD +$(INFIN)) )
 *      )
 */
<<<<<<< HEAD
version (LDC)
    alias fabs = llvm_fabs!real;
else
real fabs(real x) @safe pure nothrow;      /* intrinsic */
=======
float fabs(float x);    /* intrinsic */
double fabs(double x);  /* intrinsic */ /// ditto
real fabs(real x);      /* intrinsic */ /// ditto
>>>>>>> 6ccfdae1

/**********************************
 * Rounds x to the nearest integer value, using the current rounding
 * mode.
 * If the return value is not equal to x, the FE_INEXACT
 * exception is raised.
 * $(B nearbyint) performs
 * the same operation, but does not set the FE_INEXACT exception.
 */
<<<<<<< HEAD
version (LDC)
    alias rint = llvm_rint!real;
else
real rint(real x) @safe pure nothrow;      /* intrinsic */
=======
float rint(float x);    /* intrinsic */
double rint(double x);  /* intrinsic */ /// ditto
real rint(real x);      /* intrinsic */ /// ditto
>>>>>>> 6ccfdae1

/***********************************
 * Building block functions, they
 * translate to a single x87 instruction.
 */
<<<<<<< HEAD

version (LDC)
{
    static if (isRealX87)
    {
        pragma(inline, true)
        real yl2x(real x, real y)   @safe pure nothrow
        {
            real r = void;
            asm @safe pure nothrow @nogc { "fyl2x" : "=st" (r) : "st(1)" (y), "st" (x) : "st(1)", "flags"; }
            return r;
        }

        pragma(inline, true)
        real yl2xp1(real x, real y) @safe pure nothrow
        {
            real r = void;
            asm @safe pure nothrow @nogc { "fyl2xp1" : "=st" (r) : "st(1)" (y), "st" (x) : "st(1)", "flags"; }
            return r;
        }
    }
}
else
{
    real yl2x(real x, real y)   @safe pure nothrow;       // y * log2(x)
    real yl2xp1(real x, real y) @safe pure nothrow;       // y * log2(x + 1)
}
=======
// y * log2(x)
float yl2x(float x, float y);    /* intrinsic */
double yl2x(double x, double y);  /* intrinsic */ /// ditto
real yl2x(real x, real y);      /* intrinsic */ /// ditto
// y * log2(x +1)
float yl2xp1(float x, float y);    /* intrinsic */
double yl2xp1(double x, double y);  /* intrinsic */ /// ditto
real yl2xp1(real x, real y);      /* intrinsic */ /// ditto
>>>>>>> 6ccfdae1

unittest
{
    version (INLINE_YL2X)
    {
        assert(yl2x(1024.0L, 1) == 10);
        assert(yl2xp1(1023.0L, 1) == 10);
    }
}

/*************************************
 * Round argument to a specific precision.
 *
 * D language types specify only a minimum precision, not a maximum. The
 * `toPrec()` function forces rounding of the argument `f` to the precision
 * of the specified floating point type `T`.
 * The rounding mode used is inevitably target-dependent, but will be done in
 * a way to maximize accuracy. In most cases, the default is round-to-nearest.
 *
 * Params:
 *      T = precision type to round to
 *      f = value to convert
 * Returns:
 *      f in precision of type `T`
 */
T toPrec(T:float)(float f) { pragma(inline, false); return f; }
/// ditto
T toPrec(T:float)(double f) { pragma(inline, false); return cast(T) f; }
/// ditto
T toPrec(T:float)(real f)  { pragma(inline, false); return cast(T) f; }
/// ditto
T toPrec(T:double)(float f) { pragma(inline, false); return f; }
/// ditto
T toPrec(T:double)(double f) { pragma(inline, false); return f; }
/// ditto
T toPrec(T:double)(real f)  { pragma(inline, false); return cast(T) f; }
/// ditto
T toPrec(T:real)(float f) { pragma(inline, false); return f; }
/// ditto
T toPrec(T:real)(double f) { pragma(inline, false); return f; }
/// ditto
T toPrec(T:real)(real f)  { pragma(inline, false); return f; }

@safe unittest
{
    // Test all instantiations work with all combinations of float.
    float f = 1.1f;
    double d = 1.1;
    real r = 1.1L;
    f = toPrec!float(f + f);
    f = toPrec!float(d + d);
    f = toPrec!float(r + r);
    d = toPrec!double(f + f);
    d = toPrec!double(d + d);
    d = toPrec!double(r + r);
    r = toPrec!real(f + f);
    r = toPrec!real(d + d);
    r = toPrec!real(r + r);

    // Comparison tests.
    bool approxEqual(T)(T lhs, T rhs)
    {
        return fabs((lhs - rhs) / rhs) <= 1e-2 || fabs(lhs - rhs) <= 1e-5;
    }

    enum real PIR = 0xc.90fdaa22168c235p-2;
    enum double PID = 0x1.921fb54442d18p+1;
    enum float PIF = 0x1.921fb6p+1;
    static assert(approxEqual(toPrec!float(PIR), PIF));
    static assert(approxEqual(toPrec!double(PIR), PID));
    static assert(approxEqual(toPrec!real(PIR), PIR));
    static assert(approxEqual(toPrec!float(PID), PIF));
    static assert(approxEqual(toPrec!double(PID), PID));
    static assert(approxEqual(toPrec!real(PID), PID));
    static assert(approxEqual(toPrec!float(PIF), PIF));
    static assert(approxEqual(toPrec!double(PIF), PIF));
    static assert(approxEqual(toPrec!real(PIF), PIF));

    assert(approxEqual(toPrec!float(PIR), PIF));
    assert(approxEqual(toPrec!double(PIR), PID));
    assert(approxEqual(toPrec!real(PIR), PIR));
    assert(approxEqual(toPrec!float(PID), PIF));
    assert(approxEqual(toPrec!double(PID), PID));
    assert(approxEqual(toPrec!real(PID), PID));
    assert(approxEqual(toPrec!float(PIF), PIF));
    assert(approxEqual(toPrec!double(PIF), PIF));
    assert(approxEqual(toPrec!real(PIF), PIF));
}<|MERGE_RESOLUTION|>--- conflicted
+++ resolved
@@ -58,16 +58,18 @@
  *      Results are undefined if |x| >= $(POWER 2,64).
  */
 
-<<<<<<< HEAD
-version (LDC)
+version (LDC)
+{
+    alias cos = llvm_cos!float;
+    alias cos = llvm_cos!double;
     alias cos = llvm_cos!real;
-else
-real cos(real x) @safe pure nothrow;       /* intrinsic */
-=======
-float cos(float x);     /* intrinsic */
-double cos(double x);   /* intrinsic */ /// ditto
-real cos(real x);       /* intrinsic */ /// ditto
->>>>>>> 6ccfdae1
+}
+else
+{
+    float cos(float x);     /* intrinsic */
+    double cos(double x);   /* intrinsic */ /// ditto
+    real cos(real x);       /* intrinsic */ /// ditto
+}
 
 /***********************************
  * Returns sine of x. x is in radians.
@@ -82,16 +84,18 @@
  *      Results are undefined if |x| >= $(POWER 2,64).
  */
 
-<<<<<<< HEAD
-version (LDC)
+version (LDC)
+{
+    alias sin = llvm_sin!float;
+    alias sin = llvm_sin!double;
     alias sin = llvm_sin!real;
-else
-real sin(real x) @safe pure nothrow;       /* intrinsic */
-=======
-float sin(float x);     /* intrinsic */
-double sin(double x);   /* intrinsic */ /// ditto
-real sin(real x);       /* intrinsic */ /// ditto
->>>>>>> 6ccfdae1
+}
+else
+{
+    float sin(float x);     /* intrinsic */
+    double sin(double x);   /* intrinsic */ /// ditto
+    real sin(real x);       /* intrinsic */ /// ditto
+}
 
 /*****************************************
  * Returns x rounded to a long value using the current rounding mode.
@@ -99,29 +103,26 @@
  * greater than long.max, the result is
  * indeterminate.
  */
-<<<<<<< HEAD
-version (LDC)
-{
-    // use a fake-pure C llround[l] (might actually touch C errno)
-    static if (real.sizeof == double.sizeof)
-    {
-        private extern(C) long llround(real x) @safe pure nothrow;
-        alias rndtol = llround;
-    }
-    else
-    {
-        private extern(C) long llroundl(real x) @safe pure nothrow;
-        alias rndtol = llroundl;
-    }
-}
-else
-long rndtol(real x) @safe pure nothrow;    /* intrinsic */
-=======
->>>>>>> 6ccfdae1
-
-long rndtol(float x);   /* intrinsic */
-long rndtol(double x);  /* intrinsic */ /// ditto
-long rndtol(real x);    /* intrinsic */ /// ditto
+
+version (LDC)
+{
+    private extern(C)
+    {
+        long llroundf(float x);
+        long llround(double x);
+        long llroundl(real x);
+    }
+
+    alias rndtol = llroundf;
+    alias rndtol = llround;
+    alias rndtol = llroundl;
+}
+else
+{
+    long rndtol(float x);   /* intrinsic */
+    long rndtol(double x);  /* intrinsic */ /// ditto
+    long rndtol(real x);    /* intrinsic */ /// ditto
+}
 
 /***************************************
  * Compute square root of x.
@@ -134,36 +135,28 @@
  *      )
  */
 
-<<<<<<< HEAD
-@safe pure nothrow
-{
-  version (LDC)
-  {
+version (LDC)
+{
+    pragma(inline, true):
+
     // http://llvm.org/docs/LangRef.html#llvm-sqrt-intrinsic
     // sqrt(x) when x is less than zero is undefined
     float  sqrt(float  x) { return x < 0 ? float.nan  : llvm_sqrt(x); }
     double sqrt(double x) { return x < 0 ? double.nan : llvm_sqrt(x); }
     real   sqrt(real   x) { return x < 0 ? real.nan   : llvm_sqrt(x); }
-  }
-  else
-  {
+}
+else
+{
     float sqrt(float x);    /* intrinsic */
     double sqrt(double x);  /* intrinsic */ /// ditto
     real sqrt(real x);      /* intrinsic */ /// ditto
-  }
-}
-=======
-float sqrt(float x);    /* intrinsic */
-double sqrt(double x);  /* intrinsic */ /// ditto
-real sqrt(real x);      /* intrinsic */ /// ditto
->>>>>>> 6ccfdae1
+}
 
 /*******************************************
  * Compute n * 2$(SUPERSCRIPT exp)
  * References: frexp
  */
 
-<<<<<<< HEAD
 version (LDC)
 {
     pragma(inline, true):
@@ -332,10 +325,12 @@
         return vf;
     }
 
+    float  ldexp(float  n, int exp) { return ldexpImpl(n, exp); }
+    double ldexp(double n, int exp) { return ldexpImpl(n, exp); }
     static if (isRealX87)
     {
         // Roughly 20% faster than ldexpImpl() on an i5-3550 CPU.
-        real ldexp(real n, int exp) @safe pure nothrow
+        real ldexp(real n, int exp)
         {
             real r = void;
             asm @safe pure nothrow @nogc
@@ -353,19 +348,15 @@
     }
     else
     {
-        real ldexp(real n, int exp) @safe pure nothrow { return ldexpImpl(n, exp); }
-    }
-
-    //float  ldexp(float  n, int exp) @safe pure nothrow { return ldexpImpl(n, exp); }
-    //double ldexp(double n, int exp) @safe pure nothrow { return ldexpImpl(n, exp); }
-}
-else
-real ldexp(real n, int exp) @safe pure nothrow;    /* intrinsic */
-=======
-float ldexp(float n, int exp);   /* intrinsic */
-double ldexp(double n, int exp); /* intrinsic */ /// ditto
-real ldexp(real n, int exp);     /* intrinsic */ /// ditto
->>>>>>> 6ccfdae1
+        real ldexp(real n, int exp) { return ldexpImpl(n, exp); }
+    }
+}
+else
+{
+    float ldexp(float n, int exp);   /* intrinsic */
+    double ldexp(double n, int exp); /* intrinsic */ /// ditto
+    real ldexp(real n, int exp);     /* intrinsic */ /// ditto
+}
 
 unittest {
     static if (real.mant_dig == 113)
@@ -403,16 +394,18 @@
  *      $(TR $(TD $(PLUSMN)$(INFIN)) $(TD +$(INFIN)) )
  *      )
  */
-<<<<<<< HEAD
-version (LDC)
+version (LDC)
+{
+    alias fabs = llvm_fabs!float;
+    alias fabs = llvm_fabs!double;
     alias fabs = llvm_fabs!real;
-else
-real fabs(real x) @safe pure nothrow;      /* intrinsic */
-=======
-float fabs(float x);    /* intrinsic */
-double fabs(double x);  /* intrinsic */ /// ditto
-real fabs(real x);      /* intrinsic */ /// ditto
->>>>>>> 6ccfdae1
+}
+else
+{
+    float fabs(float x);    /* intrinsic */
+    double fabs(double x);  /* intrinsic */ /// ditto
+    real fabs(real x);      /* intrinsic */ /// ditto
+}
 
 /**********************************
  * Rounds x to the nearest integer value, using the current rounding
@@ -422,37 +415,40 @@
  * $(B nearbyint) performs
  * the same operation, but does not set the FE_INEXACT exception.
  */
-<<<<<<< HEAD
-version (LDC)
+version (LDC)
+{
+    alias rint = llvm_rint!float;
+    alias rint = llvm_rint!double;
     alias rint = llvm_rint!real;
-else
-real rint(real x) @safe pure nothrow;      /* intrinsic */
-=======
-float rint(float x);    /* intrinsic */
-double rint(double x);  /* intrinsic */ /// ditto
-real rint(real x);      /* intrinsic */ /// ditto
->>>>>>> 6ccfdae1
+}
+else
+{
+    float rint(float x);    /* intrinsic */
+    double rint(double x);  /* intrinsic */ /// ditto
+    real rint(real x);      /* intrinsic */ /// ditto
+}
 
 /***********************************
  * Building block functions, they
  * translate to a single x87 instruction.
  */
-<<<<<<< HEAD
 
 version (LDC)
 {
     static if (isRealX87)
     {
-        pragma(inline, true)
-        real yl2x(real x, real y)   @safe pure nothrow
+        pragma(inline, true):
+
+        // y * log2(x)
+        real yl2x(real x, real y)
         {
             real r = void;
             asm @safe pure nothrow @nogc { "fyl2x" : "=st" (r) : "st(1)" (y), "st" (x) : "st(1)", "flags"; }
             return r;
         }
 
-        pragma(inline, true)
-        real yl2xp1(real x, real y) @safe pure nothrow
+        // y * log2(x + 1)
+        real yl2xp1(real x, real y)
         {
             real r = void;
             asm @safe pure nothrow @nogc { "fyl2xp1" : "=st" (r) : "st(1)" (y), "st" (x) : "st(1)", "flags"; }
@@ -462,19 +458,15 @@
 }
 else
 {
-    real yl2x(real x, real y)   @safe pure nothrow;       // y * log2(x)
-    real yl2xp1(real x, real y) @safe pure nothrow;       // y * log2(x + 1)
-}
-=======
-// y * log2(x)
-float yl2x(float x, float y);    /* intrinsic */
-double yl2x(double x, double y);  /* intrinsic */ /// ditto
-real yl2x(real x, real y);      /* intrinsic */ /// ditto
-// y * log2(x +1)
-float yl2xp1(float x, float y);    /* intrinsic */
-double yl2xp1(double x, double y);  /* intrinsic */ /// ditto
-real yl2xp1(real x, real y);      /* intrinsic */ /// ditto
->>>>>>> 6ccfdae1
+    // y * log2(x)
+    float yl2x(float x, float y);    /* intrinsic */
+    double yl2x(double x, double y);  /* intrinsic */ /// ditto
+    real yl2x(real x, real y);      /* intrinsic */ /// ditto
+    // y * log2(x +1)
+    float yl2xp1(float x, float y);    /* intrinsic */
+    double yl2xp1(double x, double y);  /* intrinsic */ /// ditto
+    real yl2xp1(real x, real y);      /* intrinsic */ /// ditto
+}
 
 unittest
 {
