--- conflicted
+++ resolved
@@ -241,8 +241,6 @@
             }
         }
     }
-<<<<<<< HEAD
-=======
     else version (MIPS_O32)
     {
         struct stat_t
@@ -300,7 +298,6 @@
             c_long[14]  st_pad5;
         }
     }
->>>>>>> 38fd0cfe
     else version (PPC)
     {
         struct stat_t
