// Written in the D programming language.

/**
 * Builtin SIMD intrinsics
 *
 * Source: $(DRUNTIMESRC core/_simd.d)
 *
 * Copyright: Copyright Digital Mars 2012.
 * License:   $(HTTP www.boost.org/LICENSE_1_0.txt, Boost License 1.0).
 * Authors:   $(HTTP digitalmars.com, Walter Bright),
 */

module core.simd;

pure:
nothrow:
@safe:
@nogc:

/*******************************
 * Create a vector type.
 *
 * Parameters:
 *      T = one of double[2], float[4], void[16], byte[16], ubyte[16],
 *      short[8], ushort[8], int[4], uint[4], long[2], ulong[2].
 *      For 256 bit vectors,
 *      one of double[4], float[8], void[32], byte[32], ubyte[32],
 *      short[16], ushort[16], int[8], uint[8], long[4], ulong[4]
 */

template Vector(T)
{
    /* __vector is compiler magic, hide it behind a template.
     * The compiler will reject T's that don't work.
     */
    alias __vector(T) Vector;
}

/* Handy aliases
 */
<<<<<<< HEAD
static if (is(Vector!(void[16])))   alias Vector!(void[16])  void16;        ///
static if (is(Vector!(double[2])))  alias Vector!(double[2]) double2;       ///
static if (is(Vector!(float[4])))   alias Vector!(float[4])  float4;        ///
static if (is(Vector!(byte[16])))   alias Vector!(byte[16])  byte16;        ///
static if (is(Vector!(ubyte[16])))  alias Vector!(ubyte[16]) ubyte16;       ///
static if (is(Vector!(short[8])))   alias Vector!(short[8])  short8;        ///
static if (is(Vector!(ushort[8])))  alias Vector!(ushort[8]) ushort8;       ///
static if (is(Vector!(int[4])))     alias Vector!(int[4])    int4;          ///
static if (is(Vector!(uint[4])))    alias Vector!(uint[4])   uint4;         ///
static if (is(Vector!(long[2])))    alias Vector!(long[2])   long2;         ///
static if (is(Vector!(ulong[2])))   alias Vector!(ulong[2])  ulong2;        ///

version (all) // LDC: was D_AVX
{
    static if (is(Vector!(void[32])))   alias Vector!(void[32])   void32;        ///
    static if (is(Vector!(double[4])))  alias Vector!(double[4])  double4;       ///
    static if (is(Vector!(float[8])))   alias Vector!(float[8])   float8;        ///
    static if (is(Vector!(byte[32])))   alias Vector!(byte[32])   byte32;        ///
    static if (is(Vector!(ubyte[32])))  alias Vector!(ubyte[32])  ubyte32;       ///
    static if (is(Vector!(short[16])))  alias Vector!(short[16])  short16;       ///
    static if (is(Vector!(ushort[16]))) alias Vector!(ushort[16]) ushort16;      ///
    static if (is(Vector!(int[8])))     alias Vector!(int[8])     int8;          ///
    static if (is(Vector!(uint[8])))    alias Vector!(uint[8])    uint8;         ///
    static if (is(Vector!(long[4])))    alias Vector!(long[4])    long4;         ///
    static if (is(Vector!(ulong[4])))   alias Vector!(ulong[4])   ulong4;        ///
}
=======
static if (is(Vector!(void[8])))    alias Vector!(void[8])    void8;        ///
static if (is(Vector!(double[1])))  alias Vector!(double[1])  double1;      ///
static if (is(Vector!(float[2])))   alias Vector!(float[2])   float2;       ///
static if (is(Vector!(byte[8])))    alias Vector!(byte[8])    byte8;        ///
static if (is(Vector!(ubyte[8])))   alias Vector!(ubyte[8])   ubyte8;       ///
static if (is(Vector!(short[4])))   alias Vector!(short[4])   short4;       ///
static if (is(Vector!(ushort[4])))  alias Vector!(ushort[4])  ushort4;      ///
static if (is(Vector!(int[2])))     alias Vector!(int[2])     int2;         ///
static if (is(Vector!(uint[2])))    alias Vector!(uint[2])    uint2;        ///
static if (is(Vector!(long[1])))    alias Vector!(long[1])    long1;        ///
static if (is(Vector!(ulong[1])))   alias Vector!(ulong[1])   ulong1;       ///

static if (is(Vector!(void[16])))   alias Vector!(void[16])   void16;       ///
static if (is(Vector!(double[2])))  alias Vector!(double[2])  double2;      ///
static if (is(Vector!(float[4])))   alias Vector!(float[4])   float4;       ///
static if (is(Vector!(byte[16])))   alias Vector!(byte[16])   byte16;       ///
static if (is(Vector!(ubyte[16])))  alias Vector!(ubyte[16])  ubyte16;      ///
static if (is(Vector!(short[8])))   alias Vector!(short[8])   short8;       ///
static if (is(Vector!(ushort[8])))  alias Vector!(ushort[8])  ushort8;      ///
static if (is(Vector!(int[4])))     alias Vector!(int[4])     int4;         ///
static if (is(Vector!(uint[4])))    alias Vector!(uint[4])    uint4;        ///
static if (is(Vector!(long[2])))    alias Vector!(long[2])    long2;        ///
static if (is(Vector!(ulong[2])))   alias Vector!(ulong[2])   ulong2;       ///

static if (is(Vector!(void[32])))   alias Vector!(void[32])   void32;       ///
static if (is(Vector!(double[4])))  alias Vector!(double[4])  double4;      ///
static if (is(Vector!(float[8])))   alias Vector!(float[8])   float8;       ///
static if (is(Vector!(byte[32])))   alias Vector!(byte[32])   byte32;       ///
static if (is(Vector!(ubyte[32])))  alias Vector!(ubyte[32])  ubyte32;      ///
static if (is(Vector!(short[16])))  alias Vector!(short[16])  short16;      ///
static if (is(Vector!(ushort[16]))) alias Vector!(ushort[16]) ushort16;     ///
static if (is(Vector!(int[8])))     alias Vector!(int[8])     int8;         ///
static if (is(Vector!(uint[8])))    alias Vector!(uint[8])    uint8;        ///
static if (is(Vector!(long[4])))    alias Vector!(long[4])    long4;        ///
static if (is(Vector!(ulong[4])))   alias Vector!(ulong[4])   ulong4;       ///

static if (is(Vector!(void[64])))   alias Vector!(void[64])   void64;       ///
static if (is(Vector!(double[8])))  alias Vector!(double[8])  double8;      ///
static if (is(Vector!(float[16])))  alias Vector!(float[16])  float16;      ///
static if (is(Vector!(byte[64])))   alias Vector!(byte[64])   byte64;       ///
static if (is(Vector!(ubyte[64])))  alias Vector!(ubyte[64])  ubyte64;      ///
static if (is(Vector!(short[32])))  alias Vector!(short[32])  short32;      ///
static if (is(Vector!(ushort[32]))) alias Vector!(ushort[32]) ushort32;     ///
static if (is(Vector!(int[16])))    alias Vector!(int[16])    int16;        ///
static if (is(Vector!(uint[16])))   alias Vector!(uint[16])   uint16;       ///
static if (is(Vector!(long[8])))    alias Vector!(long[8])    long8;        ///
static if (is(Vector!(ulong[8])))   alias Vector!(ulong[8])   ulong8;       ///
>>>>>>> 6ccfdae1

version (LDC)
{
    static if (is(Vector!(void[64])))   alias Vector!(void[64])   void64;        ///
    static if (is(Vector!(double[8])))  alias Vector!(double[8])  double8;       ///
    static if (is(Vector!(float[16])))  alias Vector!(float[16])  float16;       ///
    static if (is(Vector!(byte[64])))   alias Vector!(byte[64])   byte64;        ///
    static if (is(Vector!(ubyte[64])))  alias Vector!(ubyte[64])  ubyte64;       ///
    static if (is(Vector!(short[32])))  alias Vector!(short[32])  short32;       ///
    static if (is(Vector!(ushort[32]))) alias Vector!(ushort[32]) ushort32;      ///
    static if (is(Vector!(int[16])))    alias Vector!(int[16])    int16;         ///
    static if (is(Vector!(uint[16])))   alias Vector!(uint[16])   uint16;        ///
    static if (is(Vector!(long[8])))    alias Vector!(long[8])    long8;         ///
    static if (is(Vector!(ulong[8])))   alias Vector!(ulong[8])   ulong8;        ///

    public import ldc.simd : loadUnaligned, storeUnaligned;

    /*********************
    * Emit prefetch instruction.
    * Params:
    *    address = address to be prefetched
    *    writeFetch = true for write fetch, false for read fetch
    *    locality = 0..3 (0 meaning least local, 3 meaning most local)
    */
    pragma(inline, true)
    void prefetch(bool writeFetch, ubyte locality)(const(void)* address)
    {
        import ldc.intrinsics : llvm_prefetch;
        static assert(locality < 4, "0..3 expected for locality");
        enum dataCache = 1;
        llvm_prefetch(address, writeFetch, locality, dataCache);
    }

    unittest
    {
        float[4] data = [ 0.5, 1, 1.5, 2 ];
        auto ptr = &data[0];

        prefetch!(false, 0)(ptr);
        auto v = loadUnaligned!float4(ptr);
        v *= 2;
        storeUnaligned!float4(v, ptr);

        float[4] expected = [ 1, 2, 3, 4 ];
        assert(data == expected);
    }
}
else version (D_SIMD)
{
    /** XMM opcodes that conform to the following:
    *
    *  opcode xmm1,xmm2/mem
    *
    * and do not have side effects (i.e. do not write to memory).
    */
    enum XMM
    {
        ADDSS = 0xF30F58,
        ADDSD = 0xF20F58,
        ADDPS = 0x000F58,
        ADDPD = 0x660F58,
        PADDB = 0x660FFC,
        PADDW = 0x660FFD,
        PADDD = 0x660FFE,
        PADDQ = 0x660FD4,

        SUBSS = 0xF30F5C,
        SUBSD = 0xF20F5C,
        SUBPS = 0x000F5C,
        SUBPD = 0x660F5C,
        PSUBB = 0x660FF8,
        PSUBW = 0x660FF9,
        PSUBD = 0x660FFA,
        PSUBQ = 0x660FFB,

        MULSS = 0xF30F59,
        MULSD = 0xF20F59,
        MULPS = 0x000F59,
        MULPD = 0x660F59,
        PMULLW = 0x660FD5,

        DIVSS = 0xF30F5E,
        DIVSD = 0xF20F5E,
        DIVPS = 0x000F5E,
        DIVPD = 0x660F5E,

        PAND  = 0x660FDB,
        POR   = 0x660FEB,

        UCOMISS = 0x000F2E,
        UCOMISD = 0x660F2E,

        XORPS = 0x000F57,
        XORPD = 0x660F57,

        // Use STO and LOD instead of MOV to distinguish the direction
        STOSS  = 0xF30F11,
        STOSD  = 0xF20F11,
        STOAPS = 0x000F29,
        STOAPD = 0x660F29,
        STODQA = 0x660F7F,
        STOD   = 0x660F7E,        // MOVD reg/mem64, xmm   66 0F 7E /r
        STOQ   = 0x660FD6,

        LODSS  = 0xF30F10,
        LODSD  = 0xF20F10,
        LODAPS = 0x000F28,
        LODAPD = 0x660F28,
        LODDQA = 0x660F6F,
        LODD   = 0x660F6E,        // MOVD xmm, reg/mem64   66 0F 6E /r
        LODQ   = 0xF30F7E,

        LODDQU   = 0xF30F6F,      // MOVDQU xmm1, xmm2/mem128  F3 0F 6F /r
        STODQU   = 0xF30F7F,      // MOVDQU xmm1/mem128, xmm2  F3 0F 7F /r
        MOVDQ2Q  = 0xF20FD6,      // MOVDQ2Q mmx, xmm          F2 0F D6 /r
        MOVHLPS  = 0x0F12,        // MOVHLPS xmm1, xmm2        0F 12 /r
        LODHPD   = 0x660F16,
        STOHPD   = 0x660F17,      // MOVHPD mem64, xmm         66 0F 17 /r
        LODHPS   = 0x0F16,
        STOHPS   = 0x0F17,
        MOVLHPS  = 0x0F16,
        LODLPD   = 0x660F12,
        STOLPD   = 0x660F13,
        LODLPS   = 0x0F12,
        STOLPS   = 0x0F13,
        MOVMSKPD = 0x660F50,
        MOVMSKPS = 0x0F50,
        MOVNTDQ  = 0x660FE7,
        MOVNTI   = 0x0FC3,
        MOVNTPD  = 0x660F2B,
        MOVNTPS  = 0x0F2B,
        MOVNTQ   = 0x0FE7,
        MOVQ2DQ  = 0xF30FD6,
        LODUPD   = 0x660F10,
        STOUPD   = 0x660F11,
        LODUPS   = 0x0F10,
        STOUPS   = 0x0F11,

        PACKSSDW = 0x660F6B,
        PACKSSWB = 0x660F63,
        PACKUSWB = 0x660F67,
        PADDSB = 0x660FEC,
        PADDSW = 0x660FED,
        PADDUSB = 0x660FDC,
        PADDUSW = 0x660FDD,
        PANDN = 0x660FDF,
        PCMPEQB = 0x660F74,
        PCMPEQD = 0x660F76,
        PCMPEQW = 0x660F75,
        PCMPGTB = 0x660F64,
        PCMPGTD = 0x660F66,
        PCMPGTW = 0x660F65,
        PMADDWD = 0x660FF5,
        PSLLW = 0x660FF1,
        PSLLD = 0x660FF2,
        PSLLQ = 0x660FF3,
        PSRAW = 0x660FE1,
        PSRAD = 0x660FE2,
        PSRLW = 0x660FD1,
        PSRLD = 0x660FD2,
        PSRLQ = 0x660FD3,
        PSUBSB = 0x660FE8,
        PSUBSW = 0x660FE9,
        PSUBUSB = 0x660FD8,
        PSUBUSW = 0x660FD9,
        PUNPCKHBW = 0x660F68,
        PUNPCKHDQ = 0x660F6A,
        PUNPCKHWD = 0x660F69,
        PUNPCKLBW = 0x660F60,
        PUNPCKLDQ = 0x660F62,
        PUNPCKLWD = 0x660F61,
        PXOR = 0x660FEF,
        ANDPD = 0x660F54,
        ANDPS = 0x0F54,
        ANDNPD = 0x660F55,
        ANDNPS = 0x0F55,
        CMPPS = 0x0FC2,
        CMPPD = 0x660FC2,
        CMPSD = 0xF20FC2,
        CMPSS = 0xF30FC2,
        COMISD = 0x660F2F,
        COMISS = 0x0F2F,
        CVTDQ2PD = 0xF30FE6,
        CVTDQ2PS = 0x0F5B,
        CVTPD2DQ = 0xF20FE6,
        CVTPD2PI = 0x660F2D,
        CVTPD2PS = 0x660F5A,
        CVTPI2PD = 0x660F2A,
        CVTPI2PS = 0x0F2A,
        CVTPS2DQ = 0x660F5B,
        CVTPS2PD = 0x0F5A,
        CVTPS2PI = 0x0F2D,
        CVTSD2SI = 0xF20F2D,
        CVTSD2SS = 0xF20F5A,
        CVTSI2SD = 0xF20F2A,
        CVTSI2SS = 0xF30F2A,
        CVTSS2SD = 0xF30F5A,
        CVTSS2SI = 0xF30F2D,
        CVTTPD2PI = 0x660F2C,
        CVTTPD2DQ = 0x660FE6,
        CVTTPS2DQ = 0xF30F5B,
        CVTTPS2PI = 0x0F2C,
        CVTTSD2SI = 0xF20F2C,
        CVTTSS2SI = 0xF30F2C,
        MASKMOVDQU = 0x660FF7,
        MASKMOVQ = 0x0FF7,
        MAXPD = 0x660F5F,
        MAXPS = 0x0F5F,
        MAXSD = 0xF20F5F,
        MAXSS = 0xF30F5F,
        MINPD = 0x660F5D,
        MINPS = 0x0F5D,
        MINSD = 0xF20F5D,
        MINSS = 0xF30F5D,
        ORPD = 0x660F56,
        ORPS = 0x0F56,
        PAVGB = 0x660FE0,
        PAVGW = 0x660FE3,
        PMAXSW = 0x660FEE,
        //PINSRW = 0x660FC4,
        PMAXUB = 0x660FDE,
        PMINSW = 0x660FEA,
        PMINUB = 0x660FDA,
        //PMOVMSKB = 0x660FD7,
        PMULHUW = 0x660FE4,
        PMULHW = 0x660FE5,
        PMULUDQ = 0x660FF4,
        PSADBW = 0x660FF6,
        PUNPCKHQDQ = 0x660F6D,
        PUNPCKLQDQ = 0x660F6C,
        RCPPS = 0x0F53,
        RCPSS = 0xF30F53,
        RSQRTPS = 0x0F52,
        RSQRTSS = 0xF30F52,
        SQRTPD = 0x660F51,
        SHUFPD = 0x660FC6,
        SHUFPS = 0x0FC6,
        SQRTPS = 0x0F51,
        SQRTSD = 0xF20F51,
        SQRTSS = 0xF30F51,
        UNPCKHPD = 0x660F15,
        UNPCKHPS = 0x0F15,
        UNPCKLPD = 0x660F14,
        UNPCKLPS = 0x0F14,

        PSHUFD = 0x660F70,
        PSHUFHW = 0xF30F70,
        PSHUFLW = 0xF20F70,
        PSHUFW = 0x0F70,
        PSLLDQ = 0x07660F73,
        PSRLDQ = 0x03660F73,

        //PREFETCH = 0x0F18,

        // SSE3 Pentium 4 (Prescott)

        ADDSUBPD = 0x660FD0,
        ADDSUBPS = 0xF20FD0,
        HADDPD   = 0x660F7C,
        HADDPS   = 0xF20F7C,
        HSUBPD   = 0x660F7D,
        HSUBPS   = 0xF20F7D,
        MOVDDUP  = 0xF20F12,
        MOVSHDUP = 0xF30F16,
        MOVSLDUP = 0xF30F12,
        LDDQU    = 0xF20FF0,
        MONITOR  = 0x0F01C8,
        MWAIT    = 0x0F01C9,

        // SSSE3
        PALIGNR = 0x660F3A0F,
        PHADDD = 0x660F3802,
        PHADDW = 0x660F3801,
        PHADDSW = 0x660F3803,
        PABSB = 0x660F381C,
        PABSD = 0x660F381E,
        PABSW = 0x660F381D,
        PSIGNB = 0x660F3808,
        PSIGND = 0x660F380A,
        PSIGNW = 0x660F3809,
        PSHUFB = 0x660F3800,
        PMADDUBSW = 0x660F3804,
        PMULHRSW = 0x660F380B,
        PHSUBD = 0x660F3806,
        PHSUBW = 0x660F3805,
        PHSUBSW = 0x660F3807,

        // SSE4.1

        BLENDPD   = 0x660F3A0D,
        BLENDPS   = 0x660F3A0C,
        BLENDVPD  = 0x660F3815,
        BLENDVPS  = 0x660F3814,
        DPPD      = 0x660F3A41,
        DPPS      = 0x660F3A40,
        EXTRACTPS = 0x660F3A17,
        INSERTPS  = 0x660F3A21,
        MPSADBW   = 0x660F3A42,
        PBLENDVB  = 0x660F3810,
        PBLENDW   = 0x660F3A0E,
        PEXTRD    = 0x660F3A16,
        PEXTRQ    = 0x660F3A16,
        PINSRB    = 0x660F3A20,
        PINSRD    = 0x660F3A22,
        PINSRQ    = 0x660F3A22,

        MOVNTDQA = 0x660F382A,
        PACKUSDW = 0x660F382B,
        PCMPEQQ = 0x660F3829,
        PEXTRB = 0x660F3A14,
        PHMINPOSUW = 0x660F3841,
        PMAXSB = 0x660F383C,
        PMAXSD = 0x660F383D,
        PMAXUD = 0x660F383F,
        PMAXUW = 0x660F383E,
        PMINSB = 0x660F3838,
        PMINSD = 0x660F3839,
        PMINUD = 0x660F383B,
        PMINUW = 0x660F383A,
        PMOVSXBW = 0x660F3820,
        PMOVSXBD = 0x660F3821,
        PMOVSXBQ = 0x660F3822,
        PMOVSXWD = 0x660F3823,
        PMOVSXWQ = 0x660F3824,
        PMOVSXDQ = 0x660F3825,
        PMOVZXBW = 0x660F3830,
        PMOVZXBD = 0x660F3831,
        PMOVZXBQ = 0x660F3832,
        PMOVZXWD = 0x660F3833,
        PMOVZXWQ = 0x660F3834,
        PMOVZXDQ = 0x660F3835,
        PMULDQ   = 0x660F3828,
        PMULLD   = 0x660F3840,
        PTEST    = 0x660F3817,

        ROUNDPD = 0x660F3A09,
        ROUNDPS = 0x660F3A08,
        ROUNDSD = 0x660F3A0B,
        ROUNDSS = 0x660F3A0A,

        // SSE4.2
        PCMPESTRI  = 0x660F3A61,
        PCMPESTRM  = 0x660F3A60,
        PCMPISTRI  = 0x660F3A63,
        PCMPISTRM  = 0x660F3A62,
        PCMPGTQ    = 0x660F3837,
        //CRC32

        // SSE4a (AMD only)
        // EXTRQ,INSERTQ,MOVNTSD,MOVNTSS

        // POPCNT and LZCNT (have their own CPUID bits)
        POPCNT     = 0xF30FB8,
        // LZCNT
    }

    /**
    * Generate two operand instruction with XMM 128 bit operands.
    *
    * This is a compiler magic function - it doesn't behave like
    * regular D functions.
    *
    * Parameters:
    *      opcode = any of the XMM opcodes; it must be a compile time constant
    *      op1    = first operand
    *      op2    = second operand
    * Returns:
    *      result of opcode
    */
    pure @safe V1 simd(XMM opcode, V1, V2)(V1 op1, V2 op2)
        if (is(V1 == __vector) && is(V2 == __vector))
    {
        pragma(inline, true);
        return cast(V1)__simd(opcode, op1, op2);
    }

    pure @safe void16 __simd(XMM opcode, void16 op1, void16 op2); // intrinsic

    ///
    unittest
    {
        float4 a;
        a = simd!(XMM.PXOR)(a, a);
    }

    /**
    * Unary SIMD instructions.
    */
    pure @safe V1 simd(XMM opcode, V1)(V1 op1)
        if (is(V1 == __vector))
    {
        pragma(inline, true);
        return cast(V1)__simd(opcode, op1);
    }

    ///
    pure @safe V1 simd(XMM opcode, V1)(double d)
        if (is(V1 == __vector))
    {
        pragma(inline, true);
        return cast(V1)__simd(opcode, d);
    }

    ///
    pure @safe V1 simd(XMM opcode, V1)(float f)
        if (is(V1 == __vector))
    {
        pragma(inline, true);
        return cast(V1)__simd(opcode, f);
    }

    pure @safe void16 __simd(XMM opcode, void16 op1); // intrinsic
    pure @safe void16 __simd(XMM opcode, double d);   // intrinsic
    pure @safe void16 __simd(XMM opcode, float f);    // intrinsic

    ///
    unittest
    {
        float4 a;
        a = simd!(XMM.LODSS)(a);
    }

    /****
    * For instructions:
    * CMPPD, CMPSS, CMPSD, CMPPS,
    * PSHUFD, PSHUFHW, PSHUFLW,
    * BLENDPD, BLENDPS, DPPD, DPPS,
    * MPSADBW, PBLENDW,
    * ROUNDPD, ROUNDPS, ROUNDSD, ROUNDSS
    * Parameters:
    *      opcode = any of the above XMM opcodes; it must be a compile time constant
    *      op1    = first operand
    *      op2    = second operand
    *      imm8   = third operand; must be a compile time constant
    * Returns:
    *      result of opcode
    */
    pure @safe V1 simd(XMM opcode, ubyte imm8, V1, V2)(V1 op1, V2 op2)
        if (is(V1 == __vector) && is(V2 == __vector))
    {
        pragma(inline, true);
        return cast(V1)__simd(opcode, op1, op2, imm8);
    }

    pure @safe void16 __simd(XMM opcode, void16 op1, void16 op2, ubyte imm8); // intrinsic

    ///
    unittest
    {
        float4 a;
        a = simd!(XMM.CMPPD, 0x7A)(a, a);
    }

    /***
    * For instructions with the imm8 version:
    * PSLLD, PSLLQ, PSLLW, PSRAD, PSRAW, PSRLD, PSRLQ, PSRLW,
    * PSRLDQ, PSLLDQ
    * Parameters:
    *      opcode = any of the XMM opcodes; it must be a compile time constant
    *      op1    = first operand
    *      imm8   = second operand; must be a compile time constant
    * Returns:
    *      result of opcode
    */
    pure @safe V1 simd(XMM opcode, ubyte imm8, V1)(V1 op1)
        if (is(V1 == __vector))
    {
        pragma(inline, true);
        return cast(V1)__simd_ib(opcode, op1, imm8);
    }

    pure @safe void16 __simd_ib(XMM opcode, void16 op1, ubyte imm8);  // intrinsic

    ///
    unittest
    {
        float4 a;
        a = simd!(XMM.PSRLQ, 0x7A)(a);
    }

    /*****
    * For "store" operations of the form:
    *    op1 op= op2
    * Returns:
    *    op2
    * These cannot be marked as pure, as semantic() doesn't check them.
    */
    @safe V1 simd_sto(XMM opcode, V1, V2)(V1 op1, V2 op2)
        if (is(V1 == __vector) && is(V2 == __vector))
    {
        pragma(inline, true);
        return cast(V1)__simd_sto(opcode, op1, op2);
    }

    ///
    @safe V1 simd_stod(XMM opcode, V1, V2)(double op1, V1 op2)
        if (is(V1 == __vector))
    {
        pragma(inline, true);
        return cast(V1)__simd_sto(opcode, op1, op2);
    }

    ///
    @safe V1 simd_stof(XMM opcode, V1)(float op1, V1 op2)
        if (is(V1 == __vector))
    {
        pragma(inline, true);
        return cast(V1)__simd_sto(opcode, op1, op2);
    }

    @safe void16 __simd_sto(XMM opcode, void16 op1, void16 op2);  // intrinsic
    @safe void16 __simd_sto(XMM opcode, double op1, void16 op2);  // intrinsic
    @safe void16 __simd_sto(XMM opcode, float op1, void16 op2);   // intrinsic

    ///
    unittest
    {
        void16 a;
        float f = 1;
        double d = 1;

        cast(void)simd_sto!(XMM.STOUPS)(a, a);
        //simd_sto!(XMM.STOUPS)(f, a);
        //simd_sto!(XMM.STOUPS)(d, a);
    }

    /* The following use overloading to ensure correct typing.
    * Compile with inlining on for best performance.
    */

    pure @safe short8 pcmpeq()(short8 v1, short8 v2)
    {
        return cast(short8)__simd(XMM.PCMPEQW, v1, v2);
    }

    pure @safe ushort8 pcmpeq()(ushort8 v1, ushort8 v2)
    {
        return cast(ushort8)__simd(XMM.PCMPEQW, v1, v2);
    }

    /*********************
    * Emit prefetch instruction.
    * Params:
    *    address = address to be prefetched
    *    writeFetch = true for write fetch, false for read fetch
    *    locality = 0..3 (0 meaning least local, 3 meaning most local)
    * Note:
    *    The Intel mappings are:
    *    $(TABLE
    *    $(THEAD writeFetch, locality, Instruction)
    *    $(TROW false, 0, prefetchnta)
    *    $(TROW false, 1, prefetch2)
    *    $(TROW false, 2, prefetch1)
    *    $(TROW false, 3, prefetch0)
    *    $(TROW true, 0, prefetchw)
    *    $(TROW true, 1, prefetchw)
    *    $(TROW true, 2, prefetchw)
    *    $(TROW true, 3, prefetchw)
    *    )
    */
    void prefetch(bool writeFetch, ubyte locality)(const(void)* address)
    {
        static if (writeFetch)
            __prefetch(address, 4);
        else static if (locality < 4)
            __prefetch(address, 3 - locality);
        else
            static assert(0, "0..3 expected for locality");
    }

    private void __prefetch(const(void*) address, ubyte encoding);

    /*************************************
    * Load unaligned vector from address.
    * This is a compiler intrinsic.
    * Params:
    *    p = pointer to vector
    * Returns:
    *    vector
    */

    V loadUnaligned(V)(const V* p)
        if (is(V == void16) ||
            is(V == byte16) ||
            is(V == ubyte16) ||
            is(V == short8) ||
            is(V == ushort8) ||
            is(V == int4) ||
            is(V == uint4) ||
            is(V == long2) ||
            is(V == ulong2) ||
            is(V == double2) ||
            is(V == float4))
    {
        pragma(inline, true);
        static if (is(V == double2))
            return cast(V)__simd(XMM.LODUPD, *cast(const void16*)p);
        else static if (is(V == float4))
            return cast(V)__simd(XMM.LODUPS, *cast(const void16*)p);
        else
            return cast(V)__simd(XMM.LODDQU, *cast(const void16*)p);
    }
} // D_SIMD (keep loadUnaligned unittest for LDC)

    @system
    unittest
    {
        // Memory to load into the vector:
        // Should have enough data to test all 16-byte alignments, and still
        // have room for a 16-byte vector
        ubyte[32] data;
        foreach (i; 0..data.length)
        {
            data[i] = cast(ubyte)i;
        }

        // to test all alignments from 1 ~ 16
        foreach (i; 0..16)
        {
            ubyte* d = &data[i];

            void test(T)()
            {
                // load the data
                T v = loadUnaligned(cast(T*)d);

                // check that the data was loaded correctly
                ubyte* ptrToV = cast(ubyte*)&v;
                foreach (j; 0..T.sizeof)
                {
                    assert(ptrToV[j] == d[j]);
                }
            }

            test!void16();
            test!byte16();
            test!ubyte16();
            test!short8();
            test!ushort8();
            test!int4();
            test!uint4();
            test!long2();
            test!ulong2();
            test!double2();
            test!float4();
        }
    }

version (D_SIMD) // LDC
{
    /*************************************
    * Store vector to unaligned address.
    * This is a compiler intrinsic.
    * Params:
    *    p = pointer to vector
    *    value = value to store
    * Returns:
    *    value
    */

    V storeUnaligned(V)(V* p, V value)
        if (is(V == void16) ||
            is(V == byte16) ||
            is(V == ubyte16) ||
            is(V == short8) ||
            is(V == ushort8) ||
            is(V == int4) ||
            is(V == uint4) ||
            is(V == long2) ||
            is(V == ulong2) ||
            is(V == double2) ||
            is(V == float4))
    {
        pragma(inline, true);
        static if (is(V == double2))
            return cast(V)__simd_sto(XMM.STOUPD, *cast(void16*)p, value);
        else static if (is(V == float4))
            return cast(V)__simd_sto(XMM.STOUPS, *cast(void16*)p, value);
        else
            return cast(V)__simd_sto(XMM.STODQU, *cast(void16*)p, value);
    }
} // D_SIMD (keep storeUnaligned unittest for LDC)

    @system
    unittest
    {
        // Memory to store the vector to:
        // Should have enough data to test all 16-byte alignments, and still
        // have room for a 16-byte vector
        ubyte[32] data;

        // to test all alignments from 1 ~ 16
        foreach (i; 0..16)
        {
            ubyte* d = &data[i];

            void test(T)()
            {
                T v;

                // populate v` with data
                ubyte* ptrToV = cast(ubyte*)&v;
                foreach (j; 0..T.sizeof)
                {
                    ptrToV[j] = cast(ubyte)j;
                }

                // store `v` to location pointed to by `d`
                storeUnaligned(cast(T*)d, v);

                // check that the the data was stored correctly
                foreach (j; 0..T.sizeof)
                {
                    assert(ptrToV[j] == d[j]);
                }
            }

            test!void16();
            test!byte16();
            test!ubyte16();
            test!short8();
            test!ushort8();
            test!int4();
            test!uint4();
            test!long2();
            test!ulong2();
            test!double2();
            test!float4();
        }
    }
//} no D_SIMD scope to terminate for LDC<|MERGE_RESOLUTION|>--- conflicted
+++ resolved
@@ -38,34 +38,6 @@
 
 /* Handy aliases
  */
-<<<<<<< HEAD
-static if (is(Vector!(void[16])))   alias Vector!(void[16])  void16;        ///
-static if (is(Vector!(double[2])))  alias Vector!(double[2]) double2;       ///
-static if (is(Vector!(float[4])))   alias Vector!(float[4])  float4;        ///
-static if (is(Vector!(byte[16])))   alias Vector!(byte[16])  byte16;        ///
-static if (is(Vector!(ubyte[16])))  alias Vector!(ubyte[16]) ubyte16;       ///
-static if (is(Vector!(short[8])))   alias Vector!(short[8])  short8;        ///
-static if (is(Vector!(ushort[8])))  alias Vector!(ushort[8]) ushort8;       ///
-static if (is(Vector!(int[4])))     alias Vector!(int[4])    int4;          ///
-static if (is(Vector!(uint[4])))    alias Vector!(uint[4])   uint4;         ///
-static if (is(Vector!(long[2])))    alias Vector!(long[2])   long2;         ///
-static if (is(Vector!(ulong[2])))   alias Vector!(ulong[2])  ulong2;        ///
-
-version (all) // LDC: was D_AVX
-{
-    static if (is(Vector!(void[32])))   alias Vector!(void[32])   void32;        ///
-    static if (is(Vector!(double[4])))  alias Vector!(double[4])  double4;       ///
-    static if (is(Vector!(float[8])))   alias Vector!(float[8])   float8;        ///
-    static if (is(Vector!(byte[32])))   alias Vector!(byte[32])   byte32;        ///
-    static if (is(Vector!(ubyte[32])))  alias Vector!(ubyte[32])  ubyte32;       ///
-    static if (is(Vector!(short[16])))  alias Vector!(short[16])  short16;       ///
-    static if (is(Vector!(ushort[16]))) alias Vector!(ushort[16]) ushort16;      ///
-    static if (is(Vector!(int[8])))     alias Vector!(int[8])     int8;          ///
-    static if (is(Vector!(uint[8])))    alias Vector!(uint[8])    uint8;         ///
-    static if (is(Vector!(long[4])))    alias Vector!(long[4])    long4;         ///
-    static if (is(Vector!(ulong[4])))   alias Vector!(ulong[4])   ulong4;        ///
-}
-=======
 static if (is(Vector!(void[8])))    alias Vector!(void[8])    void8;        ///
 static if (is(Vector!(double[1])))  alias Vector!(double[1])  double1;      ///
 static if (is(Vector!(float[2])))   alias Vector!(float[2])   float2;       ///
@@ -113,22 +85,9 @@
 static if (is(Vector!(uint[16])))   alias Vector!(uint[16])   uint16;       ///
 static if (is(Vector!(long[8])))    alias Vector!(long[8])    long8;        ///
 static if (is(Vector!(ulong[8])))   alias Vector!(ulong[8])   ulong8;       ///
->>>>>>> 6ccfdae1
 
 version (LDC)
 {
-    static if (is(Vector!(void[64])))   alias Vector!(void[64])   void64;        ///
-    static if (is(Vector!(double[8])))  alias Vector!(double[8])  double8;       ///
-    static if (is(Vector!(float[16])))  alias Vector!(float[16])  float16;       ///
-    static if (is(Vector!(byte[64])))   alias Vector!(byte[64])   byte64;        ///
-    static if (is(Vector!(ubyte[64])))  alias Vector!(ubyte[64])  ubyte64;       ///
-    static if (is(Vector!(short[32])))  alias Vector!(short[32])  short32;       ///
-    static if (is(Vector!(ushort[32]))) alias Vector!(ushort[32]) ushort32;      ///
-    static if (is(Vector!(int[16])))    alias Vector!(int[16])    int16;         ///
-    static if (is(Vector!(uint[16])))   alias Vector!(uint[16])   uint16;        ///
-    static if (is(Vector!(long[8])))    alias Vector!(long[8])    long8;         ///
-    static if (is(Vector!(ulong[8])))   alias Vector!(ulong[8])   ulong8;        ///
-
     public import ldc.simd : loadUnaligned, storeUnaligned;
 
     /*********************
