// Written in the D programming language.

/**
 * Interface to C++ <exception>
 *
 * Copyright: Copyright (c) 2016 D Language Foundation
 * License:   $(HTTP boost.org/LICENSE_1_0.txt, Boost License 1.0).
 * Authors:   $(HTTP digitalmars.com, Walter Bright)
 *            Manu Evans
 * Source:    $(DRUNTIMESRC core/stdcpp/_exception.d)
 */

module core.stdcpp.exception;

// LDC: empty module for unsupported C++ runtimes
version (CppRuntime_Microsoft)  version = Supported;
else version (CppRuntime_Gcc)   version = Supported;
else version (CppRuntime_Clang) version = Supported;
version (Supported):

version (LDC) import ldc.attributes : weak;
else          private enum weak = null;

import core.stdcpp.xutility : __cplusplus, CppStdRevision;
import core.attribute : weak;

version (CppRuntime_DigitalMars)
    version = GenericBaseException;
version (CppRuntime_Gcc)
    version = GenericBaseException;
version (CppRuntime_Clang)
    version = GenericBaseException;

extern (C++, "std"):
@nogc:

///
alias terminate_handler = void function() nothrow;
///
terminate_handler set_terminate(terminate_handler f) nothrow;
///
terminate_handler get_terminate() nothrow;
///
void terminate() nothrow;

static if (__cplusplus < CppStdRevision.cpp17)
{
    ///
    alias unexpected_handler = void function();
    ///
    deprecated unexpected_handler set_unexpected(unexpected_handler f) nothrow;
    ///
    deprecated unexpected_handler get_unexpected() nothrow;
    ///
    deprecated void unexpected();
}

static if (__cplusplus < CppStdRevision.cpp17)
{
    ///
    bool uncaught_exception() nothrow;
}
else static if (__cplusplus == CppStdRevision.cpp17)
{
    ///
    deprecated bool uncaught_exception() nothrow;
}
static if (__cplusplus >= CppStdRevision.cpp17)
{
    ///
    int uncaught_exceptions() nothrow;
}

version (GenericBaseException)
{
    ///
    class exception
    {
    @nogc:
        ///
        extern(D) this() nothrow {}
        ///
<<<<<<< HEAD
        @weak // LDC
        ~this() nothrow {}

        ///
        @weak // LDC
        const(char)* what() const nothrow { return "unknown"; }
=======
        @weak ~this() nothrow {} // HACK: this should extern, but then we have link errors!

        ///
        @weak const(char)* what() const nothrow { return "unknown"; } // HACK: this should extern, but then we have link errors!
>>>>>>> 5f4e12b8

    protected:
        extern(D) this(const(char)*, int = 1) nothrow { this(); } // compat with MS derived classes
    }
}
else version (CppRuntime_Microsoft)
{
    ///
    class exception
    {
    @nogc:
        ///
        extern(D) this(const(char)* message = "unknown", int = 1) nothrow { msg = message; }
        ///
        @weak // LDC
        ~this() nothrow {}

        ///
        @weak // LDC
        const(char)* what() const nothrow { return msg != null ? msg : "unknown exception"; }

        // TODO: do we want this? exceptions are classes... ref types.
//        final ref exception opAssign(ref const(exception) e) nothrow { msg = e.msg; return this; }

    protected:
<<<<<<< HEAD
        @weak // LDC
        void _Doraise() const { assert(0); }
=======
        @weak void _Doraise() const {}
>>>>>>> 5f4e12b8

    protected:
        const(char)* msg;
    }

}
else
    static assert(0, "Missing std::exception binding for this platform");

///
class bad_exception : exception
{
@nogc:
    extern(D) private static immutable msg = "bad exception";

    ///
    extern(D) this(const(char)* message = msg.ptr) nothrow { super(message); }

    version (GenericBaseException)
    {
        ///
        @weak // LDC
        override const(char)* what() const nothrow { return msg.ptr; }
    }
}<|MERGE_RESOLUTION|>--- conflicted
+++ resolved
@@ -17,9 +17,6 @@
 else version (CppRuntime_Gcc)   version = Supported;
 else version (CppRuntime_Clang) version = Supported;
 version (Supported):
-
-version (LDC) import ldc.attributes : weak;
-else          private enum weak = null;
 
 import core.stdcpp.xutility : __cplusplus, CppStdRevision;
 import core.attribute : weak;
@@ -80,19 +77,10 @@
         ///
         extern(D) this() nothrow {}
         ///
-<<<<<<< HEAD
-        @weak // LDC
-        ~this() nothrow {}
-
-        ///
-        @weak // LDC
-        const(char)* what() const nothrow { return "unknown"; }
-=======
         @weak ~this() nothrow {} // HACK: this should extern, but then we have link errors!
 
         ///
         @weak const(char)* what() const nothrow { return "unknown"; } // HACK: this should extern, but then we have link errors!
->>>>>>> 5f4e12b8
 
     protected:
         extern(D) this(const(char)*, int = 1) nothrow { this(); } // compat with MS derived classes
@@ -118,12 +106,7 @@
 //        final ref exception opAssign(ref const(exception) e) nothrow { msg = e.msg; return this; }
 
     protected:
-<<<<<<< HEAD
-        @weak // LDC
-        void _Doraise() const { assert(0); }
-=======
-        @weak void _Doraise() const {}
->>>>>>> 5f4e12b8
+        @weak void _Doraise() const { assert(0); }
 
     protected:
         const(char)* msg;
