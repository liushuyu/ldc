--- conflicted
+++ resolved
@@ -894,19 +894,6 @@
             // then it's evaluated on demand in function semantic
             return createNewScope(sc, sc.stc, sc.linkage, sc.cppmangle, sc.visibility, sc.explicitVisibility, sc.aligndecl, this);
         }
-<<<<<<< HEAD
-        if (ident == Id.printf || ident == Id.scanf)
-        {
-            auto sc2 = sc.push();
-
-            if (ident == Id.printf)
-                // Override previous setting, never let both be set
-                sc2.flags = (sc2.flags & ~SCOPE.scanf) | SCOPE.printf;
-            else
-                sc2.flags = (sc2.flags & ~SCOPE.printf) | SCOPE.scanf;
-
-            return sc2;
-        }
         if (IN_LLVM && ident == Id.LDC_profile_instr)
         {
             import gen.dpragma : DtoCheckProfileInstrPragma;
@@ -928,8 +915,6 @@
                 }
             }
         }
-=======
->>>>>>> 656a8d7f
         return sc;
     }
 
