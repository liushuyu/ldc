
/* Compiler implementation of the D programming language
 * Copyright (C) 1999-2024 by The D Language Foundation, All Rights Reserved
 * written by Walter Bright
 * https://www.digitalmars.com
 * Distributed under the Boost Software License, Version 1.0.
 * https://www.boost.org/LICENSE_1_0.txt
 * https://github.com/dlang/dmd/blob/master/src/dmd/mtype.h
 */

#pragma once

#include "root/dcompat.h" // for d_size_t

#include "arraytypes.h"
#include "ast_node.h"
#include "expression.h"
#include "globals.h"
#include "visitor.h"

struct Scope;
class AggregateDeclaration;
class Identifier;
class Expression;
class StructDeclaration;
class ClassDeclaration;
class EnumDeclaration;
class TypeInfoDeclaration;
class Dsymbol;
class TemplateInstance;
class TemplateDeclaration;

class TypeBasic;
class Parameter;

// Back end
#ifdef IN_GCC
typedef union tree_node type;
#elif IN_LLVM
using type = class IrType;
#else
typedef struct TYPE type;
#endif

namespace dmd
{
    Type *typeSemantic(Type *t, const Loc &loc, Scope *sc);
    Type *merge(Type *type);
}

enum class TY : uint8_t
{
    Tarray,             // slice array, aka T[]
    Tsarray,            // static array, aka T[dimension]
    Taarray,            // associative array, aka T[type]
    Tpointer,
    Treference,
    Tfunction,
    Tident,
    Tclass,
    Tstruct,
    Tenum,

    Tdelegate,
    Tnone,
    Tvoid,
    Tint8,
    Tuns8,
    Tint16,
    Tuns16,
    Tint32,
    Tuns32,
    Tint64,

    Tuns64,
    Tfloat32,
    Tfloat64,
    Tfloat80,
    Timaginary32,
    Timaginary64,
    Timaginary80,
    Tcomplex32,
    Tcomplex64,
    Tcomplex80,

    Tbool,
    Tchar,
    Twchar,
    Tdchar,
    Terror,
    Tinstance,
    Ttypeof,
    Ttuple,
    Tslice,
    Treturn,

    Tnull,
    Tvector,
    Tint128,
    Tuns128,
    Ttraits,
    Tmixin,
    Tnoreturn,
    TMAX
};

#define SIZE_INVALID (~(uinteger_t)0)   // error return from size() functions


/**
 * type modifiers
 * pick this order of numbers so switch statements work better
 */
enum MODFlags
{
    MODnone      = 0, // default (mutable)
    MODconst     = 1, // type is const
    MODimmutable = 4, // type is immutable
    MODshared    = 2, // type is shared
    MODwild      = 8, // type is wild
    MODwildconst = (MODwild | MODconst), // type is wild const
    MODmutable   = 0x10       // type is mutable (only used in wildcard matching)
};
typedef unsigned char MOD;

enum VarArgValues
{
    VARARGnone     = 0,  /// fixed number of arguments
    VARARGvariadic = 1,  /// T t, ...)  can be C-style (core.stdc.stdarg) or D-style (core.vararg)
    VARARGtypesafe = 2,  /// T t ...) typesafe https://dlang.org/spec/function.html#typesafe_variadic_functions
                         ///   or https://dlang.org/spec/function.html#typesafe_variadic_functions
    VARARGKRvariadic = 3 /// K+R C style variadics (no function prototype)
};
typedef unsigned char VarArg;

enum class Covariant
{
    distinct = 0, /// types are distinct
    yes = 1,      /// types are covariant
    no = 2,       /// arguments match as far as overloading goes, but types are not covariant
    fwdref = 3,   /// cannot determine covariance because of forward references
};

class Type : public ASTNode
{
public:
    TY ty;
    MOD mod;  // modifiers MODxxxx
    char *deco;
    void* mcache;
    Type *pto;          // merged pointer to this type
    Type *rto;          // reference to this type
    Type *arrayof;      // array of this type
    TypeInfoDeclaration *vtinfo;        // TypeInfo object for this Type

    type *ctype;        // for back end

    static Type *tvoid;
    static Type *tint8;
    static Type *tuns8;
    static Type *tint16;
    static Type *tuns16;
    static Type *tint32;
    static Type *tuns32;
    static Type *tint64;
    static Type *tuns64;
    static Type *tint128;
    static Type *tuns128;
    static Type *tfloat32;
    static Type *tfloat64;
    static Type *tfloat80;

    static Type *timaginary32;
    static Type *timaginary64;
    static Type *timaginary80;

    static Type *tcomplex32;
    static Type *tcomplex64;
    static Type *tcomplex80;

    static Type *tbool;
    static Type *tchar;
    static Type *twchar;
    static Type *tdchar;

    // Some special types
    static Type *tshiftcnt;
    static Type *tvoidptr;              // void*
    static Type *tstring;               // immutable(char)[]
    static Type *twstring;              // immutable(wchar)[]
    static Type *tdstring;              // immutable(dchar)[]
    static Type *terror;                // for error recovery
    static Type *tnull;                 // for null type
    static Type *tnoreturn;             // for bottom type typeof(*null)

    static Type *tsize_t;               // matches size_t alias
    static Type *tptrdiff_t;            // matches ptrdiff_t alias
    static Type *thash_t;               // matches hash_t alias

    static ClassDeclaration *dtypeinfo;
    static ClassDeclaration *typeinfoclass;
    static ClassDeclaration *typeinfointerface;
    static ClassDeclaration *typeinfostruct;
    static ClassDeclaration *typeinfopointer;
    static ClassDeclaration *typeinfoarray;
    static ClassDeclaration *typeinfostaticarray;
    static ClassDeclaration *typeinfoassociativearray;
    static ClassDeclaration *typeinfovector;
    static ClassDeclaration *typeinfoenum;
    static ClassDeclaration *typeinfofunction;
    static ClassDeclaration *typeinfodelegate;
    static ClassDeclaration *typeinfotypelist;
    static ClassDeclaration *typeinfoconst;
    static ClassDeclaration *typeinfoinvariant;
    static ClassDeclaration *typeinfoshared;
    static ClassDeclaration *typeinfowild;

    static TemplateDeclaration *rtinfo;
#if IN_LLVM
    static TemplateDeclaration *rtinfoImpl;
#endif

    static Type *basic[(int)TY::TMAX];

    virtual const char *kind();
    Type *copy() const;
    virtual Type *syntaxCopy();
    bool equals(const RootObject * const o) const override;
    // kludge for template.isType()
    DYNCAST dyncast() const override final { return DYNCAST_TYPE; }
    size_t getUniqueID() const;
    const char *toChars() const override;
    char *toPrettyChars(bool QualifyTypes = false);
    static void _init();

    uinteger_t size();
    virtual uinteger_t size(const Loc &loc);
    virtual unsigned alignsize();
    void modToBuffer(OutBuffer& buf) const;
    char *modToChars() const;

    virtual bool isintegral();
    virtual bool isfloating();   // real, imaginary, or complex
    virtual bool isreal();
    virtual bool isimaginary();
    virtual bool iscomplex();
    virtual bool isscalar();
    virtual bool isunsigned();
    virtual bool isscope();
    virtual bool isString();
    virtual bool isAssignable();
    virtual bool isBoolean();
    bool isConst() const       { return (mod & MODconst) != 0; }
    bool isImmutable() const   { return (mod & MODimmutable) != 0; }
    bool isMutable() const     { return (mod & (MODconst | MODimmutable | MODwild)) == 0; }
    bool isShared() const      { return (mod & MODshared) != 0; }
    bool isSharedConst() const { return (mod & (MODshared | MODconst)) == (MODshared | MODconst); }
    bool isWild() const        { return (mod & MODwild) != 0; }
    bool isWildConst() const   { return (mod & MODwildconst) == MODwildconst; }
    bool isSharedWild() const  { return (mod & (MODshared | MODwild)) == (MODshared | MODwild); }
    bool isNaked() const       { return mod == 0; }
    Type *nullAttributes() const;
<<<<<<< HEAD
    Type *sarrayOf(dinteger_t dim);
=======
>>>>>>> 0f3ca454
    bool hasDeprecatedAliasThis();
    virtual Type *makeConst();
    virtual Type *makeImmutable();
    virtual Type *makeShared();
    virtual Type *makeSharedConst();
    virtual Type *makeWild();
    virtual Type *makeWildConst();
    virtual Type *makeSharedWild();
    virtual Type *makeSharedWildConst();
    virtual Type *makeMutable();
    Type *toBasetype();
    virtual MATCH implicitConvTo(Type *to);
    virtual MATCH constConv(Type *to);
    virtual unsigned char deduceWild(Type *t, bool isRef);

    virtual ClassDeclaration *isClassHandle();
    virtual structalign_t alignment();
    virtual Expression *defaultInitLiteral(const Loc &loc);
    virtual bool isZeroInit(const Loc &loc = Loc()); // if initializer is 0
    virtual int hasWild() const;
    virtual bool hasVoidInitPointers();
    virtual bool hasSystemFields();
    virtual bool hasInvariant();
    virtual Type *nextOf();
    Type *baseElemOf();
    virtual bool needsDestruction();
    virtual bool needsCopyOrPostblit();
    virtual bool needsNested();

    TypeFunction *toTypeFunction();

    // For eliminating dynamic_cast
    virtual TypeBasic *isTypeBasic();
    TypeFunction *isPtrToFunction();
    TypeFunction *isFunction_Delegate_PtrToFunction();
    TypeError *isTypeError();
    TypeVector *isTypeVector();
    TypeSArray *isTypeSArray();
    TypeDArray *isTypeDArray();
    TypeAArray *isTypeAArray();
    TypePointer *isTypePointer();
    TypeReference *isTypeReference();
    TypeFunction *isTypeFunction();
    TypeDelegate *isTypeDelegate();
    TypeIdentifier *isTypeIdentifier();
    TypeInstance *isTypeInstance();
    TypeTypeof *isTypeTypeof();
    TypeReturn *isTypeReturn();
    TypeStruct *isTypeStruct();
    TypeEnum *isTypeEnum();
    TypeClass *isTypeClass();
    TypeTuple *isTypeTuple();
    TypeSlice *isTypeSlice();
    TypeNull *isTypeNull();
    TypeMixin *isTypeMixin();
    TypeTraits *isTypeTraits();
    TypeNoreturn *isTypeNoreturn();
    TypeTag *isTypeTag();

    void accept(Visitor *v) override { v->visit(this); }
};

class TypeError final : public Type
{
public:
    const char *kind() override;
    TypeError *syntaxCopy() override;

    uinteger_t size(const Loc &loc) override;
    Expression *defaultInitLiteral(const Loc &loc) override;
    void accept(Visitor *v) override { v->visit(this); }
};

class TypeNext : public Type
{
public:
    Type *next;

    int hasWild() const override final;
    Type *nextOf() override final;
    Type *makeConst() override final;
    Type *makeImmutable() override final;
    Type *makeShared() override final;
    Type *makeSharedConst() override final;
    Type *makeWild() override final;
    Type *makeWildConst() override final;
    Type *makeSharedWild() override final;
    Type *makeSharedWildConst() override final;
    Type *makeMutable() override final;
    MATCH constConv(Type *to) override;
    unsigned char deduceWild(Type *t, bool isRef) override final;
    void transitive();
    void accept(Visitor *v) override { v->visit(this); }
};

class TypeBasic final : public Type
{
public:
    const char *dstring;
    unsigned flags;

    const char *kind() override;
    TypeBasic *syntaxCopy() override;
    uinteger_t size(const Loc &loc) override;
    unsigned alignsize() override;
    bool isintegral() override;
    bool isfloating() override;
    bool isreal() override;
    bool isimaginary() override;
    bool iscomplex() override;
    bool isscalar() override;
    bool isunsigned() override;
    MATCH implicitConvTo(Type *to) override;
    bool isZeroInit(const Loc &loc) override;

    // For eliminating dynamic_cast
    TypeBasic *isTypeBasic() override;
    void accept(Visitor *v) override { v->visit(this); }
};

class TypeVector final : public Type
{
public:
    Type *basetype;

    static TypeVector *create(Type *basetype);
    const char *kind() override;
    TypeVector *syntaxCopy() override;
    uinteger_t size(const Loc &loc) override;
    unsigned alignsize() override;
    bool isintegral() override;
    bool isfloating() override;
    bool isscalar() override;
    bool isunsigned() override;
    bool isBoolean() override;
    MATCH implicitConvTo(Type *to) override;
    Expression *defaultInitLiteral(const Loc &loc) override;
    TypeBasic *elementType();
    bool isZeroInit(const Loc &loc) override;

    void accept(Visitor *v) override { v->visit(this); }
};

class TypeArray : public TypeNext
{
public:
    void accept(Visitor *v) override { v->visit(this); }
};

// Static array, one with a fixed dimension
class TypeSArray final : public TypeArray
{
public:
    Expression *dim;

    const char *kind() override;
    TypeSArray *syntaxCopy() override;
    bool isIncomplete();
    uinteger_t size(const Loc &loc) override;
    unsigned alignsize() override;
    bool isString() override;
    bool isZeroInit(const Loc &loc) override;
    structalign_t alignment() override;
    MATCH constConv(Type *to) override;
    MATCH implicitConvTo(Type *to) override;
    Expression *defaultInitLiteral(const Loc &loc) override;
    bool hasSystemFields() override;
    bool hasVoidInitPointers() override;
    bool hasInvariant() override;
    bool needsDestruction() override;
    bool needsCopyOrPostblit() override;
    bool needsNested() override;

    void accept(Visitor *v) override { v->visit(this); }
};

// Dynamic array, no dimension
class TypeDArray final : public TypeArray
{
public:
    const char *kind() override;
    TypeDArray *syntaxCopy() override;
    uinteger_t size(const Loc &loc) override;
    unsigned alignsize() override;
    bool isString() override;
    bool isZeroInit(const Loc &loc) override;
    bool isBoolean() override;
    MATCH implicitConvTo(Type *to) override;

    void accept(Visitor *v) override { v->visit(this); }
};

class TypeAArray final : public TypeArray
{
public:
    Type *index;                // key type
    Loc loc;

    static TypeAArray *create(Type *t, Type *index);
    const char *kind() override;
    TypeAArray *syntaxCopy() override;
    uinteger_t size(const Loc &loc) override;
    bool isZeroInit(const Loc &loc) override;
    bool isBoolean() override;
    MATCH implicitConvTo(Type *to) override;
    MATCH constConv(Type *to) override;

    void accept(Visitor *v) override { v->visit(this); }
};

class TypePointer final : public TypeNext
{
public:
    static TypePointer *create(Type *t);
    const char *kind() override;
    TypePointer *syntaxCopy() override;
    uinteger_t size(const Loc &loc) override;
    MATCH implicitConvTo(Type *to) override;
    MATCH constConv(Type *to) override;
    bool isscalar() override;
    bool isZeroInit(const Loc &loc) override;

    void accept(Visitor *v) override { v->visit(this); }
};

class TypeReference final : public TypeNext
{
public:
    const char *kind() override;
    TypeReference *syntaxCopy() override;
    uinteger_t size(const Loc &loc) override;
    bool isZeroInit(const Loc &loc) override;
    void accept(Visitor *v) override { v->visit(this); }
};

enum RET
{
    RETregs     = 1,    // returned in registers
    RETstack    = 2     // returned on stack
};

enum class TRUST : unsigned char
{
    default_ = 0,
    system = 1,    // @system (same as TRUSTdefault)
    trusted = 2,   // @trusted
    safe = 3       // @safe
};

enum TRUSTformat
{
    TRUSTformatDefault,  // do not emit @system when trust == TRUSTdefault
    TRUSTformatSystem    // emit @system when trust == TRUSTdefault
};

enum class PURE : unsigned char
{
    impure = 0,     // not pure at all
    fwdref = 1,     // it's pure, but not known which level yet
    weak = 2,       // no mutable globals are read or written
    const_ = 3,     // parameters are values or const
};

class Parameter final : public ASTNode
{
public:
    Loc loc;
    StorageClass storageClass;
    Type *type;
    Identifier *ident;
    Expression *defaultArg;
    UserAttributeDeclaration *userAttribDecl;   // user defined attributes

    static Parameter *create(const Loc &loc, StorageClass storageClass, Type *type, Identifier *ident,
                             Expression *defaultArg, UserAttributeDeclaration *userAttribDecl);
    Parameter *syntaxCopy();
    Type *isLazyArray();
    bool isLazy() const;
    bool isReference() const;
    // kludge for template.isType()
    DYNCAST dyncast() const override { return DYNCAST_PARAMETER; }
    void accept(Visitor *v) override { v->visit(this); }

    static size_t dim(Parameters *parameters);
    static Parameter *getNth(Parameters *parameters, d_size_t nth);
    const char *toChars() const override;
    bool isCovariant(bool returnByRef, const Parameter *p, bool previewIn) const;
};

struct ParameterList
{
    Parameters* parameters;
    StorageClass stc;
    VarArg varargs;
    d_bool hasIdentifierList; // true if C identifier-list style

    size_t length();
    Parameter *operator[](size_t i) { return Parameter::getNth(parameters, i); }
};

class TypeFunction final : public TypeNext
{
public:
    // .next is the return type

    ParameterList parameterList; // function parameters
    uint16_t bitFields;
    LINK linkage;                // calling convention
    TRUST trust;                 // level of trust
    PURE purity;                 // PURExxxx
    char inuse;
    ArgumentList inferenceArguments; // function arguments

    static TypeFunction *create(Parameters *parameters, Type *treturn, VarArg varargs, LINK linkage, StorageClass stc = 0);
    const char *kind() override;
    TypeFunction *syntaxCopy() override;
    bool hasLazyParameters();
    bool isDstyleVariadic() const;

    MATCH constConv(Type *to) override;

    bool isnothrow() const;
    void isnothrow(bool v);
    bool isnogc() const;
    void isnogc(bool v);
    bool isproperty() const;
    void isproperty(bool v);
    bool isref() const;
    void isref(bool v);
    bool isreturn() const;
    void isreturn(bool v);
    bool isreturnscope() const;
    void isreturnscope(bool v);
    bool isScopeQual() const;
    void isScopeQual(bool v);
    bool isreturninferred() const;
    void isreturninferred(bool v);
    bool isscopeinferred() const;
    void isscopeinferred(bool v);
    bool islive() const;
    void islive(bool v);
    bool incomplete() const;
    void incomplete(bool v);
    bool isInOutParam() const;
    void isInOutParam(bool v);
    bool isInOutQual() const;
    void isInOutQual(bool v);
    bool iswild() const;

    void accept(Visitor *v) override { v->visit(this); }
};

class TypeDelegate final : public TypeNext
{
public:
    // .next is a TypeFunction

    static TypeDelegate *create(TypeFunction *t);
    const char *kind() override;
    TypeDelegate *syntaxCopy() override;
    uinteger_t size(const Loc &loc) override;
    unsigned alignsize() override;
    MATCH implicitConvTo(Type *to) override;
    bool isZeroInit(const Loc &loc) override;
    bool isBoolean() override;

    void accept(Visitor *v) override { v->visit(this); }
};

class TypeTraits final : public Type
{
    Loc loc;
    /// The expression to resolve as type or symbol.
    TraitsExp *exp;
    /// Cached type/symbol after semantic analysis.
    RootObject *obj;

    const char *kind() override;
    TypeTraits *syntaxCopy() override;
    uinteger_t size(const Loc &loc) override;
    void accept(Visitor *v) override { v->visit(this); }
};

class TypeMixin final : public Type
{
    Loc loc;
    Expressions *exps;
    RootObject *obj;

    const char *kind() override;
    TypeMixin *syntaxCopy() override;
    void accept(Visitor *v) override { v->visit(this); }
};

class TypeQualified : public Type
{
public:
    Loc loc;
    // array of Identifier and TypeInstance,
    // representing ident.ident!tiargs.ident. ... etc.
    Objects idents;

    uinteger_t size(const Loc &loc) override;

    void accept(Visitor *v) override { v->visit(this); }
};

class TypeIdentifier final : public TypeQualified
{
public:
    Identifier *ident;
    Dsymbol *originalSymbol; // The symbol representing this identifier, before alias resolution

    static TypeIdentifier *create(const Loc &loc, Identifier *ident);
    const char *kind() override;
    TypeIdentifier *syntaxCopy() override;
    void accept(Visitor *v) override { v->visit(this); }
};

/* Similar to TypeIdentifier, but with a TemplateInstance as the root
 */
class TypeInstance final : public TypeQualified
{
public:
    TemplateInstance *tempinst;

    const char *kind() override;
    TypeInstance *syntaxCopy() override;
    void accept(Visitor *v) override { v->visit(this); }
};

class TypeTypeof final : public TypeQualified
{
public:
    Expression *exp;
    int inuse;

    const char *kind() override;
    TypeTypeof *syntaxCopy() override;
    uinteger_t size(const Loc &loc) override;
    void accept(Visitor *v) override { v->visit(this); }
};

class TypeReturn final : public TypeQualified
{
public:
    const char *kind() override;
    TypeReturn *syntaxCopy() override;
    void accept(Visitor *v) override { v->visit(this); }
};

// Whether alias this dependency is recursive or not.
enum AliasThisRec
{
    RECno = 0,      // no alias this recursion
    RECyes = 1,     // alias this has recursive dependency
    RECfwdref = 2,  // not yet known
    RECtypeMask = 3,// mask to read no/yes/fwdref

    RECtracing = 0x4, // mark in progress of implicitConvTo/deduceWild
    RECtracingDT = 0x8  // mark in progress of deduceType
};

class TypeStruct final : public Type
{
public:
    StructDeclaration *sym;
    AliasThisRec att;
    d_bool inuse;

    static TypeStruct *create(StructDeclaration *sym);
    const char *kind() override;
    uinteger_t size(const Loc &loc) override;
    unsigned alignsize() override;
    TypeStruct *syntaxCopy() override;
    structalign_t alignment() override;
    Expression *defaultInitLiteral(const Loc &loc) override;
    bool isZeroInit(const Loc &loc) override;
    bool isAssignable() override;
    bool isBoolean() override;
    bool needsDestruction() override;
    bool needsCopyOrPostblit() override;
    bool needsNested() override;
    bool hasVoidInitPointers() override;
    bool hasSystemFields() override;
    bool hasInvariant() override;
    MATCH implicitConvTo(Type *to) override;
    MATCH constConv(Type *to) override;
    unsigned char deduceWild(Type *t, bool isRef) override;

    void accept(Visitor *v) override { v->visit(this); }
};

class TypeEnum final : public Type
{
public:
    EnumDeclaration *sym;

    const char *kind() override;
    TypeEnum *syntaxCopy() override;
    uinteger_t size(const Loc &loc) override;
    unsigned alignsize() override;
    Type *memType(const Loc &loc);
    bool isintegral() override;
    bool isfloating() override;
    bool isreal() override;
    bool isimaginary() override;
    bool iscomplex() override;
    bool isscalar() override;
    bool isunsigned() override;
    bool isBoolean() override;
    bool isString() override;
    bool isAssignable() override;
    bool needsDestruction() override;
    bool needsCopyOrPostblit() override;
    bool needsNested() override;
    MATCH implicitConvTo(Type *to) override;
    MATCH constConv(Type *to) override;
    bool isZeroInit(const Loc &loc) override;
    bool hasVoidInitPointers() override;
    bool hasSystemFields() override;
    bool hasInvariant() override;
    Type *nextOf() override;

    void accept(Visitor *v) override { v->visit(this); }
};

class TypeClass final : public Type
{
public:
    ClassDeclaration *sym;
    AliasThisRec att;
    CPPMANGLE cppmangle;

    const char *kind() override;
    uinteger_t size(const Loc &loc) override;
    TypeClass *syntaxCopy() override;
    ClassDeclaration *isClassHandle() override;
    MATCH implicitConvTo(Type *to) override;
    MATCH constConv(Type *to) override;
    unsigned char deduceWild(Type *t, bool isRef) override;
    bool isZeroInit(const Loc &loc) override;
    bool isscope() override;
    bool isBoolean() override;

    void accept(Visitor *v) override { v->visit(this); }
};

class TypeTuple final : public Type
{
public:
    // 'logically immutable' cached global - don't modify (neither pointer nor pointee)!
    static TypeTuple *empty;

    Parameters *arguments;      // types making up the tuple

    static TypeTuple *create(Parameters *arguments);
    static TypeTuple *create();
    static TypeTuple *create(Type *t1);
    static TypeTuple *create(Type *t1, Type *t2);
    const char *kind() override;
    TypeTuple *syntaxCopy() override;
    bool equals(const RootObject * const o) const override;
    void accept(Visitor *v) override { v->visit(this); }
};

class TypeSlice final : public TypeNext
{
public:
    Expression *lwr;
    Expression *upr;

    const char *kind() override;
    TypeSlice *syntaxCopy() override;
    void accept(Visitor *v) override { v->visit(this); }
};

class TypeNull final : public Type
{
public:
    const char *kind() override;

    TypeNull *syntaxCopy() override;
    MATCH implicitConvTo(Type *to) override;
    bool isBoolean() override;

    uinteger_t size(const Loc &loc) override;
    void accept(Visitor *v) override { v->visit(this); }
};

class TypeNoreturn final : public Type
{
public:
    const char *kind() override;
    TypeNoreturn *syntaxCopy() override;
    MATCH implicitConvTo(Type* to) override;
    MATCH constConv(Type* to) override;
    bool isBoolean() override;
    uinteger_t size(const Loc& loc) override;
    unsigned alignsize() override;

    void accept(Visitor *v) override { v->visit(this); }
};

class TypeTag final : public Type
{
public:
    TypeTag *syntaxCopy() override;

    void accept(Visitor *v) override { v->visit(this); }
};

/**************************************************************/

namespace dmd
{
    // If the type is a class or struct, returns the symbol for it, else null.
    AggregateDeclaration *isAggregate(Type *t);
    bool hasPointers(Type *t);
    // return the symbol to which type t resolves
    Dsymbol *toDsymbol(Type *t, Scope *sc);
    bool equivalent(Type *src, Type *t);
    Covariant covariant(Type *, Type *, StorageClass * = NULL, bool = false);
    bool isBaseOf(Type *tthis, Type *t, int *poffset);
    Type *trySemantic(Type *type, const Loc &loc, Scope *sc);
    Type *pointerTo(Type *type);
    Type *referenceTo(Type *type);
    Type *merge2(Type *type);
    Type *sarrayOf(Type *type, dinteger_t dim);
    Type *arrayOf(Type *type);
    Type *constOf(Type *type);
    Type *immutableOf(Type *type);
    Type *mutableOf(Type *type);
    Type *sharedOf(Type *type);
    Type *sharedConstOf(Type *type);
    Type *unSharedOf(Type *type);
    Type *wildOf(Type *type);
    Type *wildConstOf(Type *type);
    Type *sharedWildOf(Type *type);
    Type *sharedWildConstOf(Type *type);
    Type *unqualify(Type *type, unsigned m);
    Type *toHeadMutable(Type *type);
    Type *aliasthisOf(Type *type);
    Type *castMod(Type *type, MOD mod);
    Type *addMod(Type *type, MOD mod);
    Type *addStorageClass(Type *type, StorageClass stc);
    Type *substWildTo(Type *type, unsigned mod);
}<|MERGE_RESOLUTION|>--- conflicted
+++ resolved
@@ -260,10 +260,6 @@
     bool isSharedWild() const  { return (mod & (MODshared | MODwild)) == (MODshared | MODwild); }
     bool isNaked() const       { return mod == 0; }
     Type *nullAttributes() const;
-<<<<<<< HEAD
-    Type *sarrayOf(dinteger_t dim);
-=======
->>>>>>> 0f3ca454
     bool hasDeprecatedAliasThis();
     virtual Type *makeConst();
     virtual Type *makeImmutable();
