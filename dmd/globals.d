/**
 * Stores command line options and contains other miscellaneous declarations.
 *
 * Copyright:   Copyright (C) 1999-2024 by The D Language Foundation, All Rights Reserved
 * Authors:     $(LINK2 https://www.digitalmars.com, Walter Bright)
 * License:     $(LINK2 https://www.boost.org/LICENSE_1_0.txt, Boost License 1.0)
 * Source:      $(LINK2 https://github.com/dlang/dmd/blob/master/src/dmd/globals.d, _globals.d)
 * Documentation:  https://dlang.org/phobos/dmd_globals.html
 * Coverage:    https://codecov.io/gh/dlang/dmd/src/master/src/dmd/globals.d
 */

module dmd.globals;

import core.stdc.stdio;
import core.stdc.stdint;
import core.stdc.string;

import dmd.astenums;
import dmd.root.array;
import dmd.root.file;
import dmd.root.filename;
import dmd.common.outbuffer;
import dmd.errorsink;
import dmd.errors;
import dmd.file_manager;
import dmd.identifier;
import dmd.location;
import dmd.lexer : CompileEnv;
import dmd.utils;

version (IN_LLVM)
{
    enum IN_LLVM = true;

    enum OUTPUTFLAG : int
    {
        OUTPUTFLAGno,
        OUTPUTFLAGdefault, // for the .o default
        OUTPUTFLAGset      // for -output
    }
    alias OUTPUTFLAGno      = OUTPUTFLAG.OUTPUTFLAGno;
    alias OUTPUTFLAGdefault = OUTPUTFLAG.OUTPUTFLAGdefault;
    alias OUTPUTFLAGset     = OUTPUTFLAG.OUTPUTFLAGset;
}
else
    enum IN_LLVM = false;

version (IN_GCC) {}
else version (IN_LLVM) {}
else version = MARS;

/// Defines a setting for how compiler warnings and deprecations are handled
enum DiagnosticReporting : ubyte
{
    error,        /// generate an error
    inform,       /// generate a warning
    off,          /// disable diagnostic
}

/// In which context checks for assertions, contracts, bounds checks etc. are enabled
enum CHECKENABLE : ubyte
{
    _default,     /// initial value
    off,          /// never do checking
    on,           /// always do checking
    safeonly,     /// do checking only in @safe functions
}

/// What should happend when an assertion fails
enum CHECKACTION : ubyte
{
    D,            /// call D assert on failure
    C,            /// call C assert on failure
    halt,         /// cause program halt on failure
    context,      /// call D assert with the error context on failure
}

/**
Each flag represents a field that can be included in the JSON output.

NOTE: set type to uint so its size matches C++ unsigned type
*/
enum JsonFieldFlags : uint
{
    none         = 0,
    compilerInfo = (1 << 0),
    buildInfo    = (1 << 1),
    modules      = (1 << 2),
    semantics    = (1 << 3),
}

/// Version of C++ standard to support
enum CppStdRevision : uint
{
    cpp98 = 1997_11,
    cpp11 = 2011_03,
    cpp14 = 2014_02,
    cpp17 = 2017_03,
    cpp20 = 2020_02,
}

/// Trivalent boolean to represent the state of a `revert`able change
enum FeatureState : ubyte
{
    default_ = 0,  /// Not specified by the user
    disabled = 1,  /// Specified as `-revert=`
    enabled  = 2,  /// Specified as `-preview=`
}

version (IN_LLVM)
{
enum LinkonceTemplates : byte
{
    no,        // non-discardable weak_odr linkage
    yes,       // discardable linkonce_odr linkage + lazily and recursively define all referenced instantiated symbols in each object file (define-on-declare)
    aggressive // be more aggressive wrt. speculative instantiations - don't append to module members and skip needsCodegen() culling; rely on define-on-declare.
}

enum DLLImport : byte
{
    none,
    defaultLibsOnly, // only symbols from druntime/Phobos
    all
}
} // IN_LLVM

extern(C++) struct Output
{
    bool doOutput;      // Output is enabled
    bool fullOutput;    // Generate comments for hidden declarations (for -HC),
                        // and don't strip the bodies of plain (non-template) functions (for -H)

    const(char)[] dir;  // write to directory 'dir'
    const(char)[] name; // write to file 'name'
    Array!(const(char)*) files; // Other files associated with this output,
                                // e.g. macro include files for Ddoc, dependencies for makedeps
    OutBuffer* buffer;  // if this output is buffered, this is the buffer
    int bufferLines;    // number of lines written to the buffer
}

/// Command line state related to printing usage about other switches
extern(C++) struct Help
{
    bool manual;       // open browser on compiler manual
    bool usage;        // print usage and exit
    // print help of switch:
    bool mcpu;         // -mcpu
    bool transition;   // -transition
    bool check;        // -check
    bool checkAction;  // -checkaction
    bool revert;       // -revert
    bool preview;      // -preview
    bool externStd;    // -extern-std
    bool hc;           // -HC
}

extern(C++) struct Verbose
{
    bool verbose;           // verbose compile
    bool showColumns;       // print character (column) numbers in diagnostics
    bool tls;               // identify thread local variables
    bool templates;         // collect and list statistics on template instantiations
    // collect and list statistics on template instantiations origins.
    // TODO: make this an enum when we want to list other kinds of instances
    bool templatesListInstances;
    bool gc;                // identify gc usage
    bool field;             // identify non-mutable field variables
    bool complex = true;    // identify complex/imaginary type usage
    bool vin;               // identify 'in' parameters
    bool showGaggedErrors;  // print gagged errors anyway
    bool printErrorContext; // print errors with the error context (the error line in the source file)
    bool logo;              // print compiler logo
    bool color;             // use ANSI colors in console output
    bool cov;               // generate code coverage data
    MessageStyle messageStyle = MessageStyle.digitalmars; // style of file/line annotations on messages
    uint errorLimit = 20;
    uint errorSupplementLimit = 6;      // Limit the number of supplemental messages for each error (0 means unlimited)

    uint errorSupplementCount()
    {
        if (verbose)
            return uint.max;
        if (errorSupplementLimit == 0)
            return uint.max;
        return errorSupplementLimit;
    }
}

/// Put command line switches in here
extern (C++) struct Param
{
    bool obj = true;        // write object file
    bool multiobj;          // break one object file into multiple ones
    bool trace;             // insert profiling hooks
    bool tracegc;           // instrument calls to 'new'
    bool vcg_ast;           // write-out codegen-ast
    DiagnosticReporting useDeprecated = DiagnosticReporting.inform;  // how use of deprecated features are handled
    bool useUnitTests;          // generate unittest code
    bool useInline = false;     // inline expand functions
    bool release;           // build release version
    bool preservePaths;     // true means don't strip path from source file
    DiagnosticReporting warnings = DiagnosticReporting.off;  // how compiler warnings are handled
    bool cov;               // generate code coverage data
    ubyte covPercent;       // 0..100 code coverage percentage required
    bool ctfe_cov = false;  // generate coverage data for ctfe
    bool ignoreUnsupportedPragmas = true;  // rather than error on them
    bool useModuleInfo = true;   // generate runtime module information
    bool useTypeInfo = true;     // generate runtime type information
    bool useExceptions = true;   // support exception handling
    bool useGC = true;           // support features that require the D runtime GC
    bool betterC;           // be a "better C" compiler; no dependency on D runtime
    bool addMain;           // add a default main() function
    bool allInst;           // generate code for all template instantiations
    bool bitfields;         // support C style bit fields

    CppStdRevision cplusplus = CppStdRevision.cpp11;    // version of C++ standard to support

    Help help;
    Verbose v;

    // Options for `-preview=/-revert=`
    FeatureState useDIP25 = FeatureState.enabled; // implement https://wiki.dlang.org/DIP25
    FeatureState useDIP1000;     // implement https://dlang.org/spec/memory-safe-d.html#scope-return-params
    bool ehnogc;                 // use @nogc exception handling
    bool useDIP1021;             // implement https://github.com/dlang/DIPs/blob/master/DIPs/accepted/DIP1021.md
    FeatureState fieldwise;      // do struct equality testing field-wise rather than by memcmp()
    bool fixAliasThis;           // if the current scope has an alias this, check it before searching upper scopes
    FeatureState rvalueRefParam; // allow rvalues to be arguments to ref parameters
                                 // https://dconf.org/2019/talks/alexandrescu.html
                                 // https://gist.github.com/andralex/e5405a5d773f07f73196c05f8339435a
                                 // https://digitalmars.com/d/archives/digitalmars/D/Binding_rvalues_to_ref_parameters_redux_325087.html
                                 // Implementation: https://github.com/dlang/dmd/pull/9817
    FeatureState noSharedAccess; // read/write access to shared memory objects
    bool previewIn;              // `in` means `[ref] scope const`, accepts rvalues
    bool inclusiveInContracts;   // 'in' contracts of overridden methods must be a superset of parent contract
    bool shortenedMethods = true;       // allow => in normal function declarations
    bool fixImmutableConv;       // error on unsound immutable conversion - https://github.com/dlang/dmd/pull/14070
    bool fix16997 = true;        // fix integral promotions for unary + - ~ operators
                                 // https://issues.dlang.org/show_bug.cgi?id=16997
    FeatureState dtorFields;     // destruct fields of partially constructed objects
                                 // https://issues.dlang.org/show_bug.cgi?id=14246
    FeatureState systemVariables; // limit access to variables marked @system from @safe code

    CHECKENABLE useInvariants  = CHECKENABLE._default;  // generate class invariant checks
    CHECKENABLE useIn          = CHECKENABLE._default;  // generate precondition checks
    CHECKENABLE useOut         = CHECKENABLE._default;  // generate postcondition checks
    CHECKENABLE useArrayBounds = CHECKENABLE._default;  // when to generate code for array bounds checks
    CHECKENABLE useAssert      = CHECKENABLE._default;  // when to generate code for assert()'s
    CHECKENABLE useSwitchError = CHECKENABLE._default;  // check for switches without a default
    CHECKENABLE boundscheck    = CHECKENABLE._default;  // state of -boundscheck switch

    CHECKACTION checkAction = CHECKACTION.D; // action to take when bounds, asserts or switch defaults are violated

    const(char)[] argv0;                // program name
    Array!(const(char)*) modFileAliasStrings; // array of char*'s of -I module filename alias strings
    Array!(const(char)*) imppath;       // array of char*'s of where to look for import modules
    Array!(const(char)*) fileImppath;   // array of char*'s of where to look for file import modules
    const(char)[] objdir;                // .obj/.lib file output directory
    const(char)[] objname;               // .obj file output name
    const(char)[] libname;               // .lib file output name

    Output ddoc;                        // Generate embedded documentation comments
    Output dihdr;                       // Generate `.di` 'header' files
    Output cxxhdr;                      // Generate 'Cxx header' file
    Output json;                        // Generate JSON file
    JsonFieldFlags jsonFieldFlags;      // JSON field flags to include
    Output makeDeps;                    // Generate make file dependencies
    Output mixinOut;                    // write expanded mixins for debugging
    Output moduleDeps;                  // Generate `.deps` module dependencies

    uint debuglevel;                    // debug level
    uint versionlevel;                  // version level

    bool run; // run resulting executable
    Strings runargs; // arguments for executable
    Array!(const(char)*) cppswitches;   // C preprocessor switches
    const(char)* cpp;                   // if not null, then this specifies the C preprocessor

    // Linker stuff
    Array!(const(char)*) objfiles;
    Array!(const(char)*) linkswitches;
    Array!bool linkswitchIsForCC;
    Array!(const(char)*) libfiles;
    Array!(const(char)*) dllfiles;
    const(char)[] deffile;
    const(char)[] resfile;
    const(char)[] exefile;
    const(char)[] mapfile;

version (IN_LLVM)
{
    // stuff which was extracted upstream into `driverParams` global:
    bool dll;               // generate shared dynamic library
    bool lib;               // write library file instead of object file(s)
    bool link = true;       // perform link
    bool oneobj;            // write one object file instead of multiple ones
    ubyte symdebug;         // insert debug symbolic information

    Array!(const(char)*) bitcodeFiles; // LLVM bitcode files passed on cmdline

    // LDC stuff
    OUTPUTFLAG output_ll;
    OUTPUTFLAG output_mlir;
    OUTPUTFLAG output_bc;
    OUTPUTFLAG output_s;
    OUTPUTFLAG output_o;
    bool useInlineAsm;
    bool verbose_cg;
    bool fullyQualifiedObjectFiles;
    bool cleanupObjectFiles;

    // Profile-guided optimization:
    const(char)* datafileInstrProf; // Either the input or output file for PGO data

    // target stuff
    const(void)* targetTriple; // const llvm::Triple*
    bool isUClibcEnvironment;
    bool isNewlibEnvironment;

    // Codegen cl options
    bool disableRedZone;
    uint dwarfVersion;

    uint hashThreshold; // MD5 hash symbols larger than this threshold (0 = no hashing)

    bool outputSourceLocations; // if true, output line tables.

    LinkonceTemplates linkonceTemplates; // -linkonce-templates

    // Windows-specific:
    bool dllexport;      // dllexport ~all defined symbols?
    DLLImport dllimport; // dllimport data symbols not defined in any root module?
} // IN_LLVM

    ///
    bool parsingUnittestsRequired()
    {
        return useUnitTests || ddoc.doOutput || dihdr.doOutput;
    }
}

enum mars_ext = "d";        // for D source files
enum doc_ext  = "html";     // for Ddoc generated files
enum ddoc_ext = "ddoc";     // for Ddoc macro include files
enum dd_ext   = "dd";       // for Ddoc source files
enum hdr_ext  = "di";       // for D 'header' import files
enum json_ext = "json";     // for JSON files
enum map_ext  = "map";      // for .map files
enum c_ext    = "c";        // for C source files
enum i_ext    = "i";        // for preprocessed C source file
version (IN_LLVM)
{
    enum ll_ext = "ll";
    enum mlir_ext = "mlir";
    enum bc_ext = "bc";
    enum s_ext = "s";
}

version (IN_LLVM)
{
    extern (C++, ldc) extern const char* dmd_version;
}

/**
 * Collection of global compiler settings and global state used by the frontend
 */
extern (C++) struct Global
{
    const(char)[] inifilename; /// filename of configuration file as given by `-conf=`, or default value

    string copyright = "Copyright (C) 1999-2024 by The D Language Foundation, All Rights Reserved";
    string written = "written by Walter Bright";

    Array!(const(char)*) path;         /// Array of char*'s which form the import lookup path
    Array!(const(char)*) filePath;     /// Array of char*'s which form the file import lookup path

    char[26] datetime;      /// string returned by ctime()
    CompileEnv compileEnv;

    Param params;           /// command line parameters
    uint errors;            /// number of errors reported so far
    uint warnings;          /// number of warnings reported so far
    uint gag;               /// !=0 means gag reporting of errors & warnings
    uint gaggedErrors;      /// number of errors reported while gagged
    uint gaggedWarnings;    /// number of warnings reported while gagged

    void* console;         /// opaque pointer to console for controlling text attributes

    Array!Identifier versionids; /// command line versions and predefined versions
    Array!Identifier debugids;   /// command line debug versions and predefined versions

    bool hasMainFunction; /// Whether a main function has already been compiled in (for -main switch)
    uint varSequenceNumber = 1; /// Relative lifetime of `VarDeclaration` within a function, used for `scope` checks

    /// Cache files read from disk
    FileManager fileManager;

    ErrorSink errorSink;       /// where the error messages go
    ErrorSink errorSinkNull;   /// where the error messages are ignored

<<<<<<< HEAD
version (IN_LLVM)
{
    const(char)[] ldc_version;
    const(char)[] llvm_version;

    bool gaggedForInlining; /// Set for functionSemantic3 for external inlining candidates

    uint recursionLimit = 500; /// number of recursive template expansions before abort
}
else
{
    enum recursionLimit = 500; /// number of recursive template expansions before abort
}

    extern (C++) FileName function(FileName, ref const Loc, out bool, OutBuffer*) preprocess;
=======
    extern (C++) DArray!ubyte function(FileName, ref const Loc, ref OutBuffer) preprocess;
>>>>>>> 4cb9610b

  nothrow:

    /**
     * Start ignoring compile errors instead of reporting them.
     *
     * Used for speculative compilation like `__traits(compiles, XXX)`, but also internally
     * to e.g. try out an `alias this` rewrite without comitting to it.
     *
     * Works like a stack, so N calls to `startGagging` should be paired with N
     * calls to `endGagging`.
     *
     * Returns: the current number of gagged errors, which should later be passed to `endGagging`
     */
    extern (C++) uint startGagging() @safe
    {
        ++gag;
        gaggedWarnings = 0;
        return gaggedErrors;
    }

    /**
     * Stop gagging, restoring the old gagged state before the most recent call to `startGagging`.
     *
     * Params:
     *   oldGagged = the previous number of errors, as returned by `startGagging`
     * Returns: true if errors occurred while gagged.
     */
    extern (C++) bool endGagging(uint oldGagged) @safe
    {
        bool anyErrs = (gaggedErrors != oldGagged);
        --gag;
        // Restore the original state of gagged errors; set total errors
        // to be original errors + new ungagged errors.
        errors -= (gaggedErrors - oldGagged);
        gaggedErrors = oldGagged;
        return anyErrs;
    }

    /**
     * Increment the error count to record that an error has occurred in the current context.
     *
     * An error message may or may not have been printed.
     */
    extern (C++) void increaseErrorCount() @safe
    {
        if (gag)
            ++gaggedErrors;
        ++errors;
    }

    extern (C++) void _init()
    {
        errorSink = new ErrorSinkCompiler;
        errorSinkNull = new ErrorSinkNull;

        this.fileManager = new FileManager();
        version (MARS)
        {
            compileEnv.vendor = "Digital Mars D";

            // -color=auto is the default value
            import dmd.console : detectTerminal, detectColorPreference;
            params.v.color = detectTerminal() && detectColorPreference();
        }
        else version (IN_GCC)
        {
            compileEnv.vendor = "GNU D";
        }
        else version (IN_LLVM)
        {
            compileEnv.vendor = "LDC";

            import dmd.console : detectTerminal;
            params.v.color = detectTerminal();
        }

version (IN_LLVM)
{
        compileEnv.versionNumber = parseVersionNumber(versionString());
}
else
{
        compileEnv.versionNumber = parseVersionNumber(_version);
}

        /* Initialize date, time, and timestamp
         */
        import core.stdc.time;
        import core.stdc.stdlib : getenv;

        time_t ct;
        // https://issues.dlang.org/show_bug.cgi?id=20444
        if (auto p = getenv("SOURCE_DATE_EPOCH"))
        {
            if (!ct.parseDigits(p[0 .. strlen(p)]))
                errorSink.error(Loc.initial, "value of environment variable `SOURCE_DATE_EPOCH` should be a valid UNIX timestamp, not: `%s`", p);
        }
        else
            core.stdc.time.time(&ct);
        const p = ctime(&ct);
        assert(p);
        datetime[] = p[0 .. 26];

        __gshared char[11 + 1] date = 0;        // put in BSS segment
        __gshared char[8  + 1] time = 0;
        __gshared char[24 + 1] timestamp = 0;

        const dsz = snprintf(&date[0], date.length, "%.6s %.4s", p + 4, p + 20);
        const tsz = snprintf(&time[0], time.length, "%.8s", p + 11);
        const tssz = snprintf(&timestamp[0], timestamp.length, "%.24s", p);
        assert(dsz > 0 && tsz > 0 && tssz > 0);
        compileEnv.time = time[0 .. tsz];
        compileEnv.date = date[0 .. dsz];
        compileEnv.timestamp = timestamp[0 .. tssz];
    }

    /**
     * Deinitializes the global state of the compiler.
     *
     * This can be used to restore the state set by `_init` to its original
     * state.
     */
    extern (D) void deinitialize()
    {
        this = this.init;
    }

    /**
     * Computes the version number __VERSION__ from the compiler version string.
     */
    extern (D) private static uint parseVersionNumber(string version_) @safe
    {
        //
        // parse _version
        //
        uint major = 0;
        uint minor = 0;
        bool point = false;
        // skip initial 'v'
        foreach (const c; version_[1..$])
        {
            if ('0' <= c && c <= '9') // isdigit
            {
                minor = minor * 10 + c - '0';
            }
            else if (c == '.')
            {
                if (point)
                    break; // ignore everything after second '.'
                point = true;
                major = minor;
                minor = 0;
            }
            else
                break;
        }
        return major * 1000 + minor;
    }

    /**
    Returns: the version as the number that would be returned for __VERSION__
    */
    extern(C++) uint versionNumber() @safe
    {
        return compileEnv.versionNumber;
    }

    /**
    Returns: compiler version string.
    */
    extern(D) string versionString() // IN_LLVM: not @safe
    {
version (IN_LLVM)
{
        import dmd.root.string : toDString;
        return toDString(cast(immutable char*) dmd_version);
}
else
{
        return _version;
}
    }

    /**
    Returns: compiler version as char string.
    */
    extern(C++) const(char*) versionChars()
    {
version (IN_LLVM)
{
        return dmd_version;
}
else
{
        return _version.ptr;
}
    }
}

// Because int64_t and friends may be any integral type of the
// correct size, we have to explicitly ask for the correct
// integer type to get the correct mangling with dmd

// Be careful not to care about sign when using dinteger_t
// use this instead of integer_t to
// avoid conflicts with system #include's
alias dinteger_t = ulong;
// Signed and unsigned variants
alias sinteger_t = long;
alias uinteger_t = ulong;

/// Collection of global state
extern (C++) __gshared Global global;<|MERGE_RESOLUTION|>--- conflicted
+++ resolved
@@ -395,28 +395,24 @@
     /// Cache files read from disk
     FileManager fileManager;
 
+version (IN_LLVM)
+{
+    const(char)[] ldc_version;
+    const(char)[] llvm_version;
+
+    bool gaggedForInlining; /// Set for functionSemantic3 for external inlining candidates
+
+    uint recursionLimit = 500; /// number of recursive template expansions before abort
+}
+else
+{
+    enum recursionLimit = 500; /// number of recursive template expansions before abort
+}
+
     ErrorSink errorSink;       /// where the error messages go
     ErrorSink errorSinkNull;   /// where the error messages are ignored
 
-<<<<<<< HEAD
-version (IN_LLVM)
-{
-    const(char)[] ldc_version;
-    const(char)[] llvm_version;
-
-    bool gaggedForInlining; /// Set for functionSemantic3 for external inlining candidates
-
-    uint recursionLimit = 500; /// number of recursive template expansions before abort
-}
-else
-{
-    enum recursionLimit = 500; /// number of recursive template expansions before abort
-}
-
-    extern (C++) FileName function(FileName, ref const Loc, out bool, OutBuffer*) preprocess;
-=======
     extern (C++) DArray!ubyte function(FileName, ref const Loc, ref OutBuffer) preprocess;
->>>>>>> 4cb9610b
 
   nothrow:
 
