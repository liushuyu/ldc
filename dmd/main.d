
/**
 * Entry point for DMD console version.
 *
 * This modules defines the entry point (main) for DMD, as well as related
 * utilities needed for arguments parsing, path manipulation, etc...
 * This file is not shared with other compilers which use the DMD front-end.
 *
 * Copyright:   Copyright (C) 1999-2024 by The D Language Foundation, All Rights Reserved
 * Authors:     $(LINK2 https://www.digitalmars.com, Walter Bright)
 * License:     $(LINK2 https://www.boost.org/LICENSE_1_0.txt, Boost License 1.0)
 * Source:      $(LINK2 https://github.com/dlang/dmd/blob/master/src/dmd/main.d, _main.d)
 * Documentation:  https://dlang.org/phobos/dmd_main.html
 * Coverage:    https://codecov.io/gh/dlang/dmd/src/master/src/dmd/main.d
 */

module dmd.main;

version (NoMain) {} else
{

import core.stdc.stdio;
import core.stdc.stdlib;
import core.stdc.string;

import dmd.arraytypes : Modules, Strings;
import dmd.astenums;
import dmd.common.outbuffer;
import dmd.compiler;
import dmd.cond;
import dmd.console;
// IN_LLVM import dmd.cpreprocess;
// IN_LLVM import dmd.dinifile;
import dmd.dinterpret;
// IN_LLVM import dmd.dmdparams;
import dmd.dsymbolsem;
import dmd.dtemplate;
import dmd.dtoh;
// IN_LLVM import dmd.glue : generateCodeAndWrite;
import dmd.dmodule;
// IN_LLVM import dmd.dmsc : backend_init, backend_term;
import dmd.doc;
import dmd.dsymbol;
import dmd.errors;
import dmd.expression;
import dmd.file_manager;
import dmd.hdrgen;
import dmd.globals;
import dmd.hdrgen;
import dmd.id;
import dmd.identifier;
import dmd.inline;
// IN_LLVM import dmd.link;
import dmd.location;
import dmd.mars;
import dmd.mtype;
import dmd.objc;
import dmd.root.env;
import dmd.root.file;
import dmd.root.filename;
import dmd.root.man;
// IN_LLVM import dmd.root.response;
import dmd.root.rmem;
import dmd.root.string;
import dmd.root.stringtable;
import dmd.semantic2;
import dmd.semantic3;
import dmd.target;
import dmd.utils;
import dmd.vsoptions;

version (IN_LLVM)
{
    import gen.semantic : extraLDCSpecificSemanticAnalysis;
    extern (C++):

    // in driver/main.cpp
    void registerPredefinedVersions();
    void codegenModules(ref Modules modules);
    // in driver/archiver.cpp
    int createStaticLibrary();
    const(char)* getPathToProducedStaticLibrary();
    // in driver/linker.cpp
    int linkObjToBinary();
    const(char)* getPathToProducedBinary();
    void deleteExeFile();
    int runProgram();
}

version (IN_LLVM) {} else {

/**
 * DMD's entry point, C main.
 *
 * Without `-lowmem`, we need to switch to the bump-pointer allocation scheme
 * right from the start, before any module ctors are run, so we need this hook
 * before druntime is initialized and `_Dmain` is called.
 *
 * Returns:
 * Return code of the application
 */ extern (C) int main(int argc, char** argv) {
    bool lowmem = false;
    foreach (i; 1 .. argc)
    {
        if (strcmp(argv[i], "-lowmem") == 0)
        {
            lowmem = true;
            break;
        }
    }
    if (!lowmem)
    {
        __gshared string[] disable_options = [ "gcopt=disable:1" ];
        rt_options = disable_options;
        mem.disableGC();
    }
    // initialize druntime and call _Dmain() below
    return _d_run_main(argc, argv, &_Dmain);
}
/**
 * Manual D main (for druntime initialization), which forwards to `tryMain`.
 *
 * Returns:
 * Return code of the application
 */ extern (C) int _Dmain(char[][]) {
    // possibly install memory error handler
    version (DigitalMars)
    {
        installMemErrHandler();
    }
    import core.runtime;
    version(D_Coverage)
    {
        // for now we need to manually set the source path
        string dirName(string path, char separator)
        {
            for (size_t i = path.length - 1; i > 0; i--)
            {
                if (path[i] == separator)
                    return path[0..i];
            }
            return path;
        }
        version (Windows)
            enum sourcePath = dirName(dirName(dirName(__FILE_FULL_PATH__, '\\'), '\\'), '\\');
        else
            enum sourcePath = dirName(dirName(dirName(__FILE_FULL_PATH__, '/'), '/'), '/');
        dmd_coverSourcePath(sourcePath);
        dmd_coverDestPath(sourcePath);
        dmd_coverSetMerge(true);
    }
    scope(failure) stderr.printInternalFailure;
    auto args = Runtime.cArgs();
    return tryMain(args.argc, cast(const(char)**)args.argv, global.params);
}

} // !IN_LLVM

/************************************************************************************/

private:

/**
 * DMD's real entry point
 *
 * Parses command line arguments and config file, open and read all
 * provided source file and do semantic analysis on them.
 *
 * Params:
 *   argc = Number of arguments passed via command line
 *   argv = Array of string arguments passed via command line
 *
 * Returns:
 *   Application return code
 */
version (IN_LLVM) {} else
private int tryMain(size_t argc, const(char)** argv, ref Param params)
{
    Strings files;
    Strings libmodules;
    global._init();
    target.setTargetBuildDefaults();

    if (parseCommandlineAndConfig(argc, argv, params, files))
        return EXIT_FAILURE;

    global.compileEnv.previewIn        = global.params.previewIn;
    global.compileEnv.ddocOutput       = global.params.ddoc.doOutput;

    if (params.help.usage)
    {
        usage();
        return EXIT_SUCCESS;
    }

    if (params.v.logo)
    {
        logo();
        return EXIT_SUCCESS;
    }

    return mars_mainBody(params, files, libmodules);
}

extern (C++) int mars_mainBody(ref Param params, ref Strings files, ref Strings libmodules)
{
    /*
    Prints a supplied usage text to the console and
    returns the exit code for the help usage page.

    Returns:
        `EXIT_SUCCESS` if no errors occurred, `EXIT_FAILURE` otherwise
    */
    static int printHelpUsage(string help)
    {
        printf("%.*s", cast(int)help.length, &help[0]);
        return global.errors ? EXIT_FAILURE : EXIT_SUCCESS;
    }

    /*
    Print a message to make it clear when warnings are treated as errors.
    */
    static void errorOnWarning()
    {
        error(Loc.initial, "warnings are treated as errors");
        errorSupplemental(Loc.initial, "Use -wi if you wish to treat warnings only as informational.");
    }

    /*
    Generates code to check for all `params` whether any usage page
    has been requested.
    If so, the generated code will print the help page of the flag
    and return with an exit code.

    Params:
        params = parameters with `Usage` suffices in `params` for which
        their truthness should be checked.

    Returns: generated code for checking the usage pages of the provided `params`.
    */
    static string generateUsageChecks(string[] params)
    {
        string s;
        foreach (n; params)
        {
            s ~= q{
                if (params.help.}~n~q{)
                    return printHelpUsage(CLIUsage.}~n~q{Usage);
            };
        }
        return s;
    }
    import dmd.cli : CLIUsage;
version (IN_LLVM)
{
    mixin(generateUsageChecks(["transition", "preview", "revert"]));
}
else
{
    mixin(generateUsageChecks(["mcpu", "transition", "check", "checkAction",
        "preview", "revert", "externStd", "hc"]));
}

version (IN_LLVM) {} else
{
    if (params.help.manual)
    {
        version (Windows)
        {
            browse("https://dlang.org/dmd-windows.html");
        }
        version (linux)
        {
            browse("https://dlang.org/dmd-linux.html");
        }
        version (OSX)
        {
            browse("https://dlang.org/dmd-osx.html");
        }
        version (FreeBSD)
        {
            browse("https://dlang.org/dmd-freebsd.html");
        }
        /*NOTE: No regular builds for openbsd/dragonflybsd (yet) */
        /*
        version (OpenBSD)
        {
            browse("https://dlang.org/dmd-openbsd.html");
        }
        version (DragonFlyBSD)
        {
            browse("https://dlang.org/dmd-dragonflybsd.html");
        }
        */
        return EXIT_SUCCESS;
    }
} // !IN_LLVM

    if (params.v.color)
        global.console = cast(void*) createConsole(core.stdc.stdio.stderr);

version (IN_LLVM) {} else
{
    target.setCPU();
}
    Loc.set(params.v.showColumns, params.v.messageStyle);

    if (global.errors)
    {
        fatal();
    }
    if (files.length == 0)
    {
        if (params.jsonFieldFlags)
        {
            Modules modules;            // empty
            generateJson(modules);
            return EXIT_SUCCESS;
        }
version (IN_LLVM)
{
        error(Loc.initial, "No source files");
}
else
{
        usage();
}
        return EXIT_FAILURE;
    }

    reconcileCommands(params, target);

version (IN_LLVM)
{
    registerPredefinedVersions();
}
else
{
    setDefaultLibrary(params, target);
}

    // Initialization
    target._init(params);
    Type._init();
    Id.initialize();
    Module._init();
    Expression._init();
    Objc._init();

    reconcileLinkRunLib(params, files.length, target.obj_ext);
    version(CRuntime_Microsoft)
    {
        import dmd.root.longdouble;
        initFPU();
    }
    import dmd.root.ctfloat : CTFloat;
    CTFloat.initialize();

version (IN_LLVM) {} else
{
    // Predefined version identifiers
    addDefaultVersionIdentifiers(params, target);
}

    if (params.v.verbose)
    {
        stdout.printPredefinedVersions();
version (IN_LLVM)
{
        // LDC prints binary/version/config before entering this function.
}
else
{
        stdout.printGlobalConfigs();
}
    }
    //printf("%d source files\n", cast(int) files.length);

    // Build import search path

    static void buildPath(ref Strings imppath, ref Strings result)
    {
        foreach (const path; imppath)
        {
            Strings* a = FileName.splitPath(path);
            if (a)
            {
                result.append(a);
            }
        }
    }

    if (params.mixinOut.doOutput)
    {
        params.mixinOut.buffer = cast(OutBuffer*)Mem.check(calloc(1, OutBuffer.sizeof));
        atexit(&flushMixins); // see comment for flushMixins
    }
    scope(exit) flushMixins();
    buildPath(params.imppath, global.path);
    buildPath(params.fileImppath, global.filePath);

    // Create Modules
    Modules modules = createModules(files, libmodules, target);
    // Read files
    foreach (m; modules)
    {
        m.read(Loc.initial);
    }

    OutBuffer ddocbuf;          // buffer for contents of .ddoc files
    bool ddocbufIsRead;         // set when ddocbuf is filled

    /* Read ddoc macro files named by the DDOCFILE environment variable and command line
     * and concatenate the text into ddocbuf
     */
    void readDdocFiles(ref const Loc loc, ref const Strings ddocfiles, ref OutBuffer ddocbuf)
    {
        foreach (file; ddocfiles)
        {
            auto buffer = readFile(loc, file.toDString());
            // BUG: convert file contents to UTF-8 before use
            const data = buffer.data;
            //printf("file: '%.*s'\n", cast(int)data.length, data.ptr);
            ddocbuf.write(data);
        }
        ddocbufIsRead = true;
    }

    // Parse files
    bool anydocfiles = false;
    OutBuffer ddocOutputText;
    size_t filecount = modules.length;
    for (size_t filei = 0, modi = 0; filei < filecount; filei++, modi++)
    {
        Module m = modules[modi];
        if (params.v.verbose)
            message("parse     %s", m.toChars());
        if (!Module.rootModule)
            Module.rootModule = m;
        m.importedFrom = m; // m.isRoot() == true
version (IN_LLVM) {} else
{
//        if (!driverParams.oneobj || modi == 0 || m.isDocFile)
//            m.deleteObjFile();
}

        m.parse();

version (IN_LLVM)
{
        // Finalize output filenames. Update if `-oq` was specified (only feasible after parsing).
        if (params.fullyQualifiedObjectFiles && m.md)
        {
            m.objfile = m.setOutfilename(params.objname, params.objdir, m.arg, FileName.ext(m.objfile.toString()));
            if (m.docfile)
                m.setDocfile();
            if (m.hdrfile)
                m.hdrfile = m.setOutfilename(params.dihdr.name, params.dihdr.dir, m.arg, hdr_ext);
        }

        // Set object filename in params.objfiles.
        for (size_t j = 0; j < params.objfiles.length; j++)
        {
            if (params.objfiles[j] == cast(const(char)*)m)
            {
                params.objfiles[j] = m.objfile.toChars();
                if (m.filetype != FileType.dhdr && m.filetype != FileType.ddoc && params.obj)
                    m.checkAndAddOutputFile(m.objfile);
                break;
            }
        }

        if (!driverParams.oneobj || modi == 0 || m.filetype == FileType.ddoc)
            m.deleteObjFile();
} // IN_LLVM

        if (m.filetype == FileType.dhdr)
        {
            // Remove m's object file from list of object files
            for (size_t j = 0; j < params.objfiles.length; j++)
            {
                if (m.objfile.toChars() == params.objfiles[j])
                {
                    params.objfiles.remove(j);
                    break;
                }
            }
            if (params.objfiles.length == 0)
                driverParams.link = false;
        }
        if (m.filetype == FileType.ddoc)
        {
            anydocfiles = true;
            if (!ddocbufIsRead)
                readDdocFiles(m.loc, global.params.ddoc.files, ddocbuf);

            ddocOutputText.setsize(0);
            gendocfile(m, ddocbuf[], global.datetime.ptr, global.errorSink, ddocOutputText);

            if (!writeFile(m.loc, m.docfile.toString(), ddocOutputText[]))
                fatal();

            // Remove m from list of modules
            modules.remove(modi);
            modi--;
            // Remove m's object file from list of object files
            for (size_t j = 0; j < params.objfiles.length; j++)
            {
                if (m.objfile.toChars() == params.objfiles[j])
                {
                    params.objfiles.remove(j);
                    break;
                }
            }
            if (params.objfiles.length == 0)
                driverParams.link = false;
        }
    }

    if (anydocfiles && modules.length && (driverParams.oneobj || params.objname))
    {
        error(Loc.initial, "conflicting Ddoc and obj generation options");
        fatal();
    }
    if (global.errors)
        fatal();

    if (params.dihdr.doOutput)
    {
        /* Generate 'header' import files.
         * Since 'header' import files must be independent of command
         * line switches and what else is imported, they are generated
         * before any semantic analysis.
         */
        OutBuffer buf;
        foreach (m; modules)
        {
            if (m.filetype == FileType.dhdr)
                continue;
            if (params.v.verbose)
                message("import    %s", m.toChars());

            buf.reset();         // reuse the buffer
            genhdrfile(m, params.dihdr.fullOutput, buf);
            if (!writeFile(m.loc, m.hdrfile.toString(), buf[]))
                fatal();
        }
    }
    if (global.errors)
        removeHdrFilesAndFail(params, modules);

    // load all unconditional imports for better symbol resolving
    foreach (m; modules)
    {
        if (params.v.verbose)
            message("importall %s", m.toChars());
        m.importAll(null);
    }
    if (global.errors)
        removeHdrFilesAndFail(params, modules);

version (IN_LLVM) {} else
{
    backend_init();
}

    // Do semantic analysis
    foreach (m; modules)
    {
        if (params.v.verbose)
            message("semantic  %s", m.toChars());
        m.dsymbolSemantic(null);
    }
    //if (global.errors)
    //    fatal();
    Module.runDeferredSemantic();
    if (Module.deferred.length)
    {
        for (size_t i = 0; i < Module.deferred.length; i++)
        {
            Dsymbol sd = Module.deferred[i];
            error(sd.loc, "%s `%s` unable to resolve forward reference in definition", sd.kind(), sd.toPrettyChars());
        }
        //fatal();
    }

    // Do pass 2 semantic analysis
    foreach (m; modules)
    {
        if (params.v.verbose)
            message("semantic2 %s", m.toChars());
        m.semantic2(null);
    }
    Module.runDeferredSemantic2();
    if (global.errors)
        removeHdrFilesAndFail(params, modules);

    // Do pass 3 semantic analysis
    foreach (m; modules)
    {
        if (params.v.verbose)
            message("semantic3 %s", m.toChars());
        m.semantic3(null);
    }
    if (includeImports)
    {
        // Note: DO NOT USE foreach here because Module.amodules.length can
        //       change on each iteration of the loop
        for (size_t i = 0; i < compiledImports.length; i++)
        {
            auto m = compiledImports[i];
            assert(m.isRoot);
            if (params.v.verbose)
                message("semantic3 %s", m.toChars());
            m.semantic3(null);
            modules.push(m);
        }
    }
    Module.runDeferredSemantic3();
    if (global.errors)
        removeHdrFilesAndFail(params, modules);

version (IN_LLVM)
{
    extraLDCSpecificSemanticAnalysis(modules);
}
else
{
    // Scan for functions to inline
    foreach (m; modules)
    {
        if (params.useInline || m.hasAlwaysInlines)
        {
            if (params.v.verbose)
                message("inline scan %s", m.toChars());
            inlineScanModule(m);
        }
    }
}

    if (global.warnings)
        errorOnWarning();

    // Do not attempt to generate output files if errors or warnings occurred
    if (global.errors || global.warnings)
        removeHdrFilesAndFail(params, modules);

    // inlineScan incrementally run semantic3 of each expanded functions.
    // So deps file generation should be moved after the inlining stage.
    if (OutBuffer* ob = params.moduleDeps.buffer)
    {
        foreach (i; 1 .. modules[0].aimports.length)
            semantic3OnDependencies(modules[0].aimports[i]);
        Module.runDeferredSemantic3();

        const data = (*ob)[];
        if (params.moduleDeps.name)
        {
            if (!writeFile(Loc.initial, params.moduleDeps.name, data))
                fatal();
version (IN_LLVM)
{
            // fix LDC issue #1625
            params.moduleDeps = Output();
}
        }
        else
            printf("%.*s", cast(int)data.length, data.ptr);
    }

    printCtfePerformanceStats();
    printTemplateStats(global.params.v.templatesListInstances, global.errorSink);

    // Generate output files
    if (params.json.doOutput)
    {
        generateJson(modules);
    }
    if (!global.errors && params.ddoc.doOutput)
    {
        foreach (m; modules)
        {
            if (!ddocbufIsRead)
                readDdocFiles(m.loc, global.params.ddoc.files, ddocbuf);

            ddocOutputText.setsize(0);
            gendocfile(m, ddocbuf[], global.datetime.ptr, global.errorSink, ddocOutputText);

            if (!writeFile(m.loc, m.docfile.toString(), ddocOutputText[]))
                fatal();
        }
    }
    if (params.vcg_ast)
    {
        import dmd.hdrgen;
        foreach (mod; modules)
        {
            auto buf = OutBuffer();
            buf.doindent = 1;
            moduleToBuffer(buf, params.vcg_ast, mod);

            // write the output to $(filename).cg
            auto cgFilename = FileName.addExt(mod.srcfile.toString(), "cg");
            File.write(cgFilename.ptr, buf[]);
        }
    }

    if (global.params.cxxhdr.doOutput)
        genCppHdrFiles(modules);

    if (global.errors)
        fatal();

    if (!IN_LLVM && driverParams.lib && params.objfiles.length == 0)
    {
        error(Loc.initial, "no input files");
        return EXIT_FAILURE;
    }

    if (params.addMain && !global.hasMainFunction)
    {
        auto mainModule = moduleWithEmptyMain();
        modules.push(mainModule);
        if (IN_LLVM && driverParams.oneobj && modules.length == 1)
            params.objfiles.insert(0, mainModule.objfile.toChars()); // must be *first* objfile for LDC's oneobj
        else if (!driverParams.oneobj || modules.length == 1)
            params.objfiles.push(mainModule.objfile.toChars());
    }

version (IN_LLVM)
{
    import core.memory : GC;

    static if (__traits(compiles, GC.stats))
    {
        if (params.v.verbose)
        {
            static int toMB(ulong size) { return cast(int) (size / 1048576.0 + 0.5); }

            const stats = GC.stats;
            const used = toMB(stats.usedSize);
            const free = toMB(stats.freeSize);
            const total = toMB(stats.usedSize + stats.freeSize);
            message("GC stats  %dM used, %dM free, %dM total", used, free, total);
        }
    }

    codegenModules(modules);
}
else
{
    generateCodeAndWrite(modules[], libmodules[], params.libname, params.objdir,
                         driverParams.lib, params.obj, driverParams.oneobj, params.multiobj,
                         params.v.verbose);

    backend_term();
} // !IN_LLVM

    if (global.errors)
        fatal();
    int status = EXIT_SUCCESS;
    if (!params.objfiles.length)
    {
        if (driverParams.link)
            error(Loc.initial, "no object files to link");
        if (IN_LLVM && !driverParams.link && driverParams.lib)
            error(Loc.initial, "no object files");
    }
    else
    {
version (IN_LLVM)
{
        if (driverParams.link)
            status = linkObjToBinary();
        else if (driverParams.lib)
            status = createStaticLibrary();

        if (status == EXIT_SUCCESS && params.cleanupObjectFiles)
        {
            foreach (m; modules)
            {
                m.deleteObjFile();
                if (driverParams.oneobj)
                    break;
            }
        }
}
else // !IN_LLVM
{
        if (driverParams.link)
<<<<<<< HEAD
            status = runLINK();
}
=======
            status = runLINK(global.params.v.verbose, global.errorSink);
>>>>>>> 4cb9610b
        if (params.run)
        {
            if (!status)
            {
                restoreEnvVars();
                status = runProgram(global.params.exefile, global.params.runargs[], global.params.v.verbose, global.errorSink);
                /* Delete .obj files and .exe file
                 */
version (IN_LLVM)
{
                // object files already deleted above
                deleteExeFile();
}
else
{
                foreach (m; modules)
                {
                    m.deleteObjFile();
                    if (driverParams.oneobj)
                        break;
                }
                params.exefile.toCStringThen!(ef => File.remove(ef.ptr));
}
            }
        }
    }

    // Output the makefile dependencies
    if (params.makeDeps.doOutput)
        emitMakeDeps(params);

    if (global.warnings)
        errorOnWarning();

    if (global.errors || global.warnings)
        removeHdrFilesAndFail(params, modules);

    return status;
}

/**
 * Parses the command line arguments and configuration files
 *
 * Params:
 *   argc = Number of arguments passed via command line
 *   argv = Array of string arguments passed via command line
 *   params = parameters from argv
 *   files = files from argv
 * Returns: true on faiure
 */
version (IN_LLVM) {} else
bool parseCommandlineAndConfig(size_t argc, const(char)** argv, ref Param params, ref Strings files)
{
    // Detect malformed input
    static bool badArgs()
    {
        error(Loc.initial, "missing or null command line arguments");
        return true;
    }

    if (argc < 1 || !argv)
        return badArgs();
    // Convert argc/argv into arguments[] for easier handling
    Strings arguments = Strings(argc);
    for (size_t i = 0; i < argc; i++)
    {
        if (!argv[i])
            return badArgs();
        arguments[i] = argv[i];
    }
    if (const(char)* missingFile = responseExpand(arguments)) // expand response files
        error(Loc.initial, "cannot open response file '%s'", missingFile);
    //for (size_t i = 0; i < arguments.length; ++i) printf("arguments[%d] = '%s'\n", i, arguments[i]);
    // Set default values
    params.argv0 = arguments[0].toDString;

    version (Windows)
        enum iniName = "sc.ini";
    else version (Posix)
        enum iniName = "dmd.conf";
    else
        static assert(0, "fix this");

    global.inifilename = parse_conf_arg(&arguments);
    if (global.inifilename)
    {
        // can be empty as in -conf=
        if (global.inifilename.length && !FileName.exists(global.inifilename))
            error(Loc.initial, "config file '%.*s' does not exist.",
                  cast(int)global.inifilename.length, global.inifilename.ptr);
    }
    else
    {
        global.inifilename = findConfFile(params.argv0, iniName);
    }
    // Read the configuration file
    const iniReadResult = File.read(global.inifilename);
    const inifileBuffer = iniReadResult.buffer.data;
    /* Need path of configuration file, for use in expanding @P macro
     */
    const(char)[] inifilepath = FileName.path(global.inifilename);
    Strings sections;
    StringTable!(char*) environment;
    environment._init(7);
    /* Read the [Environment] section, so we can later
     * pick up any DFLAGS settings.
     */
    sections.push("Environment");
    parseConfFile(environment, global.inifilename, inifilepath, inifileBuffer, &sections);

    const(char)[] arch = target.isX86_64 ? "64" : "32"; // use default
    arch = parse_arch_arg(&arguments, arch);

    // parse architecture from DFLAGS read from [Environment] section
    {
        Strings dflags;
        getenv_setargv(readFromEnv(environment, "DFLAGS"), &dflags);
        environment.reset(7); // erase cached environment updates
        arch = parse_arch_arg(&dflags, arch);
    }

    bool isX86_64 = arch[0] == '6';

    version(Windows) // delete LIB entry in [Environment] (necessary for optlink) to allow inheriting environment for MS-COFF
    if (arch != "32omf")
        environment.update("LIB", 3).value = null;

    // read from DFLAGS in [Environment{arch}] section
    char[80] envsection = void;
    snprintf(envsection.ptr, envsection.length, "Environment%.*s", cast(int) arch.length, arch.ptr);
    sections.push(envsection.ptr);
    parseConfFile(environment, global.inifilename, inifilepath, inifileBuffer, &sections);
    getenv_setargv(readFromEnv(environment, "DFLAGS"), &arguments);
    updateRealEnvironment(environment);
    environment.reset(1); // don't need environment cache any more

    if (parseCommandLine(arguments, argc, params, files, target))
    {
        Loc loc;
        errorSupplemental(loc, "run `dmd` to print the compiler manual");
        errorSupplemental(loc, "run `dmd -man` to open browser on manual");
        return true;
    }

    // DDOCFILE specified in the sc.ini file comes first and gets overridden by user specified files
    if (char* p = getenv("DDOCFILE"))
        global.params.ddoc.files.shift(p);

    if (target.isX86_64 != isX86_64)
        error(Loc.initial, "the architecture must not be changed in the %s section of %.*s",
              envsection.ptr, cast(int)global.inifilename.length, global.inifilename.ptr);

    global.preprocess = &preprocess;
    return false;
}

/// Emit the makefile dependencies for the -makedeps switch
void emitMakeDeps(ref Param params)
{
    assert(params.makeDeps.doOutput);

    OutBuffer buf;

    // start by resolving and writing the target (which is sometimes resolved during link phase)
    if (IN_LLVM && driverParams.link)
    {
        buf.writeEscapedMakePath(getPathToProducedBinary());
    }
    else if (IN_LLVM && driverParams.lib)
    {
        buf.writeEscapedMakePath(getPathToProducedStaticLibrary());
    }
    /* IN_LLVM: handled above
    else if (driverParams.link && params.exefile)
    {
        buf.writeEscapedMakePath(&params.exefile[0]);
    }
    else if (driverParams.lib)
    {
        const(char)[] libname = params.libname ? params.libname : FileName.name(params.objfiles[0].toDString);
        libname = FileName.forceExt(libname,target.lib_ext);

        buf.writeEscapedMakePath(&libname[0]);
    }
    */
    else if (params.objname)
    {
        buf.writeEscapedMakePath(&params.objname[0]);
    }
    else if (params.objfiles.length)
    {
        buf.writeEscapedMakePath(params.objfiles[0]);
        foreach (of; params.objfiles[1 .. $])
        {
            buf.writestring(" ");
            buf.writeEscapedMakePath(of);
        }
    }
    else
    {
        assert(false, "cannot resolve makedeps target");
    }

    buf.writestring(":");

    // then output every dependency
    foreach (dep; params.makeDeps.files)
    {
        buf.writestringln(" \\");
        buf.writestring("  ");
        buf.writeEscapedMakePath(dep);
    }
    buf.writenl();

    const data = buf[];
    if (params.makeDeps.name)
    {
        if (!writeFile(Loc.initial, params.makeDeps.name, data))
            fatal();
    }
    else
        printf("%.*s", cast(int) data.length, data.ptr);
}

// in druntime:
alias MainFunc = extern(C) int function(char[][] args);
extern (C) int _d_run_main(int argc, char** argv, MainFunc dMain);


// When using a C main, host DMD may not link against host druntime by default.
version (DigitalMars)
{
    version (Win64)
        pragma(lib, "phobos64");
    else version (Win32)
    {
        version (CRuntime_Microsoft)
            pragma(lib, "phobos32mscoff");
        else
            pragma(lib, "phobos");
    }
}

extern extern(C) __gshared string[] rt_options;

/***********************************************
 * Adjust gathered command line switches and reconcile them.
 * Params:
 *      params = switches gathered from command line,
 *               and update in place
 *      target = more switches from the command line,
 *               update in place
 *      numSrcFiles = number of source files
 */
void reconcileCommands(ref Param params, ref Target target)
{
version (IN_LLVM)
{
    if (driverParams.lib && driverParams.dll)
        error(Loc.initial, "cannot mix -lib and -shared");
}
else
{
    if (target.os == Target.OS.OSX)
    {
        driverParams.pic = PIC.pic;
    }
    else if (target.os == Target.OS.Windows)
    {
        if (driverParams.pic)
            error(Loc.initial, "`-fPIC` and `-fPIE` cannot be used when targetting windows");
        if (driverParams.dwarf)
            error(Loc.initial, "`-gdwarf` cannot be used when targetting windows");
    }
    else if (target.os == Target.OS.DragonFlyBSD)
    {
        if (!target.isX86_64)
            error(Loc.initial, "`-m32` is not supported on DragonFlyBSD, it is 64-bit only");
    }

    if (target.os & (Target.OS.linux | Target.OS.FreeBSD | Target.OS.OpenBSD | Target.OS.Solaris | Target.OS.DragonFlyBSD))
    {
        if (driverParams.lib && driverParams.dll)
            error(Loc.initial, "cannot mix `-lib` and `-shared`");
    }
    if (target.os == Target.OS.Windows)
    {
        foreach(b; params.linkswitchIsForCC[])
        {
            if (b)
            {
                // Linking code is guarded by version (Posix):
                error(Loc.initial, "`Xcc=` link switches not available for this operating system");
                break;
            }
        }
    }
    else
    {
        if (target.omfobj)
            error(Loc.initial, "`-m32omf` can only be used when targetting windows");
        if (driverParams.mscrtlib)
            error(Loc.initial, "`-mscrtlib` can only be used when targetting windows");
    }
} // !IN_LLVM

    if (params.boundscheck != CHECKENABLE._default)
    {
        if (params.useArrayBounds == CHECKENABLE._default)
            params.useArrayBounds = params.boundscheck;
    }

    if (params.useUnitTests)
    {
        if (params.useAssert == CHECKENABLE._default)
            params.useAssert = CHECKENABLE.on;
    }

    if (params.release)
    {
        if (params.useInvariants == CHECKENABLE._default)
            params.useInvariants = CHECKENABLE.off;

        if (params.useIn == CHECKENABLE._default)
            params.useIn = CHECKENABLE.off;

        if (params.useOut == CHECKENABLE._default)
            params.useOut = CHECKENABLE.off;

        if (params.useArrayBounds == CHECKENABLE._default)
            params.useArrayBounds = CHECKENABLE.safeonly;

        if (params.useAssert == CHECKENABLE._default)
            params.useAssert = CHECKENABLE.off;

        if (params.useSwitchError == CHECKENABLE._default)
            params.useSwitchError = CHECKENABLE.off;
    }
    else
    {
        if (params.useInvariants == CHECKENABLE._default)
            params.useInvariants = CHECKENABLE.on;

        if (params.useIn == CHECKENABLE._default)
            params.useIn = CHECKENABLE.on;

        if (params.useOut == CHECKENABLE._default)
            params.useOut = CHECKENABLE.on;

        if (params.useArrayBounds == CHECKENABLE._default)
            params.useArrayBounds = CHECKENABLE.on;

        if (params.useAssert == CHECKENABLE._default)
            params.useAssert = CHECKENABLE.on;

        if (params.useSwitchError == CHECKENABLE._default)
            params.useSwitchError = CHECKENABLE.on;
    }

    if (params.betterC)
    {
        if (params.checkAction != CHECKACTION.halt)
            params.checkAction = CHECKACTION.C;

        params.useModuleInfo = false;
        params.useTypeInfo = false;
        params.useExceptions = false;
        params.useGC = false;
    }
}

/***********************************************
 * Adjust link, run and lib line switches and reconcile them.
 * Params:
 *      params = switches gathered from command line,
 *               and update in place
 *      numSrcFiles = number of source files
 *      obj_ext = object file extension
 */
void reconcileLinkRunLib(ref Param params, size_t numSrcFiles, const char[] obj_ext)
{
    if (!params.obj || driverParams.lib || (IN_LLVM && params.output_o == OUTPUTFLAGno))
        driverParams.link = false;

version (IN_LLVM) {} else
{
    if (target.os == Target.OS.Windows)
    {
        if (!driverParams.mscrtlib)
        {
            version (Windows)
            {
                VSOptions vsopt;
                vsopt.initialize();
                driverParams.mscrtlib = vsopt.defaultRuntimeLibrary(target.isX86_64).toDString;
            }
            else
            {
                if (driverParams.link)
                    error(Loc.initial, "must supply `-mscrtlib` manually when cross compiling to windows");
            }
        }
    }
}

    if (driverParams.link)
    {
        params.exefile = params.objname;
        driverParams.oneobj = true;
        if (params.objname)
        {
            /* Use this to name the one object file with the same
             * name as the exe file.
             */
            params.objname = FileName.forceExt(params.objname, obj_ext);
            /* If output directory is given, use that path rather than
             * the exe file path.
             */
            if (params.objdir)
            {
                const(char)[] name = FileName.name(params.objname);
                params.objname = FileName.combine(params.objdir, name);
            }
        }
    }
    else if (params.run)
    {
        error(Loc.initial, "flags conflict with -run");
        fatal();
    }
    else if (driverParams.lib)
    {
        params.libname = params.objname;
        params.objname = null;
        // Haven't investigated handling these options with multiobj
        if (!IN_LLVM && !params.cov && !params.trace)
            params.multiobj = true;
    }
    else
    {
        if (params.objname && numSrcFiles)
        {
            driverParams.oneobj = true;
            //error("multiple source files, but only one .obj name");
            //fatal();
        }
    }
}

}<|MERGE_RESOLUTION|>--- conflicted
+++ resolved
@@ -788,12 +788,8 @@
 else // !IN_LLVM
 {
         if (driverParams.link)
-<<<<<<< HEAD
-            status = runLINK();
-}
-=======
             status = runLINK(global.params.v.verbose, global.errorSink);
->>>>>>> 4cb9610b
+}
         if (params.run)
         {
             if (!status)
