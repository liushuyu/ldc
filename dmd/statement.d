/**
 * Defines AST nodes for statements.
 *
 * Specification: $(LINK2 https://dlang.org/spec/statement.html, Statements)
 *
 * Copyright:   Copyright (C) 1999-2024 by The D Language Foundation, All Rights Reserved
 * Authors:     $(LINK2 https://www.digitalmars.com, Walter Bright)
 * License:     $(LINK2 https://www.boost.org/LICENSE_1_0.txt, Boost License 1.0)
 * Source:      $(LINK2 https://github.com/dlang/dmd/blob/master/src/dmd/statement.d, _statement.d)
 * Documentation:  https://dlang.org/phobos/dmd_statement.html
 * Coverage:    https://codecov.io/gh/dlang/dmd/src/master/src/dmd/statement.d
 */

module dmd.statement;

import core.stdc.stdarg;
import core.stdc.stdio;

import dmd.arraytypes;
import dmd.astenums;
import dmd.ast_node;
import dmd.errors;
import dmd.cond;
import dmd.declaration;
import dmd.dsymbol;
import dmd.expression;
import dmd.func;
import dmd.id;
import dmd.identifier;
import dmd.location;
import dmd.mtype;
import dmd.rootobject;
import dmd.sapply;
import dmd.staticassert;
import dmd.tokens;
import dmd.visitor;

/***********************************************************
 * Specification: https://dlang.org/spec/statement.html
 */
extern (C++) abstract class Statement : ASTNode
{
    const Loc loc;
    const STMT stmt;

    override final DYNCAST dyncast() const
    {
        return DYNCAST.statement;
    }

    final extern (D) this(const ref Loc loc, STMT stmt) @safe
    {
        this.loc = loc;
        this.stmt = stmt;
        // If this is an in{} contract scope statement (skip for determining
        //  inlineStatus of a function body for header content)
    }

    Statement syntaxCopy()
    {
        assert(0);
    }

    /*************************************
     * Do syntax copy of an array of Statement's.
     */
    static Statements* arraySyntaxCopy(Statements* a)
    {
        Statements* b = null;
        if (a)
        {
            b = a.copy();
            foreach (i, s; *a)
            {
                (*b)[i] = s ? s.syntaxCopy() : null;
            }
        }
        return b;
    }

    Statement getRelatedLabeled()
    {
        return this;
    }

    /****************************
     * Determine if an enclosed `break` would apply to this
     * statement, such as if it is a loop or switch statement.
     * Returns:
     *     `true` if it does
     */
    bool hasBreak() const pure nothrow
    {
        //printf("Statement::hasBreak()\n");
        return false;
    }

    /****************************
     * Determine if an enclosed `continue` would apply to this
     * statement, such as if it is a loop statement.
     * Returns:
     *     `true` if it does
     */
    bool hasContinue() const pure nothrow
    {
        return false;
    }

    /**********************************
     * Returns:
     *     `true` if statement uses exception handling
     */
    extern (D) final bool usesEH()
    {
        extern (C++) final class UsesEH : StoppableVisitor
        {
            alias visit = typeof(super).visit;
        public:
            override void visit(Statement s)
            {
            }

            override void visit(TryCatchStatement s)
            {
                stop = true;
            }

            override void visit(TryFinallyStatement s)
            {
                stop = true;
            }

            override void visit(ScopeGuardStatement s)
            {
                stop = true;
            }

            override void visit(SynchronizedStatement s)
            {
                stop = true;
            }
        }

        scope UsesEH ueh = new UsesEH();
        return walkPostorder(this, ueh);
    }

    /**********************************
     * Returns:
     *   `true` if statement 'comes from' somewhere else, like a goto
     */
    extern (D) final bool comeFrom()
    {
        extern (C++) final class ComeFrom : StoppableVisitor
        {
            alias visit = typeof(super).visit;
        public:
            override void visit(Statement s)
            {
            }

            override void visit(CaseStatement s)
            {
                stop = true;
            }

            override void visit(DefaultStatement s)
            {
                stop = true;
            }

            override void visit(LabelStatement s)
            {
                stop = true;
            }

            override void visit(AsmStatement s)
            {
                stop = true;
            }
        }

        scope ComeFrom cf = new ComeFrom();
        return walkPostorder(this, cf);
    }

    /**********************************
     * Returns:
     *   `true` if statement has executable code.
     */
    extern (D) final bool hasCode()
    {
        extern (C++) final class HasCode : StoppableVisitor
        {
            alias visit = typeof(super).visit;
        public:
            override void visit(Statement s)
            {
                stop = true;
            }

            override void visit(ExpStatement s)
            {
                if (s.exp !is null)
                {
                    stop = s.exp.hasCode();
                }
            }

            override void visit(CompoundStatement s)
            {
            }

            override void visit(ScopeStatement s)
            {
            }

            override void visit(ImportStatement s)
            {
            }

            override void visit(CaseStatement s)
            {
            }

            override void visit(DefaultStatement s)
            {
            }

            override void visit(LabelStatement s)
            {
            }
        }

        scope HasCode hc = new HasCode();
        return walkPostorder(this, hc);
    }

    /*******************************
     * Find last statement in a sequence of statements.
     * Returns:
     *  the last statement, or `null` if there isn't one
     */
    inout(Statement) last() inout nothrow pure
    {
        return this;
    }

    /**************************
     * Support Visitor Pattern
     * Params:
     *  v = visitor
     */
    override void accept(Visitor v)
    {
        v.visit(this);
    }

    /************************************
     * Does this statement end with a return statement?
     *
     * I.e. is it a single return statement or some compound statement
     * that unconditionally hits a return statement.
     * Returns:
     *  return statement it ends with, otherwise null
     */
    pure nothrow @nogc
    inout(ReturnStatement) endsWithReturnStatement() inout { return null; }

<<<<<<< HEAD
version (IN_LLVM)
{
    pure nothrow @nogc
    inout(CompoundAsmStatement) endsWithAsm() inout { return null; }
}

    final pure inout nothrow @nogc @safe:

    /********************
     * A cheaper method of doing downcasting of Statements.
     * Returns:
     *    the downcast statement if it can be downcasted, otherwise `null`
     */
    inout(ErrorStatement)       isErrorStatement()       { return stmt == STMT.Error       ? cast(typeof(return))this : null; }
    inout(PeelStatement)        isPeelStatement()        { return stmt == STMT.Peel        ? cast(typeof(return))this : null; }
    inout(ScopeStatement)       isScopeStatement()       { return stmt == STMT.Scope       ? cast(typeof(return))this : null; }
    inout(ExpStatement)         isExpStatement()         { return stmt == STMT.Exp         ? cast(typeof(return))this : null; }
    inout(CompoundStatement)    isCompoundStatement()    { return stmt == STMT.Compound    ? cast(typeof(return))this : null; }
    inout(ReturnStatement)      isReturnStatement()      { return stmt == STMT.Return      ? cast(typeof(return))this : null; }
    inout(IfStatement)          isIfStatement()          { return stmt == STMT.If          ? cast(typeof(return))this : null; }
    inout(ConditionalStatement) isConditionalStatement() { return stmt == STMT.Conditional ? cast(typeof(return))this : null; }
    inout(StaticForeachStatement) isStaticForeachStatement() { return stmt == STMT.StaticForeach ? cast(typeof(return))this : null; }
    inout(CaseStatement)        isCaseStatement()        { return stmt == STMT.Case        ? cast(typeof(return))this : null; }
    inout(DefaultStatement)     isDefaultStatement()     { return stmt == STMT.Default     ? cast(typeof(return))this : null; }
    inout(LabelStatement)       isLabelStatement()       { return stmt == STMT.Label       ? cast(typeof(return))this : null; }
    inout(GotoStatement)        isGotoStatement()        { return stmt == STMT.Goto        ? cast(typeof(return))this : null; }
    inout(GotoDefaultStatement) isGotoDefaultStatement() { return stmt == STMT.GotoDefault ? cast(typeof(return))this : null; }
    inout(GotoCaseStatement)    isGotoCaseStatement()    { return stmt == STMT.GotoCase    ? cast(typeof(return))this : null; }
    inout(BreakStatement)       isBreakStatement()       { return stmt == STMT.Break       ? cast(typeof(return))this : null; }
    inout(DtorExpStatement)     isDtorExpStatement()     { return stmt == STMT.DtorExp     ? cast(typeof(return))this : null; }
    inout(MixinStatement)       isMixinStatement()       { return stmt == STMT.Mixin       ? cast(typeof(return))this : null; }
    inout(ForwardingStatement)  isForwardingStatement()  { return stmt == STMT.Forwarding  ? cast(typeof(return))this : null; }
    inout(DoStatement)          isDoStatement()          { return stmt == STMT.Do          ? cast(typeof(return))this : null; }
    inout(WhileStatement)       isWhileStatement()       { return stmt == STMT.While       ? cast(typeof(return))this : null; }
    inout(ForStatement)         isForStatement()         { return stmt == STMT.For         ? cast(typeof(return))this : null; }
    inout(ForeachStatement)     isForeachStatement()     { return stmt == STMT.Foreach     ? cast(typeof(return))this : null; }
    inout(SwitchStatement)      isSwitchStatement()      { return stmt == STMT.Switch      ? cast(typeof(return))this : null; }
    inout(ContinueStatement)    isContinueStatement()    { return stmt == STMT.Continue    ? cast(typeof(return))this : null; }
    inout(WithStatement)        isWithStatement()        { return stmt == STMT.With        ? cast(typeof(return))this : null; }
    inout(TryCatchStatement)    isTryCatchStatement()    { return stmt == STMT.TryCatch    ? cast(typeof(return))this : null; }
    inout(ThrowStatement)       isThrowStatement()       { return stmt == STMT.Throw       ? cast(typeof(return))this : null; }
    inout(DebugStatement)       isDebugStatement()       { return stmt == STMT.Debug       ? cast(typeof(return))this : null; }
    inout(TryFinallyStatement)  isTryFinallyStatement()  { return stmt == STMT.TryFinally  ? cast(typeof(return))this : null; }
    inout(ScopeGuardStatement)  isScopeGuardStatement()  { return stmt == STMT.ScopeGuard  ? cast(typeof(return))this : null; }
    inout(SwitchErrorStatement)  isSwitchErrorStatement()  { return stmt == STMT.SwitchError  ? cast(typeof(return))this : null; }
    inout(UnrolledLoopStatement) isUnrolledLoopStatement() { return stmt == STMT.UnrolledLoop ? cast(typeof(return))this : null; }
    inout(ForeachRangeStatement) isForeachRangeStatement() { return stmt == STMT.ForeachRange ? cast(typeof(return))this : null; }
    inout(CompoundDeclarationStatement) isCompoundDeclarationStatement() { return stmt == STMT.CompoundDeclaration ? cast(typeof(return))this : null; }
    inout(CompoundAsmStatement)  isCompoundAsmStatement()  { return stmt == STMT.CompoundAsm  ? cast(typeof(return))this : null; }
    inout(PragmaStatement)       isPragmaStatement()       { return stmt == STMT.Pragma       ? cast(typeof(return))this : null; }
    inout(StaticAssertStatement) isStaticAssertStatement() { return stmt == STMT.StaticAssert ? cast(typeof(return))this : null; }
    inout(CaseRangeStatement)    isCaseRangeStatement()    { return stmt == STMT.CaseRange    ? cast(typeof(return))this : null; }
    inout(SynchronizedStatement) isSynchronizedStatement() { return stmt == STMT.Synchronized ? cast(typeof(return))this : null; }
    inout(AsmStatement)          isAsmStatement()          { return stmt == STMT.Asm          ? cast(typeof(return))this : null; }
    inout(InlineAsmStatement)    isInlineAsmStatement()    { return stmt == STMT.InlineAsm    ? cast(typeof(return))this : null; }
    inout(GccAsmStatement)       isGccAsmStatement()       { return stmt == STMT.GccAsm       ? cast(typeof(return))this : null; }
    inout(ImportStatement)       isImportStatement()       { return stmt == STMT.Import       ? cast(typeof(return))this : null; }
=======
    final pure inout nothrow @nogc @trusted
    {
        /********************
         * A cheaper method of doing downcasting of Statements.
         * Returns:
         *    the downcast statement if it can be downcasted, otherwise `null`
         */
        inout(ErrorStatement)       isErrorStatement()       { return stmt == STMT.Error       ? cast(typeof(return))this : null; }
        inout(PeelStatement)        isPeelStatement()        { return stmt == STMT.Peel        ? cast(typeof(return))this : null; }
        inout(ScopeStatement)       isScopeStatement()       { return stmt == STMT.Scope       ? cast(typeof(return))this : null; }
        inout(ExpStatement)         isExpStatement()         { return stmt == STMT.Exp         ? cast(typeof(return))this : null; }
        inout(CompoundStatement)    isCompoundStatement()    { return stmt == STMT.Compound    ? cast(typeof(return))this : null; }
        inout(ReturnStatement)      isReturnStatement()      { return stmt == STMT.Return      ? cast(typeof(return))this : null; }
        inout(IfStatement)          isIfStatement()          { return stmt == STMT.If          ? cast(typeof(return))this : null; }
        inout(ConditionalStatement) isConditionalStatement() { return stmt == STMT.Conditional ? cast(typeof(return))this : null; }
        inout(StaticForeachStatement) isStaticForeachStatement() { return stmt == STMT.StaticForeach ? cast(typeof(return))this : null; }
        inout(CaseStatement)        isCaseStatement()        { return stmt == STMT.Case        ? cast(typeof(return))this : null; }
        inout(DefaultStatement)     isDefaultStatement()     { return stmt == STMT.Default     ? cast(typeof(return))this : null; }
        inout(LabelStatement)       isLabelStatement()       { return stmt == STMT.Label       ? cast(typeof(return))this : null; }
        inout(GotoStatement)        isGotoStatement()        { return stmt == STMT.Goto        ? cast(typeof(return))this : null; }
        inout(GotoDefaultStatement) isGotoDefaultStatement() { return stmt == STMT.GotoDefault ? cast(typeof(return))this : null; }
        inout(GotoCaseStatement)    isGotoCaseStatement()    { return stmt == STMT.GotoCase    ? cast(typeof(return))this : null; }
        inout(BreakStatement)       isBreakStatement()       { return stmt == STMT.Break       ? cast(typeof(return))this : null; }
        inout(DtorExpStatement)     isDtorExpStatement()     { return stmt == STMT.DtorExp     ? cast(typeof(return))this : null; }
        inout(MixinStatement)       isMixinStatement()       { return stmt == STMT.Mixin       ? cast(typeof(return))this : null; }
        inout(ForwardingStatement)  isForwardingStatement()  { return stmt == STMT.Forwarding  ? cast(typeof(return))this : null; }
        inout(DoStatement)          isDoStatement()          { return stmt == STMT.Do          ? cast(typeof(return))this : null; }
        inout(WhileStatement)       isWhileStatement()       { return stmt == STMT.While       ? cast(typeof(return))this : null; }
        inout(ForStatement)         isForStatement()         { return stmt == STMT.For         ? cast(typeof(return))this : null; }
        inout(ForeachStatement)     isForeachStatement()     { return stmt == STMT.Foreach     ? cast(typeof(return))this : null; }
        inout(SwitchStatement)      isSwitchStatement()      { return stmt == STMT.Switch      ? cast(typeof(return))this : null; }
        inout(ContinueStatement)    isContinueStatement()    { return stmt == STMT.Continue    ? cast(typeof(return))this : null; }
        inout(WithStatement)        isWithStatement()        { return stmt == STMT.With        ? cast(typeof(return))this : null; }
        inout(TryCatchStatement)    isTryCatchStatement()    { return stmt == STMT.TryCatch    ? cast(typeof(return))this : null; }
        inout(ThrowStatement)       isThrowStatement()       { return stmt == STMT.Throw       ? cast(typeof(return))this : null; }
        inout(DebugStatement)       isDebugStatement()       { return stmt == STMT.Debug       ? cast(typeof(return))this : null; }
        inout(TryFinallyStatement)  isTryFinallyStatement()  { return stmt == STMT.TryFinally  ? cast(typeof(return))this : null; }
        inout(ScopeGuardStatement)  isScopeGuardStatement()  { return stmt == STMT.ScopeGuard  ? cast(typeof(return))this : null; }
        inout(SwitchErrorStatement)  isSwitchErrorStatement()  { return stmt == STMT.SwitchError  ? cast(typeof(return))this : null; }
        inout(UnrolledLoopStatement) isUnrolledLoopStatement() { return stmt == STMT.UnrolledLoop ? cast(typeof(return))this : null; }
        inout(ForeachRangeStatement) isForeachRangeStatement() { return stmt == STMT.ForeachRange ? cast(typeof(return))this : null; }
        inout(CompoundDeclarationStatement) isCompoundDeclarationStatement() { return stmt == STMT.CompoundDeclaration ? cast(typeof(return))this : null; }
        inout(CompoundAsmStatement)  isCompoundAsmStatement()  { return stmt == STMT.CompoundAsm  ? cast(typeof(return))this : null; }
        inout(PragmaStatement)       isPragmaStatement()       { return stmt == STMT.Pragma       ? cast(typeof(return))this : null; }
        inout(StaticAssertStatement) isStaticAssertStatement() { return stmt == STMT.StaticAssert ? cast(typeof(return))this : null; }
        inout(CaseRangeStatement)    isCaseRangeStatement()    { return stmt == STMT.CaseRange    ? cast(typeof(return))this : null; }
        inout(SynchronizedStatement) isSynchronizedStatement() { return stmt == STMT.Synchronized ? cast(typeof(return))this : null; }
        inout(AsmStatement)          isAsmStatement()          { return stmt == STMT.Asm          ? cast(typeof(return))this : null; }
        inout(InlineAsmStatement)    isInlineAsmStatement()    { return stmt == STMT.InlineAsm    ? cast(typeof(return))this : null; }
        inout(GccAsmStatement)       isGccAsmStatement()       { return stmt == STMT.GccAsm       ? cast(typeof(return))this : null; }
        inout(ImportStatement)       isImportStatement()       { return stmt == STMT.Import       ? cast(typeof(return))this : null; }
    }
>>>>>>> bc070962
}

/***********************************************************
 * Any Statement that fails semantic() or has a component that is an ErrorExp or
 * a TypeError should return an ErrorStatement from semantic().
 */
extern (C++) final class ErrorStatement : Statement
{
    extern (D) this()
    {
        super(Loc.initial, STMT.Error);

        import dmd.globals;
        assert(global.gaggedErrors || global.errors);
    }

    override ErrorStatement syntaxCopy()
    {
        return this;
    }

    override void accept(Visitor v)
    {
        v.visit(this);
    }
}

/***********************************************************
 */
extern (C++) final class PeelStatement : Statement
{
    Statement s;

    extern (D) this(Statement s) @safe
    {
        super(s.loc, STMT.Peel);
        this.s = s;
    }

    override void accept(Visitor v)
    {
        v.visit(this);
    }
}


/***********************************************************
 * https://dlang.org/spec/statement.html#ExpressionStatement
 */
extern (C++) class ExpStatement : Statement
{
    Expression exp;

    final extern (D) this(const ref Loc loc, Expression exp) @safe
    {
        super(loc, STMT.Exp);
        this.exp = exp;
    }

    final extern (D) this(const ref Loc loc, Expression exp, STMT stmt) @safe
    {
        super(loc, stmt);
        this.exp = exp;
    }

    final extern (D) this(const ref Loc loc, Dsymbol declaration) @safe
    {
        super(loc, STMT.Exp);
        this.exp = new DeclarationExp(loc, declaration);
    }

    static ExpStatement create(const ref Loc loc, Expression exp) @safe
    {
        return new ExpStatement(loc, exp);
    }

    override ExpStatement syntaxCopy()
    {
        return new ExpStatement(loc, exp ? exp.syntaxCopy() : null);
    }

    override void accept(Visitor v)
    {
        v.visit(this);
    }
}

/***********************************************************
 */
extern (C++) final class DtorExpStatement : ExpStatement
{
    // Wraps an expression that is the destruction of 'var'
    VarDeclaration var;

    extern (D) this(const ref Loc loc, Expression exp, VarDeclaration var) @safe
    {
        super(loc, exp, STMT.DtorExp);
        this.var = var;
    }

    override DtorExpStatement syntaxCopy()
    {
        return new DtorExpStatement(loc, exp ? exp.syntaxCopy() : null, var);
    }

    override void accept(Visitor v)
    {
        v.visit(this);
    }
}

/***********************************************************
 * https://dlang.org/spec/statement.html#mixin-statement
 */
// Note: was called CompileStatement
extern (C++) final class MixinStatement : Statement
{
    Expressions* exps;

    extern (D) this(const ref Loc loc, Expression exp)
    {
        Expressions* exps = new Expressions();
        exps.push(exp);
        this(loc, exps);
    }

    extern (D) this(const ref Loc loc, Expressions* exps) @safe
    {
        super(loc, STMT.Mixin);
        this.exps = exps;
    }

    override MixinStatement syntaxCopy()
    {
        return new MixinStatement(loc, Expression.arraySyntaxCopy(exps));
    }

    override void accept(Visitor v)
    {
        v.visit(this);
    }
}

/***********************************************************
 */
extern (C++) class CompoundStatement : Statement
{
    Statements* statements;

    /**
     * Construct a `CompoundStatement` using an already existing
     * array of `Statement`s
     *
     * Params:
     *   loc = Instantiation information
     *   statements   = An array of `Statement`s, that will referenced by this class
     */
    final extern (D) this(const ref Loc loc, Statements* statements) @safe
    {
        super(loc, STMT.Compound);
        this.statements = statements;
    }

    final extern (D) this(const ref Loc loc, Statements* statements, STMT stmt) @safe
    {
        super(loc, stmt);
        this.statements = statements;
    }

    /**
     * Construct a `CompoundStatement` from an array of `Statement`s
     *
     * Params:
     *   loc = Instantiation information
     *   sts   = A variadic array of `Statement`s, that will copied in this class
     *         The entries themselves will not be copied.
     */
    final extern (D) this(const ref Loc loc, Statement[] sts...)
    {
        super(loc, STMT.Compound);
        statements = new Statements();
        statements.reserve(sts.length);
        foreach (s; sts)
            statements.push(s);
    }

    static CompoundStatement create(const ref Loc loc, Statement s1, Statement s2)
    {
        return new CompoundStatement(loc, s1, s2);
    }

    override CompoundStatement syntaxCopy()
    {
        return new CompoundStatement(loc, Statement.arraySyntaxCopy(statements));
    }

    override final inout(ReturnStatement) endsWithReturnStatement() inout nothrow pure
    {
        foreach (s; *statements)
        {
            if (s)
            {
                if (inout rs = s.endsWithReturnStatement())
                    return rs;
            }
        }
        return null;
    }

    override final inout(Statement) last() inout nothrow pure
    {
        Statement s = null;
        for (size_t i = statements.length; i; --i)
        {
            s = cast(Statement)(*statements)[i - 1];
            if (s)
            {
                s = cast(Statement)s.last();
                if (s)
                    break;
            }
        }
        return cast(inout)s;
    }

    override void accept(Visitor v)
    {
        v.visit(this);
    }

version (IN_LLVM)
{
    override inout(CompoundAsmStatement) endsWithAsm() inout pure nothrow @nogc
    {
        // make the last inner statement decide
        if (statements && statements.length)
        {
            size_t last = statements.length - 1;
            if (auto s = (*statements)[last])
                return s.endsWithAsm();
        }
        return null;
    }
}
}

/***********************************************************
 */
extern (C++) final class CompoundDeclarationStatement : CompoundStatement
{
    extern (D) this(const ref Loc loc, Statements* statements) @safe
    {
        super(loc, statements, STMT.CompoundDeclaration);
    }

    override CompoundDeclarationStatement syntaxCopy()
    {
        return new CompoundDeclarationStatement(loc, Statement.arraySyntaxCopy(statements));
    }

    override void accept(Visitor v)
    {
        v.visit(this);
    }
}

/***********************************************************
 * The purpose of this is so that continue will go to the next
 * of the statements, and break will go to the end of the statements.
 */
extern (C++) final class UnrolledLoopStatement : Statement
{
    Statements* statements;

    extern (D) this(const ref Loc loc, Statements* statements) @safe
    {
        super(loc, STMT.UnrolledLoop);
        this.statements = statements;
    }

    override UnrolledLoopStatement syntaxCopy()
    {
        return new UnrolledLoopStatement(loc, Statement.arraySyntaxCopy(statements));
    }

    override bool hasBreak() const pure nothrow
    {
        return true;
    }

    override bool hasContinue() const pure nothrow
    {
        return true;
    }

    override void accept(Visitor v)
    {
        v.visit(this);
    }
}

/***********************************************************
 */
extern (C++) final class ScopeStatement : Statement
{
    Statement statement;
    Loc endloc;                 // location of closing curly bracket

    extern (D) this(const ref Loc loc, Statement statement, Loc endloc) @safe
    {
        super(loc, STMT.Scope);
        this.statement = statement;
        this.endloc = endloc;
    }

    override ScopeStatement syntaxCopy()
    {
        return new ScopeStatement(loc, statement ? statement.syntaxCopy() : null, endloc);
    }

    override inout(ReturnStatement) endsWithReturnStatement() inout nothrow pure
    {
        if (statement)
            return statement.endsWithReturnStatement();
        return null;
    }

    override bool hasBreak() const pure nothrow
    {
        //printf("ScopeStatement::hasBreak() %s\n", toChars());
        return statement ? statement.hasBreak() : false;
    }

    override bool hasContinue() const pure nothrow
    {
        return statement ? statement.hasContinue() : false;
    }

    override void accept(Visitor v)
    {
        v.visit(this);
    }
}

/***********************************************************
 * Statement whose symbol table contains foreach index variables in a
 * local scope and forwards other members to the parent scope.  This
 * wraps a statement.
 *
 * Also see: `dmd.attrib.ForwardingAttribDeclaration`
 */
extern (C++) final class ForwardingStatement : Statement
{
    /// The symbol containing the `static foreach` variables.
    ForwardingScopeDsymbol sym = null;
    /// The wrapped statement.
    Statement statement;

    extern (D) this(const ref Loc loc, ForwardingScopeDsymbol sym, Statement statement) @safe
    {
        super(loc, STMT.Forwarding);
        this.sym = sym;
        assert(statement);
        this.statement = statement;
    }

    extern (D) this(const ref Loc loc, Statement statement) @safe
    {
        auto sym = new ForwardingScopeDsymbol();
        sym.symtab = new DsymbolTable();
        this(loc, sym, statement);
    }

    override ForwardingStatement syntaxCopy()
    {
        return new ForwardingStatement(loc, statement.syntaxCopy());
    }

    override void accept(Visitor v)
    {
        v.visit(this);
    }
}


/***********************************************************
 * https://dlang.org/spec/statement.html#while-statement
 */
extern (C++) final class WhileStatement : Statement
{
    Parameter param;
    Expression condition;
    Statement _body;
    Loc endloc;             // location of closing curly bracket

    extern (D) this(const ref Loc loc, Expression condition, Statement _body, Loc endloc, Parameter param = null) @safe
    {
        super(loc, STMT.While);
        this.condition = condition;
        this._body = _body;
        this.endloc = endloc;
        this.param = param;
    }

    override WhileStatement syntaxCopy()
    {
        return new WhileStatement(loc,
            condition.syntaxCopy(),
            _body ? _body.syntaxCopy() : null,
            endloc, param ? param.syntaxCopy() : null);
    }

    override bool hasBreak() const pure nothrow
    {
        return true;
    }

    override bool hasContinue() const pure nothrow
    {
        return true;
    }

    override void accept(Visitor v)
    {
        v.visit(this);
    }
}

/***********************************************************
 * https://dlang.org/spec/statement.html#do-statement
 */
extern (C++) final class DoStatement : Statement
{
    Statement _body;
    Expression condition;
    Loc endloc;                 // location of ';' after while

    extern (D) this(const ref Loc loc, Statement _body, Expression condition, Loc endloc) @safe
    {
        super(loc, STMT.Do);
        this._body = _body;
        this.condition = condition;
        this.endloc = endloc;
    }

    override DoStatement syntaxCopy()
    {
        return new DoStatement(loc,
            _body ? _body.syntaxCopy() : null,
            condition.syntaxCopy(),
            endloc);
    }

    override bool hasBreak() const pure nothrow
    {
        return true;
    }

    override bool hasContinue() const pure nothrow
    {
        return true;
    }

    override void accept(Visitor v)
    {
        v.visit(this);
    }
}

/***********************************************************
 * https://dlang.org/spec/statement.html#for-statement
 */
extern (C++) final class ForStatement : Statement
{
    Statement _init;
    Expression condition;
    Expression increment;
    Statement _body;
    Loc endloc;             // location of closing curly bracket

    // When wrapped in try/finally clauses, this points to the outermost one,
    // which may have an associated label. Internal break/continue statements
    // treat that label as referring to this loop.
    Statement relatedLabeled;

    extern (D) this(const ref Loc loc, Statement _init, Expression condition, Expression increment, Statement _body, Loc endloc) @safe
    {
        super(loc, STMT.For);
        this._init = _init;
        this.condition = condition;
        this.increment = increment;
        this._body = _body;
        this.endloc = endloc;
    }

    override ForStatement syntaxCopy()
    {
        return new ForStatement(loc,
            _init ? _init.syntaxCopy() : null,
            condition ? condition.syntaxCopy() : null,
            increment ? increment.syntaxCopy() : null,
            _body.syntaxCopy(),
            endloc);
    }

    override Statement getRelatedLabeled()
    {
        return relatedLabeled ? relatedLabeled : this;
    }

    override bool hasBreak() const pure nothrow
    {
        //printf("ForStatement::hasBreak()\n");
        return true;
    }

    override bool hasContinue() const pure nothrow
    {
        return true;
    }

    override void accept(Visitor v)
    {
        v.visit(this);
    }
}

/***********************************************************
 * https://dlang.org/spec/statement.html#foreach-statement
 */
extern (C++) final class ForeachStatement : Statement
{
    TOK op;                     // TOK.foreach_ or TOK.foreach_reverse_
    Parameters* parameters;     // array of Parameters, one for each ForeachType
    Expression aggr;            // ForeachAggregate
    Statement _body;            // NoScopeNonEmptyStatement
    Loc endloc;                 // location of closing curly bracket

    VarDeclaration key;
    VarDeclaration value;

    FuncDeclaration func;       // function we're lexically in

    Statements* cases;          // put breaks, continues, gotos and returns here
    ScopeStatements* gotos;     // forward referenced goto's go here

    extern (D) this(const ref Loc loc, TOK op, Parameters* parameters, Expression aggr, Statement _body, Loc endloc) @safe
    {
        super(loc, STMT.Foreach);
        this.op = op;
        this.parameters = parameters;
        this.aggr = aggr;
        this._body = _body;
        this.endloc = endloc;
    }

    override ForeachStatement syntaxCopy()
    {
        return new ForeachStatement(loc, op,
            Parameter.arraySyntaxCopy(parameters),
            aggr.syntaxCopy(),
            _body ? _body.syntaxCopy() : null,
            endloc);
    }

    override bool hasBreak() const pure nothrow
    {
        return true;
    }

    override bool hasContinue() const pure nothrow
    {
        return true;
    }

    override void accept(Visitor v)
    {
        v.visit(this);
    }
}

/***********************************************************
 * https://dlang.org/spec/statement.html#foreach-range-statement
 */
extern (C++) final class ForeachRangeStatement : Statement
{
    TOK op;                 // TOK.foreach_ or TOK.foreach_reverse_
    Parameter prm;          // loop index variable
    Expression lwr;
    Expression upr;
    Statement _body;
    Loc endloc;             // location of closing curly bracket

    VarDeclaration key;

    extern (D) this(const ref Loc loc, TOK op, Parameter prm, Expression lwr, Expression upr, Statement _body, Loc endloc) @safe
    {
        super(loc, STMT.ForeachRange);
        this.op = op;
        this.prm = prm;
        this.lwr = lwr;
        this.upr = upr;
        this._body = _body;
        this.endloc = endloc;
    }

    override ForeachRangeStatement syntaxCopy()
    {
        return new ForeachRangeStatement(loc, op, prm.syntaxCopy(), lwr.syntaxCopy(), upr.syntaxCopy(), _body ? _body.syntaxCopy() : null, endloc);
    }

    override bool hasBreak() const pure nothrow
    {
        return true;
    }

    override bool hasContinue() const pure nothrow
    {
        return true;
    }

    override void accept(Visitor v)
    {
        v.visit(this);
    }
}

/***********************************************************
 * https://dlang.org/spec/statement.html#if-statement
 */
extern (C++) final class IfStatement : Statement
{
    Parameter prm;
    Expression condition;
    Statement ifbody;
    Statement elsebody;
    VarDeclaration match;   // for MatchExpression results
    Loc endloc;                 // location of closing curly bracket

    extern (D) this(const ref Loc loc, Parameter prm, Expression condition, Statement ifbody, Statement elsebody, Loc endloc) @safe
    {
        super(loc, STMT.If);
        this.prm = prm;
        this.condition = condition;
        this.ifbody = ifbody;
        this.elsebody = elsebody;
        this.endloc = endloc;
    }

    override IfStatement syntaxCopy()
    {
        return new IfStatement(loc,
            prm ? prm.syntaxCopy() : null,
            condition.syntaxCopy(),
            ifbody ? ifbody.syntaxCopy() : null,
            elsebody ? elsebody.syntaxCopy() : null,
            endloc);
    }

    override void accept(Visitor v)
    {
        v.visit(this);
    }

    /******
     * Returns: true if `if (__ctfe)`
     */
    bool isIfCtfeBlock()
    {
        if (auto cv = condition.isVarExp())
            return cv.var.ident == Id.ctfe;
        return false;
    }
}

/***********************************************************
 * https://dlang.org/spec/version.html#ConditionalStatement
 */
extern (C++) final class ConditionalStatement : Statement
{
    Condition condition;
    Statement ifbody;
    Statement elsebody;

    extern (D) this(const ref Loc loc, Condition condition, Statement ifbody, Statement elsebody) @safe
    {
        super(loc, STMT.Conditional);
        this.condition = condition;
        this.ifbody = ifbody;
        this.elsebody = elsebody;
    }

    override ConditionalStatement syntaxCopy()
    {
        return new ConditionalStatement(loc, condition.syntaxCopy(), ifbody.syntaxCopy(), elsebody ? elsebody.syntaxCopy() : null);
    }

    override void accept(Visitor v)
    {
        v.visit(this);
    }
}


/***********************************************************
 * https://dlang.org/spec/version.html#StaticForeachStatement
 * Static foreach statements, like:
 *      void main()
 *      {
 *           static foreach(i; 0 .. 10)
 *           {
 *               pragma(msg, i);
 *           }
 *      }
 */
extern (C++) final class StaticForeachStatement : Statement
{
    StaticForeach sfe;

    extern (D) this(const ref Loc loc, StaticForeach sfe) @safe
    {
        super(loc, STMT.StaticForeach);
        this.sfe = sfe;
    }

    override StaticForeachStatement syntaxCopy()
    {
        return new StaticForeachStatement(loc, sfe.syntaxCopy());
    }

    override void accept(Visitor v)
    {
        v.visit(this);
    }
}

/***********************************************************
 * https://dlang.org/spec/statement.html#pragma-statement
 */
extern (C++) final class PragmaStatement : Statement
{
    const Identifier ident;
    Expressions* args;      // array of Expression's
    Statement _body;

    extern (D) this(const ref Loc loc, const Identifier ident, Expressions* args, Statement _body) @safe
    {
        super(loc, STMT.Pragma);
        this.ident = ident;
        this.args = args;
        this._body = _body;
    }

    override PragmaStatement syntaxCopy()
    {
        return new PragmaStatement(loc, ident, Expression.arraySyntaxCopy(args), _body ? _body.syntaxCopy() : null);
    }

    override void accept(Visitor v)
    {
        v.visit(this);
    }
}

/***********************************************************
 * https://dlang.org/spec/version.html#StaticAssert
 */
extern (C++) final class StaticAssertStatement : Statement
{
    StaticAssert sa;

    extern (D) this(StaticAssert sa) @safe
    {
        super(sa.loc, STMT.StaticAssert);
        this.sa = sa;
    }

    override StaticAssertStatement syntaxCopy()
    {
        return new StaticAssertStatement(sa.syntaxCopy(null));
    }

    override void accept(Visitor v)
    {
        v.visit(this);
    }
}

/***********************************************************
 * https://dlang.org/spec/statement.html#switch-statement
 */
extern (C++) final class SwitchStatement : Statement
{
    Parameter param;
    Expression condition;           /// switch(condition)
    Statement _body;                ///
    bool isFinal;                   /// https://dlang.org/spec/statement.html#final-switch-statement
    Loc endloc;

    bool hasDefault;                /// true if has default statement
    bool hasVars;                   /// true if has variable case values
    DefaultStatement sdefault;      /// default:
    Statement tryBody;              /// set to TryCatchStatement or TryFinallyStatement if in _body portion
    TryFinallyStatement tf;         /// set if in the 'finally' block of a TryFinallyStatement
    GotoCaseStatements gotoCases;   /// array of unresolved GotoCaseStatement's
    CaseStatements* cases;          /// array of CaseStatement's
    VarDeclaration lastVar;         /// last observed variable declaration in this statement
version (IN_LLVM)
{
    bool hasGotoDefault;            // true iff there is a `goto default` statement for this switch
}

    extern (D) this(const ref Loc loc, Parameter param, Expression condition, Statement _body, bool isFinal, Loc endloc)
    {
        super(loc, STMT.Switch);
        this.param = param;
        this.condition = condition;
        this._body = _body;
        this.isFinal = isFinal;
        this.endloc = endloc;
    }

    override SwitchStatement syntaxCopy()
    {
        return new SwitchStatement(loc,
            param ? param.syntaxCopy() : null,
            condition.syntaxCopy(),
            _body.syntaxCopy(),
            isFinal,
            endloc);
    }

    override bool hasBreak() const pure nothrow
    {
        return true;
    }

    override void accept(Visitor v)
    {
        v.visit(this);
    }
}

/***********************************************************
 * https://dlang.org/spec/statement.html#CaseStatement
 */
extern (C++) final class CaseStatement : Statement
{
    Expression exp;
    Statement statement;

    int index;              // which case it is (since we sort this)
    VarDeclaration lastVar;
    void* extra;            // for use by Statement_toIR()

version (IN_LLVM)
{
    bool gototarget; // true iff this is the target of a 'goto case'
}

    extern (D) this(const ref Loc loc, Expression exp, Statement statement) @safe
    {
        super(loc, STMT.Case);
        this.exp = exp;
        this.statement = statement;
    }

    override CaseStatement syntaxCopy()
    {
        return new CaseStatement(loc, exp.syntaxCopy(), statement.syntaxCopy());
    }

    override void accept(Visitor v)
    {
        v.visit(this);
    }
}

/***********************************************************
 * https://dlang.org/spec/statement.html#CaseRangeStatement
 */
extern (C++) final class CaseRangeStatement : Statement
{
    Expression first;
    Expression last;
    Statement statement;

    extern (D) this(const ref Loc loc, Expression first, Expression last, Statement statement) @safe
    {
        super(loc, STMT.CaseRange);
        this.first = first;
        this.last = last;
        this.statement = statement;
    }

    override CaseRangeStatement syntaxCopy()
    {
        return new CaseRangeStatement(loc, first.syntaxCopy(), last.syntaxCopy(), statement.syntaxCopy());
    }

    override void accept(Visitor v)
    {
        v.visit(this);
    }
}

/***********************************************************
 * https://dlang.org/spec/statement.html#DefaultStatement
 */
extern (C++) final class DefaultStatement : Statement
{
    Statement statement;

    VarDeclaration lastVar;

version (IN_LLVM)
{
    bool gototarget; // true iff this is the target of a 'goto default'
}

    extern (D) this(const ref Loc loc, Statement statement) @safe
    {
        super(loc, STMT.Default);
        this.statement = statement;
    }

    override DefaultStatement syntaxCopy()
    {
        return new DefaultStatement(loc, statement.syntaxCopy());
    }

    override void accept(Visitor v)
    {
        v.visit(this);
    }
}

/***********************************************************
 * https://dlang.org/spec/statement.html#GotoStatement
 */
extern (C++) final class GotoDefaultStatement : Statement
{
    SwitchStatement sw;

    extern (D) this(const ref Loc loc) @safe
    {
        super(loc, STMT.GotoDefault);
    }

    override GotoDefaultStatement syntaxCopy()
    {
        return new GotoDefaultStatement(loc);
    }

    override void accept(Visitor v)
    {
        v.visit(this);
    }
}

/***********************************************************
 * https://dlang.org/spec/statement.html#GotoStatement
 */
extern (C++) final class GotoCaseStatement : Statement
{
    Expression exp;     // null, or which case to goto

    CaseStatement cs;   // case statement it resolves to

version (IN_LLVM)
{
    SwitchStatement sw;
}

    extern (D) this(const ref Loc loc, Expression exp) @safe
    {
        super(loc, STMT.GotoCase);
        this.exp = exp;
    }

    override GotoCaseStatement syntaxCopy()
    {
        return new GotoCaseStatement(loc, exp ? exp.syntaxCopy() : null);
    }

    override void accept(Visitor v)
    {
        v.visit(this);
    }
}

/***********************************************************
 */
extern (C++) final class SwitchErrorStatement : Statement
{
    Expression exp;

    extern (D) this(const ref Loc loc) @safe
    {
        super(loc, STMT.SwitchError);
    }

    final extern (D) this(const ref Loc loc, Expression exp) @safe
    {
        super(loc, STMT.SwitchError);
        this.exp = exp;
    }

    override void accept(Visitor v)
    {
        v.visit(this);
    }
}

/***********************************************************
 * https://dlang.org/spec/statement.html#return-statement
 */
extern (C++) final class ReturnStatement : Statement
{
    Expression exp;
    size_t caseDim;

    extern (D) this(const ref Loc loc, Expression exp) @safe
    {
        super(loc, STMT.Return);
        this.exp = exp;
    }

    override ReturnStatement syntaxCopy()
    {
        return new ReturnStatement(loc, exp ? exp.syntaxCopy() : null);
    }

    override inout(ReturnStatement) endsWithReturnStatement() inout nothrow pure
    {
        return this;
    }

    override void accept(Visitor v)
    {
        v.visit(this);
    }
}

/***********************************************************
 * https://dlang.org/spec/statement.html#break-statement
 */
extern (C++) final class BreakStatement : Statement
{
    Identifier ident;

version (IN_LLVM)
{
    // LDC: only set if ident is set: label statement to jump to
    LabelStatement target;
}

    extern (D) this(const ref Loc loc, Identifier ident) @safe
    {
        super(loc, STMT.Break);
        this.ident = ident;
    }

    override BreakStatement syntaxCopy()
    {
        return new BreakStatement(loc, ident);
    }

    override void accept(Visitor v)
    {
        v.visit(this);
    }
}

/***********************************************************
 * https://dlang.org/spec/statement.html#continue-statement
 */
extern (C++) final class ContinueStatement : Statement
{
    Identifier ident;

version (IN_LLVM)
{
    // LDC: only set if ident is set: label statement to jump to
    LabelStatement target;
}

    extern (D) this(const ref Loc loc, Identifier ident) @safe
    {
        super(loc, STMT.Continue);
        this.ident = ident;
    }

    override ContinueStatement syntaxCopy()
    {
        return new ContinueStatement(loc, ident);
    }

    override void accept(Visitor v)
    {
        v.visit(this);
    }
}

/***********************************************************
 * https://dlang.org/spec/statement.html#SynchronizedStatement
 */
extern (C++) final class SynchronizedStatement : Statement
{
    Expression exp;
    Statement _body;

    extern (D) this(const ref Loc loc, Expression exp, Statement _body) @safe
    {
        super(loc, STMT.Synchronized);
        this.exp = exp;
        this._body = _body;
    }

    override SynchronizedStatement syntaxCopy()
    {
        return new SynchronizedStatement(loc, exp ? exp.syntaxCopy() : null, _body ? _body.syntaxCopy() : null);
    }

    override bool hasBreak() const pure nothrow
    {
        return false; //true;
    }

    override bool hasContinue() const pure nothrow
    {
        return false; //true;
    }

    override void accept(Visitor v)
    {
        v.visit(this);
    }
}

/***********************************************************
 * https://dlang.org/spec/statement.html#with-statement
 */
extern (C++) final class WithStatement : Statement
{
    Expression exp;
    Statement _body;
    VarDeclaration wthis;
    Loc endloc;

    extern (D) this(const ref Loc loc, Expression exp, Statement _body, Loc endloc) @safe
    {
        super(loc, STMT.With);
        this.exp = exp;
        this._body = _body;
        this.endloc = endloc;
    }

    override WithStatement syntaxCopy()
    {
        return new WithStatement(loc, exp.syntaxCopy(), _body ? _body.syntaxCopy() : null, endloc);
    }

    override void accept(Visitor v)
    {
        v.visit(this);
    }
}

/***********************************************************
 * https://dlang.org/spec/statement.html#try-statement
 */
extern (C++) final class TryCatchStatement : Statement
{
    Statement _body;
    Catches* catches;

    Statement tryBody;   /// set to enclosing TryCatchStatement or TryFinallyStatement if in _body portion

    extern (D) this(const ref Loc loc, Statement _body, Catches* catches) @safe
    {
        super(loc, STMT.TryCatch);
        this._body = _body;
        this.catches = catches;
    }

    override TryCatchStatement syntaxCopy()
    {
        auto a = new Catches(catches.length);
        foreach (i, c; *catches)
        {
            (*a)[i] = c.syntaxCopy();
        }
        return new TryCatchStatement(loc, _body.syntaxCopy(), a);
    }

    override bool hasBreak() const pure nothrow
    {
        return false;
    }

    override void accept(Visitor v)
    {
        v.visit(this);
    }
}

/***********************************************************
 * https://dlang.org/spec/statement.html#Catch
 */
extern (C++) final class Catch : RootObject
{
    const Loc loc;
    Type type;
    Identifier ident;
    Statement handler;

    VarDeclaration var;
    bool errors;                // set if semantic processing errors

    // was generated by the compiler, wasn't present in source code
    bool internalCatch;

    extern (D) this(const ref Loc loc, Type type, Identifier ident, Statement handler) @safe
    {
        //printf("Catch(%s, loc = %s)\n", id.toChars(), loc.toChars());
        this.loc = loc;
        this.type = type;
        this.ident = ident;
        this.handler = handler;
    }

    Catch syntaxCopy()
    {
        auto c = new Catch(loc, type ? type.syntaxCopy() : getThrowable(), ident, (handler ? handler.syntaxCopy() : null));
        c.internalCatch = internalCatch;
        return c;
    }
}

/***********************************************************
 * https://dlang.org/spec/statement.html#try-statement
 */
extern (C++) final class TryFinallyStatement : Statement
{
    Statement _body;
    Statement finalbody;

    Statement tryBody;   /// set to enclosing TryCatchStatement or TryFinallyStatement if in _body portion
    bool bodyFallsThru;  /// true if _body falls through to finally

    extern (D) this(const ref Loc loc, Statement _body, Statement finalbody) @safe
    {
        super(loc, STMT.TryFinally);
        this._body = _body;
        this.finalbody = finalbody;
        this.bodyFallsThru = true;      // assume true until statementSemantic()
    }

    static TryFinallyStatement create(const ref Loc loc, Statement _body, Statement finalbody) @safe
    {
        return new TryFinallyStatement(loc, _body, finalbody);
    }

    override TryFinallyStatement syntaxCopy()
    {
        return new TryFinallyStatement(loc, _body.syntaxCopy(), finalbody.syntaxCopy());
    }

    override bool hasBreak() const pure nothrow
    {
        return false; //true;
    }

    override bool hasContinue() const pure nothrow
    {
        return false; //true;
    }

    override void accept(Visitor v)
    {
        v.visit(this);
    }
}

/***********************************************************
 * https://dlang.org/spec/statement.html#scope-guard-statement
 */
extern (C++) final class ScopeGuardStatement : Statement
{
    TOK tok;
    Statement statement;

    extern (D) this(const ref Loc loc, TOK tok, Statement statement) @safe
    {
        super(loc, STMT.ScopeGuard);
        this.tok = tok;
        this.statement = statement;
    }

    override ScopeGuardStatement syntaxCopy()
    {
        return new ScopeGuardStatement(loc, tok, statement.syntaxCopy());
    }

    override void accept(Visitor v)
    {
        v.visit(this);
    }
}

/***********************************************************
 * https://dlang.org/spec/statement.html#throw-statement
 */
extern (C++) final class ThrowStatement : Statement
{
    Expression exp;

    // was generated by the compiler, wasn't present in source code
    bool internalThrow;

    extern (D) this(const ref Loc loc, Expression exp) @safe
    {
        super(loc, STMT.Throw);
        this.exp = exp;
    }

    override ThrowStatement syntaxCopy()
    {
        auto s = new ThrowStatement(loc, exp.syntaxCopy());
        s.internalThrow = internalThrow;
        return s;
    }

    override void accept(Visitor v)
    {
        v.visit(this);
    }
}

/***********************************************************
 */
extern (C++) final class DebugStatement : Statement
{
    Statement statement;

    extern (D) this(const ref Loc loc, Statement statement) @safe
    {
        super(loc, STMT.Debug);
        this.statement = statement;
    }

    override DebugStatement syntaxCopy()
    {
        return new DebugStatement(loc, statement ? statement.syntaxCopy() : null);
    }

    override void accept(Visitor v)
    {
        v.visit(this);
    }
}

/***********************************************************
 * https://dlang.org/spec/statement.html#goto-statement
 */
extern (C++) final class GotoStatement : Statement
{
    Identifier ident;
    LabelDsymbol label;
    Statement tryBody;              /// set to TryCatchStatement or TryFinallyStatement if in _body portion
    TryFinallyStatement tf;
    ScopeGuardStatement os;
    VarDeclaration lastVar;
    bool inCtfeBlock;               /// set if goto is inside an `if (__ctfe)` block

    extern (D) this(const ref Loc loc, Identifier ident) @safe
    {
        super(loc, STMT.Goto);
        this.ident = ident;
    }

    override GotoStatement syntaxCopy()
    {
        return new GotoStatement(loc, ident);
    }

    override void accept(Visitor v)
    {
        v.visit(this);
    }
}

/***********************************************************
 * https://dlang.org/spec/statement.html#LabeledStatement
 */
extern (C++) final class LabelStatement : Statement
{
    Identifier ident;
    Statement statement;

    Statement tryBody;              /// set to TryCatchStatement or TryFinallyStatement if in _body portion
    TryFinallyStatement tf;
    ScopeGuardStatement os;
    VarDeclaration lastVar;
    Statement gotoTarget;       // interpret
    void* extra;                // used by Statement_toIR()
    bool breaks;                // someone did a 'break ident'
    bool inCtfeBlock;           // inside a block dominated by `if (__ctfe)`

    extern (D) this(const ref Loc loc, Identifier ident, Statement statement) @safe
    {
        super(loc, STMT.Label);
        this.ident = ident;
        this.statement = statement;
    }

    override LabelStatement syntaxCopy()
    {
        return new LabelStatement(loc, ident, statement ? statement.syntaxCopy() : null);
    }

    override void accept(Visitor v)
    {
        v.visit(this);
    }
}

/***********************************************************
 */
extern (C++) final class LabelDsymbol : Dsymbol
{
    LabelStatement statement;

    bool deleted;           // set if rewritten to return in foreach delegate
    bool iasm;              // set if used by inline assembler

    // set if label was defined multiple times, to avoid duplicate errors
    // can be removed if generic error message deduplication is implemented
    bool duplicated;

    extern (D) this(Identifier ident, const ref Loc loc = Loc.initial) @safe
    {
        super(loc, ident);
    }

    static LabelDsymbol create(Identifier ident) @safe
    {
        return new LabelDsymbol(ident);
    }

    // is this a LabelDsymbol()?
    override LabelDsymbol isLabel()
    {
        return this;
    }

    override void accept(Visitor v)
    {
        v.visit(this);
    }
}

/***********************************************************
 * https://dlang.org/spec/statement.html#asm
 */
extern (C++) class AsmStatement : Statement
{
    Token* tokens;
    bool caseSensitive;  // for register names

    extern (D) this(const ref Loc loc, Token* tokens) @safe
    {
        super(loc, STMT.Asm);
        this.tokens = tokens;
    }

    extern (D) this(const ref Loc loc, Token* tokens, STMT stmt) @safe
    {
        super(loc, stmt);
        this.tokens = tokens;
    }

    override AsmStatement syntaxCopy()
    {
        return new AsmStatement(loc, tokens);
    }

    override void accept(Visitor v)
    {
        v.visit(this);
    }
}

/***********************************************************
 * https://dlang.org/spec/iasm.html
 */
extern (C++) final class InlineAsmStatement : AsmStatement
{
    void* asmcode;
    uint asmalign;  // alignment of this statement
    uint regs;      // mask of registers modified (must match regm_t in back end)
    bool refparam;  // true if function parameter is referenced
    bool naked;     // true if function is to be naked

version (IN_LLVM)
{
    // non-zero if this is a branch, contains the target label
    LabelDsymbol isBranchToLabel;
}

    extern (D) this(const ref Loc loc, Token* tokens) @safe
    {
        super(loc, tokens, STMT.InlineAsm);
    }

    override InlineAsmStatement syntaxCopy()
    {
version (IN_LLVM)
{
        auto a_s = new InlineAsmStatement(loc, tokens);
        a_s.refparam = refparam;
        a_s.naked = naked;
        return a_s;
}
else
{
        return new InlineAsmStatement(loc, tokens);
}
    }

    override void accept(Visitor v)
    {
        v.visit(this);
    }
}

/***********************************************************
 * https://gcc.gnu.org/onlinedocs/gcc/Extended-Asm.html
 * Assembler instructions with D expression operands.
 */
extern (C++) final class GccAsmStatement : AsmStatement
{
    StorageClass stc;           // attributes of the asm {} block
    Expression insn;            // string expression that is the template for assembler code
    Expressions* args;          // input and output operands of the statement
    uint outputargs;            // of the operands in 'args', the number of output operands
    Identifiers* names;         // list of symbolic names for the operands
    Expressions* constraints;   // list of string constants specifying constraints on operands
    Expressions* clobbers;      // list of string constants specifying clobbers and scratch registers
    Identifiers* labels;        // list of goto labels
    GotoStatements* gotos;      // of the goto labels, the equivalent statements they represent

    extern (D) this(const ref Loc loc, Token* tokens) @safe
    {
        super(loc, tokens, STMT.GccAsm);
    }

    override GccAsmStatement syntaxCopy()
    {
        return new GccAsmStatement(loc, tokens);
    }

    override void accept(Visitor v)
    {
        v.visit(this);
    }
}

/***********************************************************
 * a complete asm {} block
 */
extern (C++) final class CompoundAsmStatement : CompoundStatement
{
    StorageClass stc; // postfix attributes like nothrow/pure/@trusted

version (IN_LLVM)
{
    void* abiret; // llvm::Value*
}

    extern (D) this(const ref Loc loc, Statements* statements, StorageClass stc) @safe
    {
        super(loc, statements, STMT.CompoundAsm);
        this.stc = stc;
    }

    override CompoundAsmStatement syntaxCopy()
    {
        return new CompoundAsmStatement(loc, Statement.arraySyntaxCopy(statements), stc);
    }

    override void accept(Visitor v)
    {
        v.visit(this);
    }

version (IN_LLVM)
{
    override final inout(CompoundAsmStatement) endsWithAsm() inout pure nothrow @nogc
    {
        // yes this is inline asm
        return this;
    }
}
}

/***********************************************************
 * https://dlang.org/spec/module.html#ImportDeclaration
 */
extern (C++) final class ImportStatement : Statement
{
    Dsymbols* imports;      // Array of Import's

    extern (D) this(const ref Loc loc, Dsymbols* imports) @safe
    {
        super(loc, STMT.Import);
        this.imports = imports;
    }

    override ImportStatement syntaxCopy()
    {
        auto m = new Dsymbols(imports.length);
        foreach (i, s; *imports)
        {
            (*m)[i] = s.syntaxCopy(null);
        }
        return new ImportStatement(loc, m);
    }

    override void accept(Visitor v)
    {
        v.visit(this);
    }
}


mixin template VisitStatement(Result)
{
    Result VisitStatement(Statement s)
    {
        final switch (s.stmt)
        {
            case STMT.Error:         mixin(visitStmtCase("Error"));
            case STMT.Scope:         mixin(visitStmtCase("Scope"));
            case STMT.Exp:           mixin(visitStmtCase("Exp"));
            case STMT.Compound:      mixin(visitStmtCase("Compound"));
            case STMT.Return:        mixin(visitStmtCase("Return"));
            case STMT.If:            mixin(visitStmtCase("If"));
            case STMT.Conditional:   mixin(visitStmtCase("Conditional"));
            case STMT.StaticForeach: mixin(visitStmtCase("StaticForeach"));
            case STMT.Case:          mixin(visitStmtCase("Case"));
            case STMT.Default:       mixin(visitStmtCase("Default"));
            case STMT.Label:         mixin(visitStmtCase("Label"));
            case STMT.Goto:          mixin(visitStmtCase("Goto"));
            case STMT.GotoDefault:   mixin(visitStmtCase("GotoDefault"));
            case STMT.GotoCase:      mixin(visitStmtCase("GotoCase"));
            case STMT.Break:         mixin(visitStmtCase("Break"));
            case STMT.DtorExp:       mixin(visitStmtCase("DtorExp"));
            case STMT.Mixin:         mixin(visitStmtCase("Mixin"));
            case STMT.Forwarding:    mixin(visitStmtCase("Forwarding"));
            case STMT.Do:            mixin(visitStmtCase("Do"));
            case STMT.While:         mixin(visitStmtCase("While"));
            case STMT.For:           mixin(visitStmtCase("For"));
            case STMT.Foreach:       mixin(visitStmtCase("Foreach"));
            case STMT.Switch:        mixin(visitStmtCase("Switch"));
            case STMT.Continue:      mixin(visitStmtCase("Continue"));
            case STMT.With:          mixin(visitStmtCase("With"));
            case STMT.TryCatch:      mixin(visitStmtCase("TryCatch"));
            case STMT.Throw:         mixin(visitStmtCase("Throw"));
            case STMT.Debug:         mixin(visitStmtCase("Debug"));
            case STMT.TryFinally:    mixin(visitStmtCase("TryFinally"));
            case STMT.ScopeGuard:    mixin(visitStmtCase("ScopeGuard"));
            case STMT.SwitchError:   mixin(visitStmtCase("SwitchError"));
            case STMT.UnrolledLoop:  mixin(visitStmtCase("UnrolledLoop"));
            case STMT.ForeachRange:  mixin(visitStmtCase("ForeachRange"));
            case STMT.CompoundDeclaration: mixin(visitStmtCase("CompoundDeclaration"));
            case STMT.Peel:          mixin(visitStmtCase("Peel"));
            case STMT.CompoundAsm:   mixin(visitStmtCase("CompoundAsm"));
            case STMT.Pragma:        mixin(visitStmtCase("Pragma"));
            case STMT.StaticAssert:  mixin(visitStmtCase("StaticAssert"));
            case STMT.CaseRange:     mixin(visitStmtCase("CaseRange"));
            case STMT.Synchronized:  mixin(visitStmtCase("Synchronized"));
            case STMT.Asm:           mixin(visitStmtCase("Asm"));
            case STMT.InlineAsm:     mixin(visitStmtCase("InlineAsm"));
            case STMT.GccAsm:        mixin(visitStmtCase("GccAsm"));
            case STMT.Import:        mixin(visitStmtCase("Import"));
        }
    }
}

/****************************************
 * CTFE-only helper function for VisitInitializer.
 * Params:
 *      handler = string for the name of the visit handler
 * Returns: boilerplate code for a case
 */
pure string visitStmtCase(string handler) @safe
{
    if (__ctfe)
    {
        return
            "
            enum isVoid = is(Result == void);
            auto sx = s.is"~handler~"Statement();
            static if (__traits(compiles, visit"~handler~"(sx)))
            {
                static if (isVoid)
                {
                    visit"~handler~"(sx);
                    return;
                }
                else
                {
                    if (Result r = visit"~handler~"(sx))
                        return r;
                    return Result.init;
                }
            }
            else static if (__traits(compiles, visitDefaultCase(s)))
            {
                static if (isVoid)
                {
                    visitDefaultCase(sx);
                    return;
                }
                else
                {
                    if (Result r = visitDefaultCase(s))
                        return r;
                    return Result.init;
                }
            }
            else
                static assert(0, "~handler~");
            ";
    }
    assert(0);
}<|MERGE_RESOLUTION|>--- conflicted
+++ resolved
@@ -267,65 +267,12 @@
     pure nothrow @nogc
     inout(ReturnStatement) endsWithReturnStatement() inout { return null; }
 
-<<<<<<< HEAD
 version (IN_LLVM)
 {
     pure nothrow @nogc
     inout(CompoundAsmStatement) endsWithAsm() inout { return null; }
 }
 
-    final pure inout nothrow @nogc @safe:
-
-    /********************
-     * A cheaper method of doing downcasting of Statements.
-     * Returns:
-     *    the downcast statement if it can be downcasted, otherwise `null`
-     */
-    inout(ErrorStatement)       isErrorStatement()       { return stmt == STMT.Error       ? cast(typeof(return))this : null; }
-    inout(PeelStatement)        isPeelStatement()        { return stmt == STMT.Peel        ? cast(typeof(return))this : null; }
-    inout(ScopeStatement)       isScopeStatement()       { return stmt == STMT.Scope       ? cast(typeof(return))this : null; }
-    inout(ExpStatement)         isExpStatement()         { return stmt == STMT.Exp         ? cast(typeof(return))this : null; }
-    inout(CompoundStatement)    isCompoundStatement()    { return stmt == STMT.Compound    ? cast(typeof(return))this : null; }
-    inout(ReturnStatement)      isReturnStatement()      { return stmt == STMT.Return      ? cast(typeof(return))this : null; }
-    inout(IfStatement)          isIfStatement()          { return stmt == STMT.If          ? cast(typeof(return))this : null; }
-    inout(ConditionalStatement) isConditionalStatement() { return stmt == STMT.Conditional ? cast(typeof(return))this : null; }
-    inout(StaticForeachStatement) isStaticForeachStatement() { return stmt == STMT.StaticForeach ? cast(typeof(return))this : null; }
-    inout(CaseStatement)        isCaseStatement()        { return stmt == STMT.Case        ? cast(typeof(return))this : null; }
-    inout(DefaultStatement)     isDefaultStatement()     { return stmt == STMT.Default     ? cast(typeof(return))this : null; }
-    inout(LabelStatement)       isLabelStatement()       { return stmt == STMT.Label       ? cast(typeof(return))this : null; }
-    inout(GotoStatement)        isGotoStatement()        { return stmt == STMT.Goto        ? cast(typeof(return))this : null; }
-    inout(GotoDefaultStatement) isGotoDefaultStatement() { return stmt == STMT.GotoDefault ? cast(typeof(return))this : null; }
-    inout(GotoCaseStatement)    isGotoCaseStatement()    { return stmt == STMT.GotoCase    ? cast(typeof(return))this : null; }
-    inout(BreakStatement)       isBreakStatement()       { return stmt == STMT.Break       ? cast(typeof(return))this : null; }
-    inout(DtorExpStatement)     isDtorExpStatement()     { return stmt == STMT.DtorExp     ? cast(typeof(return))this : null; }
-    inout(MixinStatement)       isMixinStatement()       { return stmt == STMT.Mixin       ? cast(typeof(return))this : null; }
-    inout(ForwardingStatement)  isForwardingStatement()  { return stmt == STMT.Forwarding  ? cast(typeof(return))this : null; }
-    inout(DoStatement)          isDoStatement()          { return stmt == STMT.Do          ? cast(typeof(return))this : null; }
-    inout(WhileStatement)       isWhileStatement()       { return stmt == STMT.While       ? cast(typeof(return))this : null; }
-    inout(ForStatement)         isForStatement()         { return stmt == STMT.For         ? cast(typeof(return))this : null; }
-    inout(ForeachStatement)     isForeachStatement()     { return stmt == STMT.Foreach     ? cast(typeof(return))this : null; }
-    inout(SwitchStatement)      isSwitchStatement()      { return stmt == STMT.Switch      ? cast(typeof(return))this : null; }
-    inout(ContinueStatement)    isContinueStatement()    { return stmt == STMT.Continue    ? cast(typeof(return))this : null; }
-    inout(WithStatement)        isWithStatement()        { return stmt == STMT.With        ? cast(typeof(return))this : null; }
-    inout(TryCatchStatement)    isTryCatchStatement()    { return stmt == STMT.TryCatch    ? cast(typeof(return))this : null; }
-    inout(ThrowStatement)       isThrowStatement()       { return stmt == STMT.Throw       ? cast(typeof(return))this : null; }
-    inout(DebugStatement)       isDebugStatement()       { return stmt == STMT.Debug       ? cast(typeof(return))this : null; }
-    inout(TryFinallyStatement)  isTryFinallyStatement()  { return stmt == STMT.TryFinally  ? cast(typeof(return))this : null; }
-    inout(ScopeGuardStatement)  isScopeGuardStatement()  { return stmt == STMT.ScopeGuard  ? cast(typeof(return))this : null; }
-    inout(SwitchErrorStatement)  isSwitchErrorStatement()  { return stmt == STMT.SwitchError  ? cast(typeof(return))this : null; }
-    inout(UnrolledLoopStatement) isUnrolledLoopStatement() { return stmt == STMT.UnrolledLoop ? cast(typeof(return))this : null; }
-    inout(ForeachRangeStatement) isForeachRangeStatement() { return stmt == STMT.ForeachRange ? cast(typeof(return))this : null; }
-    inout(CompoundDeclarationStatement) isCompoundDeclarationStatement() { return stmt == STMT.CompoundDeclaration ? cast(typeof(return))this : null; }
-    inout(CompoundAsmStatement)  isCompoundAsmStatement()  { return stmt == STMT.CompoundAsm  ? cast(typeof(return))this : null; }
-    inout(PragmaStatement)       isPragmaStatement()       { return stmt == STMT.Pragma       ? cast(typeof(return))this : null; }
-    inout(StaticAssertStatement) isStaticAssertStatement() { return stmt == STMT.StaticAssert ? cast(typeof(return))this : null; }
-    inout(CaseRangeStatement)    isCaseRangeStatement()    { return stmt == STMT.CaseRange    ? cast(typeof(return))this : null; }
-    inout(SynchronizedStatement) isSynchronizedStatement() { return stmt == STMT.Synchronized ? cast(typeof(return))this : null; }
-    inout(AsmStatement)          isAsmStatement()          { return stmt == STMT.Asm          ? cast(typeof(return))this : null; }
-    inout(InlineAsmStatement)    isInlineAsmStatement()    { return stmt == STMT.InlineAsm    ? cast(typeof(return))this : null; }
-    inout(GccAsmStatement)       isGccAsmStatement()       { return stmt == STMT.GccAsm       ? cast(typeof(return))this : null; }
-    inout(ImportStatement)       isImportStatement()       { return stmt == STMT.Import       ? cast(typeof(return))this : null; }
-=======
     final pure inout nothrow @nogc @trusted
     {
         /********************
@@ -378,7 +325,6 @@
         inout(GccAsmStatement)       isGccAsmStatement()       { return stmt == STMT.GccAsm       ? cast(typeof(return))this : null; }
         inout(ImportStatement)       isImportStatement()       { return stmt == STMT.Import       ? cast(typeof(return))this : null; }
     }
->>>>>>> bc070962
 }
 
 /***********************************************************
