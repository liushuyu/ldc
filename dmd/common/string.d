/**
 * Common string functions including filename manipulation.
 *
 * Copyright: Copyright (C) 1999-2023 by The D Language Foundation, All Rights Reserved
 * Authors:   Walter Bright, https://www.digitalmars.com
 * License:   $(LINK2 https://www.boost.org/LICENSE_1_0.txt, Boost License 1.0)
 * Source:    $(LINK2 https://github.com/dlang/dmd/blob/master/src/dmd/common/string.d, common/_string.d)
 * Documentation: https://dlang.org/phobos/dmd_common_string.html
 * Coverage:    https://codecov.io/gh/dlang/dmd/src/master/src/dmd/common/string.d
 */
module dmd.common.string;

nothrow:

/**
Defines a temporary array of `Element`s using a fixed-length buffer as back store. If the length
of the buffer suffices, it is readily used. Otherwise, `malloc` is used to
allocate memory for the array and `free` is used for deallocation in the
destructor.

This type is meant to use exclusively as an automatic variable. It is not
default constructible or copyable.
*/
struct SmallBuffer(Element)
{
    import core.stdc.stdlib : malloc, free;

    private Element[] _extent;
    private bool needsFree;

  nothrow:
  @nogc:

    @disable this(); // no default ctor
    @disable this(ref const SmallBuffer!Element); // noncopyable, nonassignable

    /***********
     * Construct a SmallBuffer
     * Params:
     *  len = number of elements in array
     *  buffer = slice to use as backing-store, if len will fit in it
     */
    scope this(size_t len, return scope Element[] buffer)
    {
        if (len <= buffer.length)
        {
            _extent = buffer[0 .. len];
        }
        else
        {
            assert(len < sizeof.max / (2 * Element.sizeof));
            _extent = (cast(typeof(_extent.ptr)) malloc(len * Element.sizeof))[0 .. len];
            _extent.ptr || assert(0, "Out of memory.");
            needsFree = true;
        }
        assert(this.length == len);
    }

    ~this()
    {
        if (needsFree)
            free(_extent.ptr);
    }

    /******
     * Resize existing SmallBuffer.
     * Params:
     *  len = number of elements after resize
     */
    scope void create(size_t len)
    {
        if (len <= _extent.length)
        {
            _extent = _extent[0 .. len]; // reuse existing storage
        }
        else
        {
            __dtor();
            assert(len < sizeof.max / Element.sizeof);
            _extent = (cast(typeof(_extent.ptr)) malloc(len * Element.sizeof))[0 .. len];
            _extent.ptr || assert(0, "Out of memory.");
            needsFree = true;
        }
        assert(this.length == len);
    }

    // Force accesses to extent to be scoped.
    scope inout extent()
    {
        return _extent;
    }

    alias extent this;
}

/// ditto
unittest
{
    char[230] buf = void;
    auto a = SmallBuffer!char(10, buf);
    assert(a[] is buf[0 .. 10]);
    auto b = SmallBuffer!char(1000, buf);
    assert(b[] !is buf[]);
    b.create(1000);
    assert(b.length == 1000);
    assert(b[] !is buf[]);
}

/**
Converts a zero-terminated C string to a D slice. Takes linear time and allocates no memory.

Params:
stringz = the C string to be converted

Returns:
a slice comprehending the string. The terminating 0 is not part of the slice.
*/
auto asDString(C)(C* stringz) pure @nogc nothrow
{
    import core.stdc.string : strlen;
    return stringz[0 .. strlen(stringz)];
}

///
unittest
{
    const char* p = "123".ptr;
    assert(p.asDString == "123");
}

/**
(Windows only) Converts a narrow string to a wide string using `buffer` as strorage. Returns a slice managed by
`buffer` containing the converted string. The terminating zero is not part of the returned slice,
but is guaranteed to follow it.
*/
version(Windows) wchar[] toWStringz(const(char)[] narrow, ref SmallBuffer!wchar buffer) nothrow
{
<<<<<<< HEAD
    import core.sys.windows.winnls : CP_ACP, MultiByteToWideChar;

version (IN_LLVM)
{
    import dmd.root.filename : CodePage;
}
else
{
    // assume filenames encoded in system default Windows ANSI code page
    enum CodePage = CP_ACP;
}
=======
    import core.sys.windows.winnls : MultiByteToWideChar;
    import dmd.common.file : CodePage;
>>>>>>> e8657dd3

    if (narrow is null)
        return null;

    const requiredLength = MultiByteToWideChar(CodePage, 0, narrow.ptr, cast(int) narrow.length, buffer.ptr, cast(int) buffer.length);
    if (requiredLength < cast(int) buffer.length)
    {
        buffer[requiredLength] = 0;
        return buffer[0 .. requiredLength];
    }

    buffer.create(requiredLength + 1);
    const length = MultiByteToWideChar(CodePage, 0, narrow.ptr, cast(int) narrow.length, buffer.ptr, requiredLength);
    assert(length == requiredLength);
    buffer[length] = 0;
    return buffer[0 .. length];
}

/**************************************
* Converts a path to one suitable to be passed to Win32 API
* functions that can deal with paths longer than 248
* characters then calls the supplied function on it.
*
* Params:
*  path = The Path to call F on.
*
* Returns:
*  The result of calling F on path.
*
* References:
*  https://msdn.microsoft.com/en-us/library/windows/desktop/aa365247(v=vs.85).aspx
*/
version(Windows) auto extendedPathThen(alias F)(const(char)[] path)
{
    import core.sys.windows.winbase;
    import core.sys.windows.winnt;

    if (!path.length)
        return F((wchar[]).init);

    wchar[1024] buf = void;
    auto store = SmallBuffer!wchar(buf.length, buf);
    auto wpath = toWStringz(path, store);

    // GetFullPathNameW expects a sized buffer to store the result in. Since we don't
    // know how large it has to be, we pass in null and get the needed buffer length
    // as the return code.
    const pathLength = GetFullPathNameW(&wpath[0],
                                        0 /*length8*/,
                                        null /*output buffer*/,
                                        null /*filePartBuffer*/);
    if (pathLength == 0)
    {
        return F((wchar[]).init);
    }

    // wpath is the UTF16 version of path, but to be able to use
    // extended paths, we need to prefix with `\\?\` and the absolute
    // path.
    static immutable prefix = `\\?\`w;

    // prefix only needed for long names and non-UNC names
    const needsPrefix = pathLength >= MAX_PATH && (wpath[0] != '\\' || wpath[1] != '\\');
    const prefixLength = needsPrefix ? prefix.length : 0;

    // +1 for the null terminator
    const bufferLength = pathLength + prefixLength + 1;

    wchar[1024] absBuf = void;
    auto absPath = SmallBuffer!wchar(bufferLength, absBuf);

    absPath[0 .. prefixLength] = prefix[0 .. prefixLength];

    const absPathRet = GetFullPathNameW(&wpath[0],
        cast(uint)(absPath.length - prefixLength - 1),
        &absPath[prefixLength],
        null /*filePartBuffer*/);

    if (absPathRet == 0 || absPathRet > absPath.length - prefixLength)
    {
        return F((wchar[]).init);
    }

    absPath[$ - 1] = '\0';
    // Strip null terminator from the slice
    return F(absPath[0 .. $ - 1]);
}<|MERGE_RESOLUTION|>--- conflicted
+++ resolved
@@ -135,22 +135,8 @@
 */
 version(Windows) wchar[] toWStringz(const(char)[] narrow, ref SmallBuffer!wchar buffer) nothrow
 {
-<<<<<<< HEAD
-    import core.sys.windows.winnls : CP_ACP, MultiByteToWideChar;
-
-version (IN_LLVM)
-{
-    import dmd.root.filename : CodePage;
-}
-else
-{
-    // assume filenames encoded in system default Windows ANSI code page
-    enum CodePage = CP_ACP;
-}
-=======
     import core.sys.windows.winnls : MultiByteToWideChar;
     import dmd.common.file : CodePage;
->>>>>>> e8657dd3
 
     if (narrow is null)
         return null;
