/**
 * Encapsulate path and file names.
 *
 * Copyright: Copyright (C) 1999-2023 by The D Language Foundation, All Rights Reserved
 * Authors:   Walter Bright, https://www.digitalmars.com
 * License:   $(LINK2 https://www.boost.org/LICENSE_1_0.txt, Boost License 1.0)
 * Source:    $(LINK2 https://github.com/dlang/dmd/blob/master/src/dmd/root/filename.d, root/_filename.d)
 * Documentation:  https://dlang.org/phobos/dmd_root_filename.html
 * Coverage:    https://codecov.io/gh/dlang/dmd/src/master/src/dmd/root/filename.d
 */

module dmd.root.filename;

import core.stdc.ctype;
import core.stdc.errno;
import core.stdc.string;

import dmd.common.file;
import dmd.common.outbuffer;

import dmd.root.array;
import dmd.root.file;
import dmd.root.port;
import dmd.root.rmem;
import dmd.root.string;

version (Posix)
{
    import core.sys.posix.stdlib;
    import core.sys.posix.sys.stat;
    import core.sys.posix.unistd : getcwd;
}

version (Windows)
{
    import core.sys.windows.winbase;
    import core.sys.windows.windef;
    import core.sys.windows.winnls;

    import dmd.common.string : extendedPathThen;

    extern (Windows) DWORD GetFullPathNameW(LPCWSTR, DWORD, LPWSTR, LPWSTR*) nothrow @nogc;
    extern (Windows) void SetLastError(DWORD) nothrow @nogc;
    extern (C) char* getcwd(char* buffer, size_t maxlen) nothrow;
<<<<<<< HEAD

version (IN_LLVM)
{
    enum CodePage = CP_UTF8;
}
else
{
    // assume filenames encoded in system default Windows ANSI code page
    private enum CodePage = CP_ACP;
=======
>>>>>>> e8657dd3
}
}

version (CRuntime_Glibc)
{
    extern (C) char* canonicalize_file_name(const char*) nothrow;
}

alias Strings = Array!(const(char)*);


// Check whether character is a directory separator
bool isDirSeparator(char c) pure nothrow @nogc @safe
{
    version (Windows)
    {
        return c == '\\' || c == '/';
    }
    else version (Posix)
    {
        return c == '/';
    }
    else
    {
        assert(0);
    }
}

/***********************************************************
 * Encapsulate path and file names.
 */
struct FileName
{
nothrow:
    private const(char)[] str;

    ///
    extern (D) this(const(char)[] str) pure
    {
        this.str = str.xarraydup;
    }

    ///
    extern (C++) static FileName create(const(char)* name) pure
    {
        return FileName(name.toDString);
    }

    /// Compare two name according to the platform's rules (case sensitive or not)
    extern (C++) static bool equals(const(char)* name1, const(char)* name2) pure @nogc
    {
        return equals(name1.toDString, name2.toDString);
    }

    /// Ditto
    extern (D) static bool equals(const(char)[] name1, const(char)[] name2) pure @nogc
    {
        if (name1.length != name2.length)
            return false;

        version (Windows)
        {
            return name1.ptr == name2.ptr ||
                   Port.memicmp(name1.ptr, name2.ptr, name1.length) == 0;
        }
        else
        {
            return name1 == name2;
        }
    }

    /************************************
     * Determine if path is absolute.
     * Params:
     *  name = path
     * Returns:
     *  true if absolute path name.
     */
    extern (C++) static bool absolute(const(char)* name) pure @nogc
    {
        return absolute(name.toDString);
    }

    /// Ditto
    extern (D) static bool absolute(const(char)[] name) pure @nogc @safe
    {
        if (!name.length)
            return false;

        version (Windows)
        {
            return isDirSeparator(name[0])
                || (name.length >= 2 && name[1] == ':');
        }
        else version (Posix)
        {
            return isDirSeparator(name[0]);
        }
        else
        {
            assert(0);
        }
    }

    unittest
    {
        assert(absolute("/"[]) == true);
        assert(absolute(""[]) == false);

        version (Windows)
        {
            assert(absolute(r"\"[]) == true);
            assert(absolute(r"\\"[]) == true);
            assert(absolute(r"c:"[]) == true);
        }
    }

    /**
    Return the given name as an absolute path

    Params:
        name = path
        base = the absolute base to prefix name with if it is relative

    Returns: name as an absolute path relative to base
    */
    extern (C++) static const(char)* toAbsolute(const(char)* name, const(char)* base = null)
    {
        const name_ = name.toDString();
        const base_ = base ? base.toDString() : getcwd(null, 0).toDString();
        return absolute(name_) ? name : combine(base_, name_).ptr;
    }

    /********************************
     * Determine file name extension as slice of input.
     * Params:
     *  str = file name
     * Returns:
     *  filename extension (read-only).
     *  Points past '.' of extension.
     *  If there isn't one, return null.
     */
    extern (C++) static const(char)* ext(const(char)* str) pure @nogc
    {
        return ext(str.toDString).ptr;
    }

    /// Ditto
    extern (D) static const(char)[] ext(const(char)[] str) nothrow pure @safe @nogc
    {
        foreach_reverse (idx, char e; str)
        {
            switch (e)
            {
            case '.':
                return str[idx + 1 .. $];
            version (Posix)
            {
            case '/':
                return null;
            }
            version (Windows)
            {
            case '\\':
            case ':':
            case '/':
                return null;
            }
            default:
                continue;
            }
        }
        return null;
    }

    unittest
    {
        assert(ext("/foo/bar/dmd.conf"[]) == "conf");
        assert(ext("object.o"[]) == "o");
        assert(ext("/foo/bar/dmd"[]) == null);
        assert(ext(".objdir.o/object"[]) == null);
        assert(ext([]) == null);
    }

    extern (C++) const(char)* ext() const pure @nogc
    {
        return ext(str).ptr;
    }

    /********************************
     * Return file name without extension.
     *
     * TODO:
     * Once slice are used everywhere and `\0` is not assumed,
     * this can be turned into a simple slicing.
     *
     * Params:
     *  str = file name
     *
     * Returns:
     *  mem.xmalloc'd filename with extension removed.
     */
    extern (C++) static const(char)* removeExt(const(char)* str)
    {
        return removeExt(str.toDString).ptr;
    }

    /// Ditto
    extern (D) static const(char)[] removeExt(const(char)[] str)
    {
        auto e = ext(str);
        if (e.length)
        {
            const len = (str.length - e.length) - 1; // -1 for the dot
            char* n = cast(char*)mem.xmalloc(len + 1);
            memcpy(n, str.ptr, len);
            n[len] = 0;
            return n[0 .. len];
        }
        return mem.xstrdup(str.ptr)[0 .. str.length];
    }

    unittest
    {
        assert(removeExt("/foo/bar/object.d"[]) == "/foo/bar/object");
        assert(removeExt("/foo/bar/frontend.di"[]) == "/foo/bar/frontend");
    }

    /********************************
     * Return filename name excluding path (read-only).
     */
    extern (C++) static const(char)* name(const(char)* str) pure @nogc
    {
        return name(str.toDString).ptr;
    }

    /// Ditto
    extern (D) static const(char)[] name(const(char)[] str) pure @nogc @safe
    {
        foreach_reverse (idx, char e; str)
        {
            switch (e)
            {
                version (Posix)
                {
                case '/':
                    return str[idx + 1 .. $];
                }
                version (Windows)
                {
                case '/':
                case '\\':
                    return str[idx + 1 .. $];
                case ':':
                    /* The ':' is a drive letter only if it is the second
                     * character or the last character,
                     * otherwise it is an ADS (Alternate Data Stream) separator.
                     * Consider ADS separators as part of the file name.
                     */
                    if (idx == 1 || idx == str.length - 1)
                        return str[idx + 1 .. $];
                    break;
                }
            default:
                break;
            }
        }
        return str;
    }

    extern (C++) const(char)* name() const pure @nogc
    {
        return name(str).ptr;
    }

    unittest
    {
        assert(name("/foo/bar/object.d"[]) == "object.d");
        assert(name("/foo/bar/frontend.di"[]) == "frontend.di");
    }

    /**************************************
     * Return path portion of str.
     * returned string is newly allocated
     * Path does not include trailing path separator.
     */
    extern (C++) static const(char)* path(const(char)* str)
    {
        return path(str.toDString).ptr;
    }

    /// Ditto
    extern (D) static const(char)[] path(const(char)[] str)
    {
        const n = name(str);
        bool hasTrailingSlash;
        if (n.length < str.length)
        {
            if (isDirSeparator(str[$ - n.length - 1]))
                hasTrailingSlash = true;
        }
        const pathlen = str.length - n.length - (hasTrailingSlash ? 1 : 0);
        char* path = cast(char*)mem.xmalloc(pathlen + 1);
        memcpy(path, str.ptr, pathlen);
        path[pathlen] = 0;
        return path[0 .. pathlen];
    }

    unittest
    {
        assert(path("/foo/bar"[]) == "/foo");
        assert(path("foo"[]) == "");
    }

    /**************************************
     * Replace filename portion of path.
     */
    extern (D) static const(char)[] replaceName(const(char)[] path, const(char)[] name)
    {
        if (absolute(name))
            return name;
        auto n = FileName.name(path);
        if (n == path)
            return name;
        return combine(path[0 .. $ - n.length], name);
    }

    /**
       Combine a `path` and a file `name`

       Params:
         path = Path to append to
         name = Name to append to path

       Returns:
         The `\0` terminated string which is the combination of `path` and `name`
         and a valid path.
    */
    extern (C++) static const(char)* combine(const(char)* path, const(char)* name)
    {
        if (!path)
            return name;
        return combine(path.toDString, name.toDString).ptr;
    }

    /// Ditto
    extern(D) static const(char)[] combine(const(char)[] path, const(char)[] name)
    {
        return !path.length ? name : buildPath(path, name);
    }

    unittest
    {
        version (Windows)
            assert(combine("foo"[], "bar"[]) == "foo\\bar");
        else
            assert(combine("foo"[], "bar"[]) == "foo/bar");
        assert(combine("foo/"[], "bar"[]) == "foo/bar");
    }

    static const(char)[] buildPath(const(char)[][] fragments...)
    {
        size_t size;
        foreach (f; fragments)
            size += f.length ? f.length + 1 : 0;
        if (size == 0)
            size = 1;

        char* p = cast(char*) mem.xmalloc_noscan(size);
        size_t length;
        foreach (f; fragments)
        {
            if (!f.length)
                continue;

            p[length .. length + f.length] = f;
            length += f.length;

            const last = p[length - 1];
            version (Posix)
            {
                if (!isDirSeparator(last))
                    p[length++] = '/';
            }
            else version (Windows)
            {
                if (!isDirSeparator(last) && last != ':')
                    p[length++] = '\\';
            }
            else
                assert(0);
        }

        // overwrite last slash with null terminator
        p[length ? --length : 0] = 0;

        return p[0 .. length];
    }

    unittest
    {
        assert(buildPath() == "");
        assert(buildPath("foo") == "foo");
        assert(buildPath("foo", null) == "foo");
        assert(buildPath(null, "foo") == "foo");
        version (Windows)
            assert(buildPath("C:", r"a\", "bb/", "ccc", "d") == r"C:a\bb/ccc\d");
        else
            assert(buildPath("a/", "bb", "ccc") == "a/bb/ccc");
    }

    // Split a path into an Array of paths
    extern (C++) static Strings* splitPath(const(char)* path)
    {
        auto array = new Strings();
        int sink(const(char)* p) nothrow
        {
            array.push(p);
            return 0;
        }
        splitPath(&sink, path);
        return array;
    }

    /****
     * Split path (such as that returned by `getenv("PATH")`) into pieces, each piece is mem.xmalloc'd
     * Handle double quotes and ~.
     * Pass the pieces to sink()
     * Params:
     *  sink = send the path pieces here, end when sink() returns !=0
     *  path = the path to split up.
     */
    static void splitPath(int delegate(const(char)*) nothrow sink, const(char)* path)
    {
        if (!path)
            return;

        auto p = path;
        OutBuffer buf;
        char c;
        do
        {
            const(char)* home;
            bool instring = false;
            while (isspace(*p)) // skip leading whitespace
                ++p;
            buf.reserve(8); // guess size of piece
            for (;; ++p)
            {
                c = *p;
                switch (c)
                {
                    case '"':
                        instring ^= false; // toggle inside/outside of string
                        continue;

                    version (OSX)
                    {
                    case ',':
                    }
                    version (Windows)
                    {
                    case ';':
                    }
                    version (Posix)
                    {
                    case ':':
                    }
                        p++;    // ; cannot appear as part of a
                        break;  // path, quotes won't protect it

                    case 0x1A:  // ^Z means end of file
                    case 0:
                        break;

                    case '\r':
                        continue;  // ignore carriage returns

                    version (Posix)
                    {
                    case '~':
                        if (!home)
                            home = getenv("HOME");
                        // Expand ~ only if it is prefixing the rest of the path.
                        if (!buf.length && p[1] == '/' && home)
                            buf.writestring(home);
                        else
                            buf.writeByte('~');
                        continue;
                    }

                    version (none)
                    {
                    case ' ':
                    case '\t':         // tabs in filenames?
                        if (!instring) // if not in string
                            break;     // treat as end of path
                    }
                    default:
                        buf.writeByte(c);
                        continue;
                }
                break;
            }
            if (buf.length) // if path is not empty
            {
                if (sink(buf.extractChars()))
                    break;
            }
        } while (c);
    }

    /**
     * Add the extension `ext` to `name`, regardless of the content of `name`
     *
     * Params:
     *   name = Path to append the extension to
     *   ext  = Extension to add (should not include '.')
     *
     * Returns:
     *   A newly allocated string (free with `FileName.free`)
     */
    extern(D) static char[] addExt(const(char)[] name, const(char)[] ext) pure
    {
        const len = name.length + ext.length + 2;
        auto s = cast(char*)mem.xmalloc(len);
        s[0 .. name.length] = name[];
        s[name.length] = '.';
        s[name.length + 1 .. len - 1] = ext[];
        s[len - 1] = '\0';
        return s[0 .. len - 1];
    }


    /***************************
     * Free returned value with FileName::free()
     */
    extern (C++) static const(char)* defaultExt(const(char)* name, const(char)* ext)
    {
        return defaultExt(name.toDString, ext.toDString).ptr;
    }

    /// Ditto
    extern (D) static const(char)[] defaultExt(const(char)[] name, const(char)[] ext)
    {
        auto e = FileName.ext(name);
        if (e.length) // it already has an extension
            return name.xarraydup;
        return addExt(name, ext);
    }

    unittest
    {
        assert(defaultExt("/foo/object.d"[], "d") == "/foo/object.d");
        assert(defaultExt("/foo/object"[], "d") == "/foo/object.d");
        assert(defaultExt("/foo/bar.d"[], "o") == "/foo/bar.d");
    }

    /***************************
     * Free returned value with FileName::free()
     */
    extern (C++) static const(char)* forceExt(const(char)* name, const(char)* ext)
    {
        return forceExt(name.toDString, ext.toDString).ptr;
    }

    /// Ditto
    extern (D) static const(char)[] forceExt(const(char)[] name, const(char)[] ext)
    {
        if (auto e = FileName.ext(name))
            return addExt(name[0 .. $ - e.length - 1], ext);
        return defaultExt(name, ext); // doesn't have one
    }

    unittest
    {
        assert(forceExt("/foo/object.d"[], "d") == "/foo/object.d");
        assert(forceExt("/foo/object"[], "d") == "/foo/object.d");
        assert(forceExt("/foo/bar.d"[], "o") == "/foo/bar.o");
    }

    /// Returns:
    ///   `true` if `name`'s extension is `ext`
    extern (C++) static bool equalsExt(const(char)* name, const(char)* ext) pure @nogc
    {
        return equalsExt(name.toDString, ext.toDString);
    }

    /// Ditto
    extern (D) static bool equalsExt(const(char)[] name, const(char)[] ext) pure @nogc
    {
        auto e = FileName.ext(name);
        if (!e.length && !ext.length)
            return true;
        if (!e.length || !ext.length)
            return false;
        return FileName.equals(e, ext);
    }

    unittest
    {
        assert(!equalsExt("foo.bar"[], "d"));
        assert(equalsExt("foo.bar"[], "bar"));
        assert(equalsExt("object.d"[], "d"));
        assert(!equalsExt("object"[], "d"));
    }

    /******************************
     * Return !=0 if extensions match.
     */
    extern (C++) bool equalsExt(const(char)* ext) const pure @nogc
    {
        return equalsExt(str, ext.toDString());
    }

    /*************************************
     * Search paths for file.
     * Params:
     *  path = array of path strings
     *  name = file to look for
     *  cwd = true means search current directory before searching path
     * Returns:
     *  if found, filename combined with path, otherwise null
     */
    extern (C++) static const(char)* searchPath(Strings* path, const(char)* name, bool cwd)
    {
        return searchPath(path, name.toDString, cwd).ptr;
    }

    extern (D) static const(char)[] searchPath(Strings* path, const(char)[] name, bool cwd)
    {
        if (absolute(name))
        {
            return exists(name) ? name : null;
        }
        if (cwd)
        {
            if (exists(name))
                return name;
        }
        if (path)
        {
            foreach (p; *path)
            {
                auto n = combine(p.toDString, name);
                if (exists(n))
                    return n;
                //combine might return name
                if (n.ptr != name.ptr)
                {
                    mem.xfree(cast(void*)n.ptr);
                }
            }
        }
        return null;
    }

    extern (D) static const(char)[] searchPath(const(char)* path, const(char)[] name, bool cwd)
    {
        if (absolute(name))
        {
            return exists(name) ? name : null;
        }
        if (cwd)
        {
            if (exists(name))
                return name;
        }
        if (path && *path)
        {
            const(char)[] result;

            int sink(const(char)* p) nothrow
            {
                auto n = combine(p.toDString, name);
                mem.xfree(cast(void*)p);
                if (exists(n))
                {
                    result = n;
                    return 1;   // done with splitPath() call
                }
                return 0;
            }

            splitPath(&sink, path);
            return result;
        }
        return null;
    }

    /************************************
     * Determine if path contains reserved character.
     * Params:
     *  name = path
     * Returns:
     *  index of the first reserved character in path if found, size_t.max otherwise
     */
    extern (D) static size_t findReservedChar(const(char)[] name) pure @nogc @safe
    {
        version (Windows)
        {
            // According to https://docs.microsoft.com/en-us/windows/win32/fileio/naming-a-file#naming-conventions
            // the following characters are not allowed in path: < > : " | ? *
            foreach (idx; 0 .. name.length)
            {
                char c = name[idx];
                if (c == '<' || c == '>' || c == ':' || c == '"' || c == '|' || c == '?' || c == '*')
                {
                    return idx;
                }
            }
            return size_t.max;
        }
        else
        {
            return size_t.max;
        }
    }
    unittest
    {
        assert(findReservedChar(r"") == size_t.max);
        assert(findReservedChar(r" abcdefghijklmnopqrstuvwxyzABCDEFGHIJKLMNOPQRSTUVWXYZ0123456789,.-_=+()") == size_t.max);

        version (Windows)
        {
            assert(findReservedChar(` < `) == 1);
            assert(findReservedChar(` >`) == 1);
            assert(findReservedChar(`: `) == 0);
            assert(findReservedChar(`"`) == 0);
            assert(findReservedChar(`|`) == 0);
            assert(findReservedChar(`?`) == 0);
            assert(findReservedChar(`*`) == 0);
        }
        else
        {
            assert(findReservedChar(`<>:"|?*`) == size_t.max);
        }
    }

    /************************************
     * Determine if path has a reference to parent directory.
     * Params:
     *  name = path
     * Returns:
     *  true if path contains '..' reference to parent directory
     */
    extern (D) static bool refersToParentDir(const(char)[] name) pure @nogc @safe
    {
        size_t s = 0;
        foreach (i; 0 .. name.length)
        {
            if (isDirSeparator(name[i]))
            {
                if (name[s..i] == "..")
                    return true;
                s = i + 1;
            }
        }
        if (name[s..$] == "..")
            return true;

        return false;
    }
    unittest
    {
        assert(!refersToParentDir(r""));
        assert(!refersToParentDir(r"foo"));
        assert(!refersToParentDir(r"foo.."));
        assert(!refersToParentDir(r"foo..boo"));
        assert(!refersToParentDir(r"foo/..boo"));
        assert(!refersToParentDir(r"foo../boo"));
        assert(refersToParentDir(r".."));
        assert(refersToParentDir(r"../"));
        assert(refersToParentDir(r"foo/.."));
        assert(refersToParentDir(r"foo/../"));
        assert(refersToParentDir(r"foo/../../boo"));

        version (Windows)
        {
            // Backslash as directory separator
            assert(!refersToParentDir(r"foo\..boo"));
            assert(!refersToParentDir(r"foo..\boo"));
            assert(refersToParentDir(r"..\"));
            assert(refersToParentDir(r"foo\.."));
            assert(refersToParentDir(r"foo\..\"));
            assert(refersToParentDir(r"foo\..\..\boo"));
        }
    }


    /**
       Check if the file the `path` points to exists

       Returns:
         0 if it does not exists
         1 if it exists and is not a directory
         2 if it exists and is a directory
     */
    extern (C++) static int exists(const(char)* name)
    {
        return exists(name.toDString);
    }

    /// Ditto
    extern (D) static int exists(const(char)[] name)
    {
        if (!name.length)
            return 0;
        version (Posix)
        {
            stat_t st;
            if (name.toCStringThen!((v) => stat(v.ptr, &st)) < 0)
                return 0;
            if (S_ISDIR(st.st_mode))
                return 2;
            return 1;
        }
        else version (Windows)
        {
            return name.extendedPathThen!((wname)
            {
                const dw = GetFileAttributesW(&wname[0]);
                if (dw == -1)
                    return 0;
                else if (dw & FILE_ATTRIBUTE_DIRECTORY)
                    return 2;
                else
                    return 1;
            });
        }
        else
        {
            assert(0);
        }
    }

    /**
       Ensure that the provided path exists

       Accepts a path to either a file or a directory.
       In the former case, the basepath (path to the containing directory)
       will be checked for existence, and created if it does not exists.
       In the later case, the directory pointed to will be checked for existence
       and created if needed.

       Params:
         path = a path to a file or a directory

       Returns:
         `true` if the directory exists or was successfully created
     */
    extern (D) static bool ensurePathExists(const(char)[] path)
    {
        //printf("FileName::ensurePathExists(%s)\n", path ? path : "");
        if (!path.length)
            return true;
        if (exists(path))
            return true;

        // We were provided with a file name
        // We need to call ourselves recursively to ensure parent dir exist
        const char[] p = FileName.path(path);
        if (p.length)
        {
            version (Windows)
            {
                // Note: Windows filename comparison should be case-insensitive,
                // however p is a subslice of path so we don't need it
                if (path.length == p.length ||
                    (path.length > 2 && path[1] == ':' && path[2 .. $] == p))
                {
                    mem.xfree(cast(void*)p.ptr);
                    return true;
                }
            }
            const r = ensurePathExists(p);
            mem.xfree(cast(void*)p);

            if (!r)
                return r;
        }

        version (Windows)
            const r = _mkdir(path);
        version (Posix)
        {
            errno = 0;
            const r = path.toCStringThen!((pathCS) => mkdir(pathCS.ptr, (7 << 6) | (7 << 3) | 7));
        }

        if (r == 0)
            return true;

        // Don't error out if another instance of dmd just created
        // this directory
        version (Windows)
        {
            import core.sys.windows.winerror : ERROR_ALREADY_EXISTS;
            if (GetLastError() == ERROR_ALREADY_EXISTS)
                return true;
        }
        version (Posix)
        {
            if (errno == EEXIST)
                return true;
        }

        return false;
    }

    ///ditto
    extern (C++) static bool ensurePathExists(const(char)* path)
    {
        return ensurePathExists(path.toDString);
    }

    /******************************************
     * Return canonical version of name.
     * This code is high risk.
     */
    extern (C++) static const(char)* canonicalName(const(char)* name)
    {
        return canonicalName(name.toDString).ptr;
    }

    /// Ditto
    extern (D) static const(char)[] canonicalName(const(char)[] name)
    {
        version (Posix)
        {
            import core.stdc.limits;      // PATH_MAX
            import core.sys.posix.unistd; // _PC_PATH_MAX

            // Older versions of druntime don't have PATH_MAX defined.
            // i.e: dmd __VERSION__ < 2085, gdc __VERSION__ < 2076.
            static if (!__traits(compiles, PATH_MAX))
            {
                version (DragonFlyBSD)
                    enum PATH_MAX = 1024;
                else version (FreeBSD)
                    enum PATH_MAX = 1024;
                else version (linux)
                    enum PATH_MAX = 4096;
                else version (NetBSD)
                    enum PATH_MAX = 1024;
                else version (OpenBSD)
                    enum PATH_MAX = 1024;
                else version (OSX)
                    enum PATH_MAX = 1024;
                else version (Solaris)
                    enum PATH_MAX = 1024;
            }

            // Have realpath(), passing a NULL destination pointer may return an
            // internally malloc'd buffer, however it is implementation defined
            // as to what happens, so cannot rely on it.
            static if (__traits(compiles, PATH_MAX))
            {
                // Have compile time limit on filesystem path, use it with realpath.
                char[PATH_MAX] buf = void;
                auto path = name.toCStringThen!((n) => realpath(n.ptr, buf.ptr));
                if (path !is null)
                    return xarraydup(path.toDString);
            }
            else static if (__traits(compiles, canonicalize_file_name))
            {
                // Have canonicalize_file_name, which malloc's memory.
                // We need a dmd.root.rmem allocation though.
                auto path = name.toCStringThen!((n) => canonicalize_file_name(n.ptr));
                scope(exit) .free(path);
                if (path !is null)
                    return xarraydup(path.toDString);
            }
            else static if (__traits(compiles, _PC_PATH_MAX))
            {
                // Panic! Query the OS for the buffer limit.
                auto path_max = pathconf("/", _PC_PATH_MAX);
                if (path_max > 0)
                {
                    char *buf = cast(char*)mem.xmalloc(path_max);
                    scope(exit) mem.xfree(buf);
                    auto path = name.toCStringThen!((n) => realpath(n.ptr, buf));
                    if (path !is null)
                        return xarraydup(path.toDString);
                }
            }
            // Give up trying to support this platform, just duplicate the filename
            // unless there is nothing to copy from.
            if (!name.length)
                return null;
            return xarraydup(name);
        }
        else version (Windows)
        {
            // Convert to wstring first since otherwise the Win32 APIs have a character limit
            return name.toWStringzThen!((wname)
            {
                /* Apparently, there is no good way to do this on Windows.
                 * GetFullPathName isn't it, but use it anyway.
                 */
                // First find out how long the buffer has to be, incl. terminating null.
                const capacity = GetFullPathNameW(&wname[0], 0, null, null);
                if (!capacity) return null;
                auto buffer = cast(wchar*) mem.xmalloc_noscan(capacity * wchar.sizeof);
                scope(exit) mem.xfree(buffer);

                // Actually get the full path name. If the buffer is large enough,
                // the returned length does NOT include the terminating null...
                const length = GetFullPathNameW(&wname[0], capacity, buffer, null /*filePart*/);
                assert(length == capacity - 1);

                return toNarrowStringz(buffer[0 .. length]);
            });
        }
        else
        {
            assert(0);
        }
    }

    unittest
    {
        string filename = "foo.bar";
        const path = canonicalName(filename);
        scope(exit) free(path.ptr);
        assert(path.length >= filename.length);
        assert(path[$ - filename.length .. $] == filename);
    }

    /********************************
     * Free memory allocated by FileName routines
     */
    extern (C++) static void free(const(char)* str) pure
    {
        if (str)
        {
            assert(str[0] != cast(char)0xAB);
            memset(cast(void*)str, 0xAB, strlen(str) + 1); // stomp
        }
        mem.xfree(cast(void*)str);
    }

    extern (C++) const(char)* toChars() const pure nothrow @nogc @trusted
    {
        // Since we can return an empty slice (but '\0' terminated),
        // we don't do bounds check (as `&str[0]` does)
        return str.ptr;
    }

    const(char)[] toString() const pure nothrow @nogc @trusted
    {
        return str;
    }

    bool opCast(T)() const pure nothrow @nogc @safe
    if (is(T == bool))
    {
        return str.ptr !is null;
    }

version (IN_LLVM)
{
    extern (C++) void reset(const(char)* str)
    {
        this = FileName(str.toDString);
    }
}
}

version(Windows)
{
    /****************************************************************
     * The code before used the POSIX function `mkdir` on Windows. That
     * function is now deprecated and fails with long paths, so instead
     * we use the newer `CreateDirectoryW`.
     *
     * `CreateDirectoryW` is the unicode version of the generic macro
     * `CreateDirectory`.  `CreateDirectoryA` has a file path
     *  limitation of 248 characters, `mkdir` fails with less and might
     *  fail due to the number of consecutive `..`s in the
     *  path. `CreateDirectoryW` also normally has a 248 character
     * limit, unless the path is absolute and starts with `\\?\`. Note
     * that this is different from starting with the almost identical
     * `\\?`.
     *
     * Params:
     *  path = The path to create.
     *
     * Returns:
     *  0 on success, 1 on failure.
     *
     * References:
     *  https://msdn.microsoft.com/en-us/library/windows/desktop/aa363855(v=vs.85).aspx
     */
    private int _mkdir(const(char)[] path) nothrow
    {
        const createRet = path.extendedPathThen!(
            p => CreateDirectoryW(&p[0], null /*securityAttributes*/));
        // different conventions for CreateDirectory and mkdir
        return createRet == 0 ? 1 : 0;
    }

    /**********************************
     * Converts a UTF-16 string to a (null-terminated) narrow string.
     * Returns:
     *  If `buffer` is specified and the result fits, a slice of that buffer,
     *  otherwise a new buffer which can be released via `mem.xfree()`.
     *  Nulls are propagated, i.e., if `wide` is null, the returned slice is
     *  null too.
     */
    char[] toNarrowStringz(const(wchar)[] wide, char[] buffer = null) nothrow
    {
        import dmd.common.file : CodePage;

        if (wide is null)
            return null;

        const requiredLength = WideCharToMultiByte(CodePage, 0, wide.ptr, cast(int) wide.length, buffer.ptr, cast(int) buffer.length, null, null);
        if (requiredLength < buffer.length)
        {
            buffer[requiredLength] = 0;
            return buffer[0 .. requiredLength];
        }

        char* newBuffer = cast(char*) mem.xmalloc_noscan(requiredLength + 1);
        const length = WideCharToMultiByte(CodePage, 0, wide.ptr, cast(int) wide.length, newBuffer, requiredLength, null, null);
        assert(length == requiredLength);
        newBuffer[length] = 0;
        return newBuffer[0 .. length];
    }

    /**********************************
     * Converts a slice of UTF-8 characters to an array of wchar that's null
     * terminated so it can be passed to Win32 APIs then calls the supplied
     * function on it.
     *
     * Params:
     *  str = The string to convert.
     *
     * Returns:
     *  The result of calling F on the UTF16 version of str.
     */
    private auto toWStringzThen(alias F)(const(char)[] str) nothrow
    {
        import dmd.common.string : SmallBuffer, toWStringz;

        if (!str.length) return F(""w.ptr);

        wchar[1024] support = void;
        auto buf = SmallBuffer!wchar(support.length, support);
        wchar[] wide = toWStringz(str, buf);
        scope(exit) wide.ptr != buf.ptr && mem.xfree(wide.ptr);

        return F(wide);
    }
}<|MERGE_RESOLUTION|>--- conflicted
+++ resolved
@@ -42,19 +42,6 @@
     extern (Windows) DWORD GetFullPathNameW(LPCWSTR, DWORD, LPWSTR, LPWSTR*) nothrow @nogc;
     extern (Windows) void SetLastError(DWORD) nothrow @nogc;
     extern (C) char* getcwd(char* buffer, size_t maxlen) nothrow;
-<<<<<<< HEAD
-
-version (IN_LLVM)
-{
-    enum CodePage = CP_UTF8;
-}
-else
-{
-    // assume filenames encoded in system default Windows ANSI code page
-    private enum CodePage = CP_ACP;
-=======
->>>>>>> e8657dd3
-}
 }
 
 version (CRuntime_Glibc)
