/**
 * Defines a D type.
 *
 * Copyright:   Copyright (C) 1999-2024 by The D Language Foundation, All Rights Reserved
 * Authors:     $(LINK2 https://www.digitalmars.com, Walter Bright)
 * License:     $(LINK2 https://www.boost.org/LICENSE_1_0.txt, Boost License 1.0)
 * Source:      $(LINK2 https://github.com/dlang/dmd/blob/master/src/dmd/mtype.d, _mtype.d)
 * Documentation:  https://dlang.org/phobos/dmd_mtype.html
 * Coverage:    https://codecov.io/gh/dlang/dmd/src/master/src/dmd/mtype.d
 */

module dmd.mtype;

import core.checkedint;
import core.stdc.stdarg;
import core.stdc.stdio;
import core.stdc.stdlib;
import core.stdc.string;

import dmd.aggregate;
import dmd.arraytypes;
import dmd.astenums;
import dmd.ast_node;
import dmd.dclass;
import dmd.declaration;
import dmd.denum;
import dmd.dstruct;
import dmd.dsymbol;
import dmd.dtemplate;
import dmd.enumsem;
import dmd.errors;
import dmd.expression;
import dmd.funcsem;
import dmd.globals;
import dmd.hdrgen;
import dmd.id;
import dmd.identifier;
import dmd.location;
import dmd.root.ctfloat;
import dmd.common.outbuffer;
import dmd.root.rmem;
import dmd.rootobject;
import dmd.root.stringtable;
import dmd.target;
import dmd.tokens;
import dmd.typesem;
import dmd.visitor;

enum LOGDOTEXP = 0;         // log ::dotExp()
enum LOGDEFAULTINIT = 0;    // log ::defaultInit()

enum SIZE_INVALID = (~cast(uinteger_t)0);   // error return from size() functions

static if (__VERSION__ < 2095)
{
    // Fix linker errors when building with older compilers.
    // See: https://issues.dlang.org/show_bug.cgi?id=21299
    private alias StringValueType = StringValue!Type;
}

/***************************
 * Return !=0 if modfrom can be implicitly converted to modto
 */
bool MODimplicitConv(MOD modfrom, MOD modto) pure nothrow @nogc @safe
{
    if (modfrom == modto)
        return true;

    //printf("MODimplicitConv(from = %x, to = %x)\n", modfrom, modto);
    auto X(T, U)(T m, U n)
    {
        return ((m << 4) | n);
    }

    switch (X(modfrom & ~MODFlags.shared_, modto & ~MODFlags.shared_))
    {
    case X(0, MODFlags.const_):
    case X(MODFlags.wild, MODFlags.const_):
    case X(MODFlags.wild, MODFlags.wildconst):
    case X(MODFlags.wildconst, MODFlags.const_):
        return (modfrom & MODFlags.shared_) == (modto & MODFlags.shared_);

    case X(MODFlags.immutable_, MODFlags.const_):
    case X(MODFlags.immutable_, MODFlags.wildconst):
        return true;
    default:
        return false;
    }
}

/***************************
 * Return MATCH.exact or MATCH.constant if a method of type '() modfrom' can call a method of type '() modto'.
 */
MATCH MODmethodConv(MOD modfrom, MOD modto) pure nothrow @nogc @safe
{
    if (modfrom == modto)
        return MATCH.exact;
    if (MODimplicitConv(modfrom, modto))
        return MATCH.constant;

    auto X(T, U)(T m, U n)
    {
        return ((m << 4) | n);
    }

    switch (X(modfrom, modto))
    {
    case X(0, MODFlags.wild):
    case X(MODFlags.immutable_, MODFlags.wild):
    case X(MODFlags.const_, MODFlags.wild):
    case X(MODFlags.wildconst, MODFlags.wild):
    case X(MODFlags.shared_, MODFlags.shared_ | MODFlags.wild):
    case X(MODFlags.shared_ | MODFlags.immutable_, MODFlags.shared_ | MODFlags.wild):
    case X(MODFlags.shared_ | MODFlags.const_, MODFlags.shared_ | MODFlags.wild):
    case X(MODFlags.shared_ | MODFlags.wildconst, MODFlags.shared_ | MODFlags.wild):
        return MATCH.constant;

    default:
        return MATCH.nomatch;
    }
}

/***************************
 * Merge mod bits to form common mod.
 */
MOD MODmerge(MOD mod1, MOD mod2) pure nothrow @nogc @safe
{
    if (mod1 == mod2)
        return mod1;

    //printf("MODmerge(1 = %x, 2 = %x)\n", mod1, mod2);
    MOD result = 0;
    if ((mod1 | mod2) & MODFlags.shared_)
    {
        // If either type is shared, the result will be shared
        result |= MODFlags.shared_;
        mod1 &= ~MODFlags.shared_;
        mod2 &= ~MODFlags.shared_;
    }
    if (mod1 == 0 || mod1 == MODFlags.mutable || mod1 == MODFlags.const_ || mod2 == 0 || mod2 == MODFlags.mutable || mod2 == MODFlags.const_)
    {
        // If either type is mutable or const, the result will be const.
        result |= MODFlags.const_;
    }
    else
    {
        // MODFlags.immutable_ vs MODFlags.wild
        // MODFlags.immutable_ vs MODFlags.wildconst
        //      MODFlags.wild vs MODFlags.wildconst
        assert(mod1 & MODFlags.wild || mod2 & MODFlags.wild);
        result |= MODFlags.wildconst;
    }
    return result;
}

/*********************************
 * Store modifier name into buf.
 */
void MODtoBuffer(ref OutBuffer buf, MOD mod) nothrow @safe
{
    buf.writestring(MODtoString(mod));
}

/*********************************
 * Returns:
 *   a human readable representation of `mod`,
 *   which is the token `mod` corresponds to
 */
const(char)* MODtoChars(MOD mod) nothrow pure
{
    /// Works because we return a literal
    return MODtoString(mod).ptr;
}

/// Ditto
string MODtoString(MOD mod) nothrow pure @safe
{
    final switch (mod)
    {
    case 0:
        return "";

    case MODFlags.immutable_:
        return "immutable";

    case MODFlags.shared_:
        return "shared";

    case MODFlags.shared_ | MODFlags.const_:
        return "shared const";

    case MODFlags.const_:
        return "const";

    case MODFlags.shared_ | MODFlags.wild:
        return "shared inout";

    case MODFlags.wild:
        return "inout";

    case MODFlags.shared_ | MODFlags.wildconst:
        return "shared inout const";

    case MODFlags.wildconst:
        return "inout const";
    }
}

/*************************************************
 * Pick off one of the trust flags from trust,
 * and return a string representation of it.
 */
string trustToString(TRUST trust) pure nothrow @nogc @safe
{
    final switch (trust)
    {
    case TRUST.default_:
        return null;
    case TRUST.system:
        return "@system";
    case TRUST.trusted:
        return "@trusted";
    case TRUST.safe:
        return "@safe";
    }
}

unittest
{
    assert(trustToString(TRUST.default_) == "");
    assert(trustToString(TRUST.system) == "@system");
    assert(trustToString(TRUST.trusted) == "@trusted");
    assert(trustToString(TRUST.safe) == "@safe");
}

/************************************
 * Convert MODxxxx to STCxxx
 */
StorageClass ModToStc(uint mod) pure nothrow @nogc @safe
{
    StorageClass stc = 0;
    if (mod & MODFlags.immutable_)
        stc |= STC.immutable_;
    if (mod & MODFlags.const_)
        stc |= STC.const_;
    if (mod & MODFlags.wild)
        stc |= STC.wild;
    if (mod & MODFlags.shared_)
        stc |= STC.shared_;
    return stc;
}

///Returns true if ty is char, wchar, or dchar
bool isSomeChar(TY ty) pure nothrow @nogc @safe
{
    return ty == Tchar || ty == Twchar || ty == Tdchar;
}

/****************
 * dotExp() bit flags
 */
enum DotExpFlag
{
    none    = 0,
    gag     = 1,    // don't report "not a property" error and just return null
    noDeref = 2,    // the use of the expression will not attempt a dereference
    noAliasThis = 4, // don't do 'alias this' resolution
}

/// Result of a check whether two types are covariant
enum Covariant
{
    distinct = 0, /// types are distinct
    yes = 1, /// types are covariant
    no = 2, /// arguments match as far as overloading goes, but types are not covariant
    fwdref = 3, /// cannot determine covariance because of forward references
}

/***********************************************************
 */
extern (C++) abstract class Type : ASTNode
{
    TY ty;
    MOD mod; // modifiers MODxxxx
    char* deco;

    static struct Mcache
    {
        /* These are cached values that are lazily evaluated by constOf(), immutableOf(), etc.
         * They should not be referenced by anybody but mtype.d.
         * They can be null if not lazily evaluated yet.
         * Note that there is no "shared immutable", because that is just immutable
         * The point of this is to reduce the size of each Type instance as
         * we bank on the idea that usually only one of variants exist.
         * It will also speed up code because these are rarely referenced and
         * so need not be in the cache.
         */
        Type cto;       // MODFlags.const_
        Type ito;       // MODFlags.immutable_
        Type sto;       // MODFlags.shared_
        Type scto;      // MODFlags.shared_ | MODFlags.const_
        Type wto;       // MODFlags.wild
        Type wcto;      // MODFlags.wildconst
        Type swto;      // MODFlags.shared_ | MODFlags.wild
        Type swcto;     // MODFlags.shared_ | MODFlags.wildconst
    }
    Mcache* mcache;

    Type pto;       // merged pointer to this type
    Type rto;       // reference to this type
    Type arrayof;   // array of this type

    TypeInfoDeclaration vtinfo;     // TypeInfo object for this Type

    void* ctype;                    // for back end

    extern (C++) __gshared Type tvoid;
    extern (C++) __gshared Type tint8;
    extern (C++) __gshared Type tuns8;
    extern (C++) __gshared Type tint16;
    extern (C++) __gshared Type tuns16;
    extern (C++) __gshared Type tint32;
    extern (C++) __gshared Type tuns32;
    extern (C++) __gshared Type tint64;
    extern (C++) __gshared Type tuns64;
    extern (C++) __gshared Type tint128;
    extern (C++) __gshared Type tuns128;
    extern (C++) __gshared Type tfloat32;
    extern (C++) __gshared Type tfloat64;
    extern (C++) __gshared Type tfloat80;
    extern (C++) __gshared Type timaginary32;
    extern (C++) __gshared Type timaginary64;
    extern (C++) __gshared Type timaginary80;
    extern (C++) __gshared Type tcomplex32;
    extern (C++) __gshared Type tcomplex64;
    extern (C++) __gshared Type tcomplex80;
    extern (C++) __gshared Type tbool;
    extern (C++) __gshared Type tchar;
    extern (C++) __gshared Type twchar;
    extern (C++) __gshared Type tdchar;

    // Some special types
    extern (C++) __gshared Type tshiftcnt;
    extern (C++) __gshared Type tvoidptr;    // void*
    extern (C++) __gshared Type tstring;     // immutable(char)[]
    extern (C++) __gshared Type twstring;    // immutable(wchar)[]
    extern (C++) __gshared Type tdstring;    // immutable(dchar)[]
    extern (C++) __gshared Type terror;      // for error recovery
    extern (C++) __gshared Type tnull;       // for null type
    extern (C++) __gshared Type tnoreturn;   // for bottom type typeof(*null)

    extern (C++) __gshared Type tsize_t;     // matches size_t alias
    extern (C++) __gshared Type tptrdiff_t;  // matches ptrdiff_t alias
    extern (C++) __gshared Type thash_t;     // matches hash_t alias

    extern (C++) __gshared ClassDeclaration dtypeinfo;
    extern (C++) __gshared ClassDeclaration typeinfoclass;
    extern (C++) __gshared ClassDeclaration typeinfointerface;
    extern (C++) __gshared ClassDeclaration typeinfostruct;
    extern (C++) __gshared ClassDeclaration typeinfopointer;
    extern (C++) __gshared ClassDeclaration typeinfoarray;
    extern (C++) __gshared ClassDeclaration typeinfostaticarray;
    extern (C++) __gshared ClassDeclaration typeinfoassociativearray;
    extern (C++) __gshared ClassDeclaration typeinfovector;
    extern (C++) __gshared ClassDeclaration typeinfoenum;
    extern (C++) __gshared ClassDeclaration typeinfofunction;
    extern (C++) __gshared ClassDeclaration typeinfodelegate;
    extern (C++) __gshared ClassDeclaration typeinfotypelist;
    extern (C++) __gshared ClassDeclaration typeinfoconst;
    extern (C++) __gshared ClassDeclaration typeinfoinvariant;
    extern (C++) __gshared ClassDeclaration typeinfoshared;
    extern (C++) __gshared ClassDeclaration typeinfowild;

    extern (C++) __gshared TemplateDeclaration rtinfo;
version (IN_LLVM)
{
    extern (C++) __gshared TemplateDeclaration rtinfoImpl;
}

    extern (C++) __gshared Type[TMAX] basic;

    extern (D) __gshared StringTable!Type stringtable;
    extern (D) private static immutable ubyte[TMAX] sizeTy = ()
        {
            ubyte[TMAX] sizeTy = __traits(classInstanceSize, TypeBasic);
            sizeTy[Tsarray] = __traits(classInstanceSize, TypeSArray);
            sizeTy[Tarray] = __traits(classInstanceSize, TypeDArray);
            sizeTy[Taarray] = __traits(classInstanceSize, TypeAArray);
            sizeTy[Tpointer] = __traits(classInstanceSize, TypePointer);
            sizeTy[Treference] = __traits(classInstanceSize, TypeReference);
            sizeTy[Tfunction] = __traits(classInstanceSize, TypeFunction);
            sizeTy[Tdelegate] = __traits(classInstanceSize, TypeDelegate);
            sizeTy[Tident] = __traits(classInstanceSize, TypeIdentifier);
            sizeTy[Tinstance] = __traits(classInstanceSize, TypeInstance);
            sizeTy[Ttypeof] = __traits(classInstanceSize, TypeTypeof);
            sizeTy[Tenum] = __traits(classInstanceSize, TypeEnum);
            sizeTy[Tstruct] = __traits(classInstanceSize, TypeStruct);
            sizeTy[Tclass] = __traits(classInstanceSize, TypeClass);
            sizeTy[Ttuple] = __traits(classInstanceSize, TypeTuple);
            sizeTy[Tslice] = __traits(classInstanceSize, TypeSlice);
            sizeTy[Treturn] = __traits(classInstanceSize, TypeReturn);
            sizeTy[Terror] = __traits(classInstanceSize, TypeError);
            sizeTy[Tnull] = __traits(classInstanceSize, TypeNull);
            sizeTy[Tvector] = __traits(classInstanceSize, TypeVector);
            sizeTy[Ttraits] = __traits(classInstanceSize, TypeTraits);
            sizeTy[Tmixin] = __traits(classInstanceSize, TypeMixin);
            sizeTy[Tnoreturn] = __traits(classInstanceSize, TypeNoreturn);
            sizeTy[Ttag] = __traits(classInstanceSize, TypeTag);
            return sizeTy;
        }();

    final extern (D) this(TY ty) scope @safe
    {
        this.ty = ty;
    }

    const(char)* kind() const nothrow pure @nogc @safe
    {
        assert(false); // should be overridden
    }

    final Type copy() nothrow const
    {
        Type t = cast(Type)mem.xmalloc(sizeTy[ty]);
        memcpy(cast(void*)t, cast(void*)this, sizeTy[ty]);
        return t;
    }

    Type syntaxCopy()
    {
        fprintf(stderr, "this = %s, ty = %d\n", toChars(), ty);
        assert(0);
    }

    override bool equals(const RootObject o) const
    {
        Type t = cast(Type)o;
        //printf("Type::equals(%s, %s)\n", toChars(), t.toChars());
        // deco strings are unique
        // and semantic() has been run
        if (this == o || ((t && deco == t.deco) && deco !is null))
        {
            //printf("deco = '%s', t.deco = '%s'\n", deco, t.deco);
            return true;
        }
        //if (deco && t && t.deco) printf("deco = '%s', t.deco = '%s'\n", deco, t.deco);
        return false;
    }

    // kludge for template.isType()
    override final DYNCAST dyncast() const
    {
        return DYNCAST.type;
    }

    /// Returns a non-zero unique ID for this Type, or returns 0 if the Type does not (yet) have a unique ID.
    /// If `semantic()` has not been run, 0 is returned.
    final size_t getUniqueID() const
    {
        return cast(size_t) deco;
    }

    extern (D)
    final Mcache* getMcache()
    {
        if (!mcache)
            mcache = cast(Mcache*) mem.xcalloc(Mcache.sizeof, 1);
        return mcache;
    }

    /********************************
     * For pretty-printing a type.
     */
    final override const(char)* toChars() const
    {
        return dmd.hdrgen.toChars(this);
    }

    /// ditto
    final char* toPrettyChars(bool QualifyTypes = false)
    {
        OutBuffer buf;
        buf.reserve(16);
        HdrGenState hgs;
        hgs.fullQual = QualifyTypes;

        toCBuffer(this, buf, null, hgs);
        return buf.extractChars();
    }

    static void _init()
    {
        stringtable._init(14_000);

        // Set basic types
        __gshared TY* basetab =
        [
            Tvoid,
            Tint8,
            Tuns8,
            Tint16,
            Tuns16,
            Tint32,
            Tuns32,
            Tint64,
            Tuns64,
            Tint128,
            Tuns128,
            Tfloat32,
            Tfloat64,
            Tfloat80,
            Timaginary32,
            Timaginary64,
            Timaginary80,
            Tcomplex32,
            Tcomplex64,
            Tcomplex80,
            Tbool,
            Tchar,
            Twchar,
            Tdchar,
            Terror
        ];

        static Type merge(Type t)
        {
            import dmd.basicmangle : tyToDecoBuffer;

            OutBuffer buf;
            buf.reserve(3);

            if (t.ty == Tnoreturn)
                buf.writestring("Nn");
            else
                tyToDecoBuffer(buf, t.ty);

            auto sv = t.stringtable.update(buf[]);
            if (sv.value)
                return sv.value;
            else
            {
                t.deco = cast(char*)sv.toDchars();
                sv.value = t;
                return t;
            }
        }

        for (size_t i = 0; basetab[i] != Terror; i++)
        {
            Type t = new TypeBasic(basetab[i]);
            t = merge(t);
            basic[basetab[i]] = t;
        }
        basic[Terror] = new TypeError();

        tnoreturn = new TypeNoreturn();
        tnoreturn.deco = merge(tnoreturn).deco;
        basic[Tnoreturn] = tnoreturn;

        tvoid = basic[Tvoid];
        tint8 = basic[Tint8];
        tuns8 = basic[Tuns8];
        tint16 = basic[Tint16];
        tuns16 = basic[Tuns16];
        tint32 = basic[Tint32];
        tuns32 = basic[Tuns32];
        tint64 = basic[Tint64];
        tuns64 = basic[Tuns64];
        tint128 = basic[Tint128];
        tuns128 = basic[Tuns128];
        tfloat32 = basic[Tfloat32];
        tfloat64 = basic[Tfloat64];
        tfloat80 = basic[Tfloat80];

        timaginary32 = basic[Timaginary32];
        timaginary64 = basic[Timaginary64];
        timaginary80 = basic[Timaginary80];

        tcomplex32 = basic[Tcomplex32];
        tcomplex64 = basic[Tcomplex64];
        tcomplex80 = basic[Tcomplex80];

        tbool = basic[Tbool];
        tchar = basic[Tchar];
        twchar = basic[Twchar];
        tdchar = basic[Tdchar];

        tshiftcnt = tint32;
        terror = basic[Terror];
        tnoreturn = basic[Tnoreturn];
        tnull = new TypeNull();
        tnull.deco = merge(tnull).deco;

        tvoidptr = tvoid.pointerTo();
        tstring = tchar.immutableOf().arrayOf();
        twstring = twchar.immutableOf().arrayOf();
        tdstring = tdchar.immutableOf().arrayOf();

        const isLP64 = target.isLP64;

        tsize_t    = basic[isLP64 ? Tuns64 : Tuns32];
        tptrdiff_t = basic[isLP64 ? Tint64 : Tint32];
        thash_t = tsize_t;
    }

    /**
     * Deinitializes the global state of the compiler.
     *
     * This can be used to restore the state set by `_init` to its original
     * state.
     */
    static void deinitialize()
    {
        stringtable = stringtable.init;
    }

    final uinteger_t size()
    {
        return size(Loc.initial);
    }

    uinteger_t size(const ref Loc loc)
    {
        error(loc, "no size for type `%s`", toChars());
        return SIZE_INVALID;
    }

    uint alignsize()
    {
        return cast(uint)size(Loc.initial);
    }

    /*********************************
     * Store this type's modifier name into buf.
     */
    final void modToBuffer(ref OutBuffer buf) nothrow const
    {
        if (mod)
        {
            buf.writeByte(' ');
            MODtoBuffer(buf, mod);
        }
    }

    /*********************************
     * Return this type's modifier name.
     */
    final char* modToChars() nothrow const
    {
        OutBuffer buf;
        buf.reserve(16);
        modToBuffer(buf);
        return buf.extractChars();
    }

    bool isintegral()
    {
        return false;
    }

    // real, imaginary, or complex
    bool isfloating()
    {
        return false;
    }

    bool isreal()
    {
        return false;
    }

    bool isimaginary()
    {
        return false;
    }

    bool iscomplex()
    {
        return false;
    }

    bool isscalar()
    {
        return false;
    }

    bool isunsigned()
    {
        return false;
    }

    bool isscope()
    {
        return false;
    }

    bool isString()
    {
        return false;
    }

    /**************************
     * When T is mutable,
     * Given:
     *      T a, b;
     * Can we bitwise assign:
     *      a = b;
     * ?
     */
    bool isAssignable()
    {
        return true;
    }

    /**************************
     * Returns true if T can be converted to boolean value.
     */
    bool isBoolean()
    {
        return isscalar();
    }

    final bool isConst() const nothrow pure @nogc @safe
    {
        return (mod & MODFlags.const_) != 0;
    }

    final bool isImmutable() const nothrow pure @nogc @safe
    {
        return (mod & MODFlags.immutable_) != 0;
    }

    final bool isMutable() const nothrow pure @nogc @safe
    {
        return (mod & (MODFlags.const_ | MODFlags.immutable_ | MODFlags.wild)) == 0;
    }

    final bool isShared() const nothrow pure @nogc @safe
    {
        return (mod & MODFlags.shared_) != 0;
    }

    final bool isSharedConst() const nothrow pure @nogc @safe
    {
        return (mod & (MODFlags.shared_ | MODFlags.const_)) == (MODFlags.shared_ | MODFlags.const_);
    }

    final bool isWild() const nothrow pure @nogc @safe
    {
        return (mod & MODFlags.wild) != 0;
    }

    final bool isWildConst() const nothrow pure @nogc @safe
    {
        return (mod & MODFlags.wildconst) == MODFlags.wildconst;
    }

    final bool isSharedWild() const nothrow pure @nogc @safe
    {
        return (mod & (MODFlags.shared_ | MODFlags.wild)) == (MODFlags.shared_ | MODFlags.wild);
    }

    final bool isNaked() const nothrow pure @nogc @safe
    {
        return mod == 0;
    }

    /********************************
     * Return a copy of this type with all attributes null-initialized.
     * Useful for creating a type with different modifiers.
     */
    final Type nullAttributes() nothrow const
    {
        uint sz = sizeTy[ty];
        Type t = cast(Type)mem.xmalloc(sz);
        memcpy(cast(void*)t, cast(void*)this, sz);
        // t.mod = NULL;  // leave mod unchanged
        t.deco = null;
        t.arrayof = null;
        t.pto = null;
        t.rto = null;
        t.vtinfo = null;
        t.ctype = null;
        t.mcache = null;
        if (t.ty == Tstruct)
            (cast(TypeStruct)t).att = AliasThisRec.fwdref;
        if (t.ty == Tclass)
            (cast(TypeClass)t).att = AliasThisRec.fwdref;
        return t;
    }

    /**********************************
     * For our new type 'this', which is type-constructed from t,
     * fill in the cto, ito, sto, scto, wto shortcuts.
     */
    extern (D) final void fixTo(Type t)
    {
        // If fixing this: immutable(T*) by t: immutable(T)*,
        // cache t to this.xto won't break transitivity.
        Type mto = null;
        Type tn = nextOf();
        if (!tn || ty != Tsarray && tn.mod == t.nextOf().mod)
        {
            switch (t.mod)
            {
            case 0:
                mto = t;
                break;

            case MODFlags.const_:
                getMcache();
                mcache.cto = t;
                break;

            case MODFlags.wild:
                getMcache();
                mcache.wto = t;
                break;

            case MODFlags.wildconst:
                getMcache();
                mcache.wcto = t;
                break;

            case MODFlags.shared_:
                getMcache();
                mcache.sto = t;
                break;

            case MODFlags.shared_ | MODFlags.const_:
                getMcache();
                mcache.scto = t;
                break;

            case MODFlags.shared_ | MODFlags.wild:
                getMcache();
                mcache.swto = t;
                break;

            case MODFlags.shared_ | MODFlags.wildconst:
                getMcache();
                mcache.swcto = t;
                break;

            case MODFlags.immutable_:
                getMcache();
                mcache.ito = t;
                break;

            default:
                break;
            }
        }
        assert(mod != t.mod);

        if (mod)
        {
            getMcache();
            t.getMcache();
        }
        switch (mod)
        {
        case 0:
            break;

        case MODFlags.const_:
            mcache.cto = mto;
            t.mcache.cto = this;
            break;

        case MODFlags.wild:
            mcache.wto = mto;
            t.mcache.wto = this;
            break;

        case MODFlags.wildconst:
            mcache.wcto = mto;
            t.mcache.wcto = this;
            break;

        case MODFlags.shared_:
            mcache.sto = mto;
            t.mcache.sto = this;
            break;

        case MODFlags.shared_ | MODFlags.const_:
            mcache.scto = mto;
            t.mcache.scto = this;
            break;

        case MODFlags.shared_ | MODFlags.wild:
            mcache.swto = mto;
            t.mcache.swto = this;
            break;

        case MODFlags.shared_ | MODFlags.wildconst:
            mcache.swcto = mto;
            t.mcache.swcto = this;
            break;

        case MODFlags.immutable_:
            t.mcache.ito = this;
            if (t.mcache.cto)
                t.mcache.cto.getMcache().ito = this;
            if (t.mcache.sto)
                t.mcache.sto.getMcache().ito = this;
            if (t.mcache.scto)
                t.mcache.scto.getMcache().ito = this;
            if (t.mcache.wto)
                t.mcache.wto.getMcache().ito = this;
            if (t.mcache.wcto)
                t.mcache.wcto.getMcache().ito = this;
            if (t.mcache.swto)
                t.mcache.swto.getMcache().ito = this;
            if (t.mcache.swcto)
                t.mcache.swcto.getMcache().ito = this;
            break;

        default:
            assert(0);
        }

        check();
        t.check();
        //printf("fixTo: %s, %s\n", toChars(), t.toChars());
    }

    /***************************
     * Look for bugs in constructing types.
     */
    extern (D) final void check()
    {
        if (mcache)
        with (mcache)
        switch (mod)
        {
        case 0:
            if (cto)
                assert(cto.mod == MODFlags.const_);
            if (ito)
                assert(ito.mod == MODFlags.immutable_);
            if (sto)
                assert(sto.mod == MODFlags.shared_);
            if (scto)
                assert(scto.mod == (MODFlags.shared_ | MODFlags.const_));
            if (wto)
                assert(wto.mod == MODFlags.wild);
            if (wcto)
                assert(wcto.mod == MODFlags.wildconst);
            if (swto)
                assert(swto.mod == (MODFlags.shared_ | MODFlags.wild));
            if (swcto)
                assert(swcto.mod == (MODFlags.shared_ | MODFlags.wildconst));
            break;

        case MODFlags.const_:
            if (cto)
                assert(cto.mod == 0);
            if (ito)
                assert(ito.mod == MODFlags.immutable_);
            if (sto)
                assert(sto.mod == MODFlags.shared_);
            if (scto)
                assert(scto.mod == (MODFlags.shared_ | MODFlags.const_));
            if (wto)
                assert(wto.mod == MODFlags.wild);
            if (wcto)
                assert(wcto.mod == MODFlags.wildconst);
            if (swto)
                assert(swto.mod == (MODFlags.shared_ | MODFlags.wild));
            if (swcto)
                assert(swcto.mod == (MODFlags.shared_ | MODFlags.wildconst));
            break;

        case MODFlags.wild:
            if (cto)
                assert(cto.mod == MODFlags.const_);
            if (ito)
                assert(ito.mod == MODFlags.immutable_);
            if (sto)
                assert(sto.mod == MODFlags.shared_);
            if (scto)
                assert(scto.mod == (MODFlags.shared_ | MODFlags.const_));
            if (wto)
                assert(wto.mod == 0);
            if (wcto)
                assert(wcto.mod == MODFlags.wildconst);
            if (swto)
                assert(swto.mod == (MODFlags.shared_ | MODFlags.wild));
            if (swcto)
                assert(swcto.mod == (MODFlags.shared_ | MODFlags.wildconst));
            break;

        case MODFlags.wildconst:
            assert(!cto || cto.mod == MODFlags.const_);
            assert(!ito || ito.mod == MODFlags.immutable_);
            assert(!sto || sto.mod == MODFlags.shared_);
            assert(!scto || scto.mod == (MODFlags.shared_ | MODFlags.const_));
            assert(!wto || wto.mod == MODFlags.wild);
            assert(!wcto || wcto.mod == 0);
            assert(!swto || swto.mod == (MODFlags.shared_ | MODFlags.wild));
            assert(!swcto || swcto.mod == (MODFlags.shared_ | MODFlags.wildconst));
            break;

        case MODFlags.shared_:
            if (cto)
                assert(cto.mod == MODFlags.const_);
            if (ito)
                assert(ito.mod == MODFlags.immutable_);
            if (sto)
                assert(sto.mod == 0);
            if (scto)
                assert(scto.mod == (MODFlags.shared_ | MODFlags.const_));
            if (wto)
                assert(wto.mod == MODFlags.wild);
            if (wcto)
                assert(wcto.mod == MODFlags.wildconst);
            if (swto)
                assert(swto.mod == (MODFlags.shared_ | MODFlags.wild));
            if (swcto)
                assert(swcto.mod == (MODFlags.shared_ | MODFlags.wildconst));
            break;

        case MODFlags.shared_ | MODFlags.const_:
            if (cto)
                assert(cto.mod == MODFlags.const_);
            if (ito)
                assert(ito.mod == MODFlags.immutable_);
            if (sto)
                assert(sto.mod == MODFlags.shared_);
            if (scto)
                assert(scto.mod == 0);
            if (wto)
                assert(wto.mod == MODFlags.wild);
            if (wcto)
                assert(wcto.mod == MODFlags.wildconst);
            if (swto)
                assert(swto.mod == (MODFlags.shared_ | MODFlags.wild));
            if (swcto)
                assert(swcto.mod == (MODFlags.shared_ | MODFlags.wildconst));
            break;

        case MODFlags.shared_ | MODFlags.wild:
            if (cto)
                assert(cto.mod == MODFlags.const_);
            if (ito)
                assert(ito.mod == MODFlags.immutable_);
            if (sto)
                assert(sto.mod == MODFlags.shared_);
            if (scto)
                assert(scto.mod == (MODFlags.shared_ | MODFlags.const_));
            if (wto)
                assert(wto.mod == MODFlags.wild);
            if (wcto)
                assert(wcto.mod == MODFlags.wildconst);
            if (swto)
                assert(swto.mod == 0);
            if (swcto)
                assert(swcto.mod == (MODFlags.shared_ | MODFlags.wildconst));
            break;

        case MODFlags.shared_ | MODFlags.wildconst:
            assert(!cto || cto.mod == MODFlags.const_);
            assert(!ito || ito.mod == MODFlags.immutable_);
            assert(!sto || sto.mod == MODFlags.shared_);
            assert(!scto || scto.mod == (MODFlags.shared_ | MODFlags.const_));
            assert(!wto || wto.mod == MODFlags.wild);
            assert(!wcto || wcto.mod == MODFlags.wildconst);
            assert(!swto || swto.mod == (MODFlags.shared_ | MODFlags.wild));
            assert(!swcto || swcto.mod == 0);
            break;

        case MODFlags.immutable_:
            if (cto)
                assert(cto.mod == MODFlags.const_);
            if (ito)
                assert(ito.mod == 0);
            if (sto)
                assert(sto.mod == MODFlags.shared_);
            if (scto)
                assert(scto.mod == (MODFlags.shared_ | MODFlags.const_));
            if (wto)
                assert(wto.mod == MODFlags.wild);
            if (wcto)
                assert(wcto.mod == MODFlags.wildconst);
            if (swto)
                assert(swto.mod == (MODFlags.shared_ | MODFlags.wild));
            if (swcto)
                assert(swcto.mod == (MODFlags.shared_ | MODFlags.wildconst));
            break;

        default:
            assert(0);
        }

        Type tn = nextOf();
        if (tn && ty != Tfunction && tn.ty != Tfunction && ty != Tenum)
        {
            // Verify transitivity
            switch (mod)
            {
            case 0:
            case MODFlags.const_:
            case MODFlags.wild:
            case MODFlags.wildconst:
            case MODFlags.shared_:
            case MODFlags.shared_ | MODFlags.const_:
            case MODFlags.shared_ | MODFlags.wild:
            case MODFlags.shared_ | MODFlags.wildconst:
            case MODFlags.immutable_:
                assert(tn.mod == MODFlags.immutable_ || (tn.mod & mod) == mod);
                break;

            default:
                assert(0);
            }
            tn.check();
        }
    }

    /*************************************
     * Apply STCxxxx bits to existing type.
     * Use *before* semantic analysis is run.
     */
    extern (D) final Type addSTC(StorageClass stc)
    {
        Type t = this;
        if (t.isImmutable())
        {
        }
        else if (stc & STC.immutable_)
        {
            t = t.makeImmutable();
        }
        else
        {
            if ((stc & STC.shared_) && !t.isShared())
            {
                if (t.isWild())
                {
                    if (t.isConst())
                        t = t.makeSharedWildConst();
                    else
                        t = t.makeSharedWild();
                }
                else
                {
                    if (t.isConst())
                        t = t.makeSharedConst();
                    else
                        t = t.makeShared();
                }
            }
            if ((stc & STC.const_) && !t.isConst())
            {
                if (t.isShared())
                {
                    if (t.isWild())
                        t = t.makeSharedWildConst();
                    else
                        t = t.makeSharedConst();
                }
                else
                {
                    if (t.isWild())
                        t = t.makeWildConst();
                    else
                        t = t.makeConst();
                }
            }
            if ((stc & STC.wild) && !t.isWild())
            {
                if (t.isShared())
                {
                    if (t.isConst())
                        t = t.makeSharedWildConst();
                    else
                        t = t.makeSharedWild();
                }
                else
                {
                    if (t.isConst())
                        t = t.makeWildConst();
                    else
                        t = t.makeWild();
                }
            }
        }
        return t;
    }

    final bool hasDeprecatedAliasThis()
    {
        auto ad = isAggregate(this);
        return ad && ad.aliasthis && (ad.aliasthis.isDeprecated || ad.aliasthis.sym.isDeprecated);
    }

    Type makeConst()
    {
        //printf("Type::makeConst() %p, %s\n", this, toChars());
        if (mcache && mcache.cto)
            return mcache.cto;
        Type t = this.nullAttributes();
        t.mod = MODFlags.const_;
        //printf("-Type::makeConst() %p, %s\n", t, toChars());
        return t;
    }

    Type makeImmutable()
    {
        if (mcache && mcache.ito)
            return mcache.ito;
        Type t = this.nullAttributes();
        t.mod = MODFlags.immutable_;
        return t;
    }

    Type makeShared()
    {
        if (mcache && mcache.sto)
            return mcache.sto;
        Type t = this.nullAttributes();
        t.mod = MODFlags.shared_;
        return t;
    }

    Type makeSharedConst()
    {
        if (mcache && mcache.scto)
            return mcache.scto;
        Type t = this.nullAttributes();
        t.mod = MODFlags.shared_ | MODFlags.const_;
        return t;
    }

    Type makeWild()
    {
        if (mcache && mcache.wto)
            return mcache.wto;
        Type t = this.nullAttributes();
        t.mod = MODFlags.wild;
        return t;
    }

    Type makeWildConst()
    {
        if (mcache && mcache.wcto)
            return mcache.wcto;
        Type t = this.nullAttributes();
        t.mod = MODFlags.wildconst;
        return t;
    }

    Type makeSharedWild()
    {
        if (mcache && mcache.swto)
            return mcache.swto;
        Type t = this.nullAttributes();
        t.mod = MODFlags.shared_ | MODFlags.wild;
        return t;
    }

    Type makeSharedWildConst()
    {
        if (mcache && mcache.swcto)
            return mcache.swcto;
        Type t = this.nullAttributes();
        t.mod = MODFlags.shared_ | MODFlags.wildconst;
        return t;
    }

    Type makeMutable()
    {
        Type t = this.nullAttributes();
        t.mod = mod & MODFlags.shared_;
        return t;
    }

    /*******************************
     * If this is a shell around another type,
     * get that other type.
     */
    final Type toBasetype()
    {
        /* This function is used heavily.
         * De-virtualize it so it can be easily inlined.
         */
        TypeEnum te;
        return ((te = isTypeEnum()) !is null) ? te.toBasetype2() : this;
    }

    /********************************
     * Determine if 'this' can be implicitly converted
     * to type 'to'.
     * Returns:
     *      MATCH.nomatch, MATCH.convert, MATCH.constant, MATCH.exact
     */
    MATCH implicitConvTo(Type to)
    {
        //printf("Type::implicitConvTo(this=%p, to=%p)\n", this, to);
        //printf("from: %s\n", toChars());
        //printf("to  : %s\n", to.toChars());
        if (this.equals(to))
            return MATCH.exact;
        return MATCH.nomatch;
    }

    /*******************************
     * Determine if converting 'this' to 'to' is an identity operation,
     * a conversion to const operation, or the types aren't the same.
     * Returns:
     *      MATCH.exact      'this' == 'to'
     *      MATCH.constant      'to' is const
     *      MATCH.nomatch    conversion to mutable or invariant
     */
    MATCH constConv(Type to)
    {
        //printf("Type::constConv(this = %s, to = %s)\n", toChars(), to.toChars());
        if (equals(to))
            return MATCH.exact;
        if (ty == to.ty && MODimplicitConv(mod, to.mod))
            return MATCH.constant;
        return MATCH.nomatch;
    }

    /***************************************
     * Compute MOD bits matching `this` argument type to wild parameter type.
     * Params:
     *  t = corresponding parameter type
     *  isRef = parameter is `ref` or `out`
     * Returns:
     *  MOD bits
     */
    MOD deduceWild(Type t, bool isRef)
    {
        //printf("Type::deduceWild this = '%s', tprm = '%s'\n", toChars(), tprm.toChars());
        if (t.isWild())
        {
            if (isImmutable())
                return MODFlags.immutable_;
            else if (isWildConst())
            {
                if (t.isWildConst())
                    return MODFlags.wild;
                else
                    return MODFlags.wildconst;
            }
            else if (isWild())
                return MODFlags.wild;
            else if (isConst())
                return MODFlags.const_;
            else if (isMutable())
                return MODFlags.mutable;
            else
                assert(0);
        }
        return 0;
    }

    inout(ClassDeclaration) isClassHandle() inout
    {
        return null;
    }

    /************************************
     * Return alignment to use for this type.
     */
    structalign_t alignment()
    {
        structalign_t s;
        s.setDefault();
        return s;
    }

    /***************************************
     * Use when we prefer the default initializer to be a literal,
     * rather than a global immutable variable.
     */
    Expression defaultInitLiteral(const ref Loc loc)
    {
        static if (LOGDEFAULTINIT)
        {
            printf("Type::defaultInitLiteral() '%s'\n", toChars());
        }
        return defaultInit(this, loc);
    }

    // if initializer is 0
    bool isZeroInit(const ref Loc loc)
    {
        return false; // assume not
    }

<<<<<<< HEAD
    final Identifier getTypeInfoIdent()
    {
        // _init_10TypeInfo_%s
        OutBuffer buf;
        buf.reserve(32);
        mangleToBuffer(this, buf);

        const slice = buf[];

        // Allocate buffer on stack, fail over to using malloc()
        char[128] namebuf;

        // Hash long symbol names
        char* name;
        int length;
        if (IN_LLVM && global.params.hashThreshold && (slice.length > global.params.hashThreshold))
        {
            import std.digest.md;
            auto md5hash = md5Of(slice);
            auto hashedname = toHexString(md5hash);
            static assert(hashedname.length < namebuf.length-30);
            name = namebuf.ptr;
            length = snprintf(name, namebuf.length, "_D%lluTypeInfo_%.*s6__initZ",
                9LU + hashedname.length, cast(int) hashedname.length, hashedname.ptr);
        }
        else
        {
        // else path is DDMD original:

        const namelen = 19 + size_t.sizeof * 3 + slice.length + 1;
        name = namelen <= namebuf.length ? namebuf.ptr : cast(char*)Mem.check(malloc(namelen));

        length = snprintf(name, namelen, "_D%lluTypeInfo_%.*s6__initZ",
                cast(ulong)(9 + slice.length), cast(int)slice.length, slice.ptr);
        //printf("%p %s, deco = %s, name = %s\n", this, toChars(), deco, name);
        assert(0 < length && length < namelen); // don't overflow the buffer

        }

        auto id = Identifier.idPool(name[0 .. length]);

        if (name != namebuf.ptr)
            free(name);
        return id;
    }

=======
>>>>>>> 4cb9610b
    /***************************************
     * Return !=0 if the type or any of its subtypes is wild.
     */
    int hasWild() const
    {
        return mod & MODFlags.wild;
    }

    /*************************************
     * Detect if type has pointer fields that are initialized to void.
     * Local stack variables with such void fields can remain uninitialized,
     * leading to pointer bugs.
     * Returns:
     *  true if so
     */
    bool hasVoidInitPointers()
    {
        return false;
    }

    /*************************************
     * Detect if this is an unsafe type because of the presence of `@system` members
     * Returns:
     *  true if so
     */
    bool hasSystemFields()
    {
        return false;
    }

    /***************************************
     * Returns: true if type has any invariants
     */
    bool hasInvariant()
    {
        //printf("Type::hasInvariant() %s, %d\n", toChars(), ty);
        return false;
    }

    /*************************************
     * If this is a type of something, return that something.
     */
    Type nextOf()
    {
        return null;
    }

    /*************************************
     * If this is a type of static array, return its base element type.
     */
    final Type baseElemOf()
    {
        Type t = toBasetype();
        TypeSArray tsa;
        while ((tsa = t.isTypeSArray()) !is null)
            t = tsa.next.toBasetype();
        return t;
    }

    /*******************************************
     * Compute number of elements for a (possibly multidimensional) static array,
     * or 1 for other types.
     * Params:
     *  loc = for error message
     * Returns:
     *  number of elements, uint.max on overflow
     */
    final uint numberOfElems(const ref Loc loc)
    {
        //printf("Type::numberOfElems()\n");
        uinteger_t n = 1;
        Type tb = this;
        while ((tb = tb.toBasetype()).ty == Tsarray)
        {
            bool overflow = false;
            n = mulu(n, (cast(TypeSArray)tb).dim.toUInteger(), overflow);
            if (overflow || n >= uint.max)
            {
                error(loc, "static array `%s` size overflowed to %llu", toChars(), cast(ulong)n);
                return uint.max;
            }
            tb = (cast(TypeSArray)tb).next;
        }
        return cast(uint)n;
    }

    /****************************************
     * Return the mask that an integral type will
     * fit into.
     */
    extern (D) final uinteger_t sizemask()
    {
        uinteger_t m;
        switch (toBasetype().ty)
        {
        case Tbool:
            m = 1;
            break;
        case Tchar:
        case Tint8:
        case Tuns8:
            m = 0xFF;
            break;
        case Twchar:
        case Tint16:
        case Tuns16:
            m = 0xFFFFU;
            break;
        case Tdchar:
        case Tint32:
        case Tuns32:
            m = 0xFFFFFFFFU;
            break;
        case Tint64:
        case Tuns64:
            m = 0xFFFFFFFFFFFFFFFFUL;
            break;
        default:
            assert(0);
        }
        return m;
    }

    /********************************
     * true if when type goes out of scope, it needs a destructor applied.
     * Only applies to value types, not ref types.
     */
    bool needsDestruction()
    {
        return false;
    }

    /********************************
     * true if when type is copied, it needs a copy constructor or postblit
     * applied. Only applies to value types, not ref types.
     */
    bool needsCopyOrPostblit()
    {
        return false;
    }

    /*********************************
     *
     */
    bool needsNested()
    {
        return false;
    }

    // For eliminating dynamic_cast
    TypeBasic isTypeBasic()
    {
        return null;
    }

    final pure inout nothrow @nogc
    {
        /****************
         * Is this type a pointer to a function?
         * Returns:
         *  the function type if it is
         */
        inout(TypeFunction) isPtrToFunction()
        {
            return (ty == Tpointer && (cast(TypePointer)this).next.ty == Tfunction)
                ? cast(typeof(return))(cast(TypePointer)this).next
                : null;
        }

        /*****************
         * Is this type a function, delegate, or pointer to a function?
         * Returns:
         *  the function type if it is
         */
        inout(TypeFunction) isFunction_Delegate_PtrToFunction()
        {
            return ty == Tfunction ? cast(typeof(return))this :

                   ty == Tdelegate ? cast(typeof(return))(cast(TypePointer)this).next :

                   ty == Tpointer && (cast(TypePointer)this).next.ty == Tfunction ?
                        cast(typeof(return))(cast(TypePointer)this).next :

                   null;
        }
    }

    final pure inout nothrow @nogc @safe
    {
        inout(TypeError)      isTypeError()      { return ty == Terror     ? cast(typeof(return))this : null; }
        inout(TypeVector)     isTypeVector()     { return ty == Tvector    ? cast(typeof(return))this : null; }
        inout(TypeSArray)     isTypeSArray()     { return ty == Tsarray    ? cast(typeof(return))this : null; }
        inout(TypeDArray)     isTypeDArray()     { return ty == Tarray     ? cast(typeof(return))this : null; }
        inout(TypeAArray)     isTypeAArray()     { return ty == Taarray    ? cast(typeof(return))this : null; }
        inout(TypePointer)    isTypePointer()    { return ty == Tpointer   ? cast(typeof(return))this : null; }
        inout(TypeReference)  isTypeReference()  { return ty == Treference ? cast(typeof(return))this : null; }
        inout(TypeFunction)   isTypeFunction()   { return ty == Tfunction  ? cast(typeof(return))this : null; }
        inout(TypeDelegate)   isTypeDelegate()   { return ty == Tdelegate  ? cast(typeof(return))this : null; }
        inout(TypeIdentifier) isTypeIdentifier() { return ty == Tident     ? cast(typeof(return))this : null; }
        inout(TypeInstance)   isTypeInstance()   { return ty == Tinstance  ? cast(typeof(return))this : null; }
        inout(TypeTypeof)     isTypeTypeof()     { return ty == Ttypeof    ? cast(typeof(return))this : null; }
        inout(TypeReturn)     isTypeReturn()     { return ty == Treturn    ? cast(typeof(return))this : null; }
        inout(TypeStruct)     isTypeStruct()     { return ty == Tstruct    ? cast(typeof(return))this : null; }
        inout(TypeEnum)       isTypeEnum()       { return ty == Tenum      ? cast(typeof(return))this : null; }
        inout(TypeClass)      isTypeClass()      { return ty == Tclass     ? cast(typeof(return))this : null; }
        inout(TypeTuple)      isTypeTuple()      { return ty == Ttuple     ? cast(typeof(return))this : null; }
        inout(TypeSlice)      isTypeSlice()      { return ty == Tslice     ? cast(typeof(return))this : null; }
        inout(TypeNull)       isTypeNull()       { return ty == Tnull      ? cast(typeof(return))this : null; }
        inout(TypeMixin)      isTypeMixin()      { return ty == Tmixin     ? cast(typeof(return))this : null; }
        inout(TypeTraits)     isTypeTraits()     { return ty == Ttraits    ? cast(typeof(return))this : null; }
        inout(TypeNoreturn)   isTypeNoreturn()   { return ty == Tnoreturn  ? cast(typeof(return))this : null; }
        inout(TypeTag)        isTypeTag()        { return ty == Ttag       ? cast(typeof(return))this : null; }
    }

    override void accept(Visitor v)
    {
        v.visit(this);
    }

    final TypeFunction toTypeFunction()
    {
        if (ty != Tfunction)
            assert(0);
        return cast(TypeFunction)this;
    }

    extern (D) static Types* arraySyntaxCopy(Types* types)
    {
        Types* a = null;
        if (types)
        {
            a = new Types(types.length);
            foreach (i, t; *types)
            {
                (*a)[i] = t ? t.syntaxCopy() : null;
            }
        }
        return a;
    }
}

/***********************************************************
 */
extern (C++) final class TypeError : Type
{
    extern (D) this() @safe
    {
        super(Terror);
    }

    override const(char)* kind() const
    {
        return "error";
    }

    override TypeError syntaxCopy()
    {
        // No semantic analysis done, no need to copy
        return this;
    }

    override uinteger_t size(const ref Loc loc)
    {
        return SIZE_INVALID;
    }

    override Expression defaultInitLiteral(const ref Loc loc)
    {
        return ErrorExp.get();
    }

    override void accept(Visitor v)
    {
        v.visit(this);
    }
}

/***********************************************************
 */
extern (C++) abstract class TypeNext : Type
{
    Type next;

    final extern (D) this(TY ty, Type next) @safe
    {
        super(ty);
        this.next = next;
    }

    override final int hasWild() const
    {
        if (ty == Tfunction)
            return 0;
        if (ty == Tdelegate)
            return Type.hasWild();
        return mod & MODFlags.wild || (next && next.hasWild());
    }

    /*******************************
     * For TypeFunction, nextOf() can return NULL if the function return
     * type is meant to be inferred, and semantic() hasn't yet ben run
     * on the function. After semantic(), it must no longer be NULL.
     */
    override final Type nextOf()
    {
        return next;
    }

    override final Type makeConst()
    {
        //printf("TypeNext::makeConst() %p, %s\n", this, toChars());
        if (mcache && mcache.cto)
        {
            assert(mcache.cto.mod == MODFlags.const_);
            return mcache.cto;
        }
        TypeNext t = cast(TypeNext)Type.makeConst();
        if (ty != Tfunction && next.ty != Tfunction && !next.isImmutable())
        {
            if (next.isShared())
            {
                if (next.isWild())
                    t.next = next.sharedWildConstOf();
                else
                    t.next = next.sharedConstOf();
            }
            else
            {
                if (next.isWild())
                    t.next = next.wildConstOf();
                else
                    t.next = next.constOf();
            }
        }
        //printf("TypeNext::makeConst() returns %p, %s\n", t, t.toChars());
        return t;
    }

    override final Type makeImmutable()
    {
        //printf("TypeNext::makeImmutable() %s\n", toChars());
        if (mcache && mcache.ito)
        {
            assert(mcache.ito.isImmutable());
            return mcache.ito;
        }
        TypeNext t = cast(TypeNext)Type.makeImmutable();
        if (ty != Tfunction && next.ty != Tfunction && !next.isImmutable())
        {
            t.next = next.immutableOf();
        }
        return t;
    }

    override final Type makeShared()
    {
        //printf("TypeNext::makeShared() %s\n", toChars());
        if (mcache && mcache.sto)
        {
            assert(mcache.sto.mod == MODFlags.shared_);
            return mcache.sto;
        }
        TypeNext t = cast(TypeNext)Type.makeShared();
        if (ty != Tfunction && next.ty != Tfunction && !next.isImmutable())
        {
            if (next.isWild())
            {
                if (next.isConst())
                    t.next = next.sharedWildConstOf();
                else
                    t.next = next.sharedWildOf();
            }
            else
            {
                if (next.isConst())
                    t.next = next.sharedConstOf();
                else
                    t.next = next.sharedOf();
            }
        }
        //printf("TypeNext::makeShared() returns %p, %s\n", t, t.toChars());
        return t;
    }

    override final Type makeSharedConst()
    {
        //printf("TypeNext::makeSharedConst() %s\n", toChars());
        if (mcache && mcache.scto)
        {
            assert(mcache.scto.mod == (MODFlags.shared_ | MODFlags.const_));
            return mcache.scto;
        }
        TypeNext t = cast(TypeNext)Type.makeSharedConst();
        if (ty != Tfunction && next.ty != Tfunction && !next.isImmutable())
        {
            if (next.isWild())
                t.next = next.sharedWildConstOf();
            else
                t.next = next.sharedConstOf();
        }
        //printf("TypeNext::makeSharedConst() returns %p, %s\n", t, t.toChars());
        return t;
    }

    override final Type makeWild()
    {
        //printf("TypeNext::makeWild() %s\n", toChars());
        if (mcache && mcache.wto)
        {
            assert(mcache.wto.mod == MODFlags.wild);
            return mcache.wto;
        }
        TypeNext t = cast(TypeNext)Type.makeWild();
        if (ty != Tfunction && next.ty != Tfunction && !next.isImmutable())
        {
            if (next.isShared())
            {
                if (next.isConst())
                    t.next = next.sharedWildConstOf();
                else
                    t.next = next.sharedWildOf();
            }
            else
            {
                if (next.isConst())
                    t.next = next.wildConstOf();
                else
                    t.next = next.wildOf();
            }
        }
        //printf("TypeNext::makeWild() returns %p, %s\n", t, t.toChars());
        return t;
    }

    override final Type makeWildConst()
    {
        //printf("TypeNext::makeWildConst() %s\n", toChars());
        if (mcache && mcache.wcto)
        {
            assert(mcache.wcto.mod == MODFlags.wildconst);
            return mcache.wcto;
        }
        TypeNext t = cast(TypeNext)Type.makeWildConst();
        if (ty != Tfunction && next.ty != Tfunction && !next.isImmutable())
        {
            if (next.isShared())
                t.next = next.sharedWildConstOf();
            else
                t.next = next.wildConstOf();
        }
        //printf("TypeNext::makeWildConst() returns %p, %s\n", t, t.toChars());
        return t;
    }

    override final Type makeSharedWild()
    {
        //printf("TypeNext::makeSharedWild() %s\n", toChars());
        if (mcache && mcache.swto)
        {
            assert(mcache.swto.isSharedWild());
            return mcache.swto;
        }
        TypeNext t = cast(TypeNext)Type.makeSharedWild();
        if (ty != Tfunction && next.ty != Tfunction && !next.isImmutable())
        {
            if (next.isConst())
                t.next = next.sharedWildConstOf();
            else
                t.next = next.sharedWildOf();
        }
        //printf("TypeNext::makeSharedWild() returns %p, %s\n", t, t.toChars());
        return t;
    }

    override final Type makeSharedWildConst()
    {
        //printf("TypeNext::makeSharedWildConst() %s\n", toChars());
        if (mcache && mcache.swcto)
        {
            assert(mcache.swcto.mod == (MODFlags.shared_ | MODFlags.wildconst));
            return mcache.swcto;
        }
        TypeNext t = cast(TypeNext)Type.makeSharedWildConst();
        if (ty != Tfunction && next.ty != Tfunction && !next.isImmutable())
        {
            t.next = next.sharedWildConstOf();
        }
        //printf("TypeNext::makeSharedWildConst() returns %p, %s\n", t, t.toChars());
        return t;
    }

    override final Type makeMutable()
    {
        //printf("TypeNext::makeMutable() %p, %s\n", this, toChars());
        TypeNext t = cast(TypeNext)Type.makeMutable();
        if (ty == Tsarray)
        {
            t.next = next.mutableOf();
        }
        //printf("TypeNext::makeMutable() returns %p, %s\n", t, t.toChars());
        return t;
    }

    override MATCH constConv(Type to)
    {
        //printf("TypeNext::constConv from = %s, to = %s\n", toChars(), to.toChars());
        if (equals(to))
            return MATCH.exact;

        if (!(ty == to.ty && MODimplicitConv(mod, to.mod)))
            return MATCH.nomatch;

        Type tn = to.nextOf();
        if (!(tn && next.ty == tn.ty))
            return MATCH.nomatch;

        MATCH m;
        if (to.isConst()) // whole tail const conversion
        {
            // Recursive shared level check
            m = next.constConv(tn);
            if (m == MATCH.exact)
                m = MATCH.constant;
        }
        else
        {
            //printf("\tnext => %s, to.next => %s\n", next.toChars(), tn.toChars());
            m = next.equals(tn) ? MATCH.constant : MATCH.nomatch;
        }
        return m;
    }

    override final MOD deduceWild(Type t, bool isRef)
    {
        if (ty == Tfunction)
            return 0;

        ubyte wm;

        Type tn = t.nextOf();
        if (!isRef && (ty == Tarray || ty == Tpointer) && tn)
        {
            wm = next.deduceWild(tn, true);
            if (!wm)
                wm = Type.deduceWild(t, true);
        }
        else
        {
            wm = Type.deduceWild(t, isRef);
            if (!wm && tn)
                wm = next.deduceWild(tn, true);
        }

        return wm;
    }

    final void transitive()
    {
        /* Invoke transitivity of type attributes
         */
        next = next.addMod(mod);
    }

    override void accept(Visitor v)
    {
        v.visit(this);
    }
}

/***********************************************************
 */
extern (C++) final class TypeBasic : Type
{
    const(char)* dstring;
    uint flags;

    extern (D) this(TY ty) scope
    {
        super(ty);
        const(char)* d;
        uint flags = 0;
        switch (ty)
        {
        case Tvoid:
            d = Token.toChars(TOK.void_);
            break;

        case Tint8:
            d = Token.toChars(TOK.int8);
            flags |= TFlags.integral;
            break;

        case Tuns8:
            d = Token.toChars(TOK.uns8);
            flags |= TFlags.integral | TFlags.unsigned;
            break;

        case Tint16:
            d = Token.toChars(TOK.int16);
            flags |= TFlags.integral;
            break;

        case Tuns16:
            d = Token.toChars(TOK.uns16);
            flags |= TFlags.integral | TFlags.unsigned;
            break;

        case Tint32:
            d = Token.toChars(TOK.int32);
            flags |= TFlags.integral;
            break;

        case Tuns32:
            d = Token.toChars(TOK.uns32);
            flags |= TFlags.integral | TFlags.unsigned;
            break;

        case Tfloat32:
            d = Token.toChars(TOK.float32);
            flags |= TFlags.floating | TFlags.real_;
            break;

        case Tint64:
            d = Token.toChars(TOK.int64);
            flags |= TFlags.integral;
            break;

        case Tuns64:
            d = Token.toChars(TOK.uns64);
            flags |= TFlags.integral | TFlags.unsigned;
            break;

        case Tint128:
            d = Token.toChars(TOK.int128);
            flags |= TFlags.integral;
            break;

        case Tuns128:
            d = Token.toChars(TOK.uns128);
            flags |= TFlags.integral | TFlags.unsigned;
            break;

        case Tfloat64:
            d = Token.toChars(TOK.float64);
            flags |= TFlags.floating | TFlags.real_;
            break;

        case Tfloat80:
            d = Token.toChars(TOK.float80);
            flags |= TFlags.floating | TFlags.real_;
            break;

        case Timaginary32:
            d = Token.toChars(TOK.imaginary32);
            flags |= TFlags.floating | TFlags.imaginary;
            break;

        case Timaginary64:
            d = Token.toChars(TOK.imaginary64);
            flags |= TFlags.floating | TFlags.imaginary;
            break;

        case Timaginary80:
            d = Token.toChars(TOK.imaginary80);
            flags |= TFlags.floating | TFlags.imaginary;
            break;

        case Tcomplex32:
            d = Token.toChars(TOK.complex32);
            flags |= TFlags.floating | TFlags.complex;
            break;

        case Tcomplex64:
            d = Token.toChars(TOK.complex64);
            flags |= TFlags.floating | TFlags.complex;
            break;

        case Tcomplex80:
            d = Token.toChars(TOK.complex80);
            flags |= TFlags.floating | TFlags.complex;
            break;

        case Tbool:
            d = "bool";
            flags |= TFlags.integral | TFlags.unsigned;
            break;

        case Tchar:
            d = Token.toChars(TOK.char_);
            flags |= TFlags.integral | TFlags.unsigned;
            break;

        case Twchar:
            d = Token.toChars(TOK.wchar_);
            flags |= TFlags.integral | TFlags.unsigned;
            break;

        case Tdchar:
            d = Token.toChars(TOK.dchar_);
            flags |= TFlags.integral | TFlags.unsigned;
            break;

        default:
            assert(0);
        }
        this.dstring = d;
        this.flags = flags;
        merge(this);
    }

    override const(char)* kind() const
    {
        return dstring;
    }

    override TypeBasic syntaxCopy()
    {
        // No semantic analysis done on basic types, no need to copy
        return this;
    }

    override uinteger_t size(const ref Loc loc)
    {
        uint size;
        //printf("TypeBasic::size()\n");
        switch (ty)
        {
        case Tint8:
        case Tuns8:
            size = 1;
            break;

        case Tint16:
        case Tuns16:
            size = 2;
            break;

        case Tint32:
        case Tuns32:
        case Tfloat32:
        case Timaginary32:
            size = 4;
            break;

        case Tint64:
        case Tuns64:
        case Tfloat64:
        case Timaginary64:
            size = 8;
            break;

        case Tfloat80:
        case Timaginary80:
            size = target.realsize;
            break;

        case Tcomplex32:
            size = 8;
            break;

        case Tcomplex64:
        case Tint128:
        case Tuns128:
            size = 16;
            break;

        case Tcomplex80:
            size = target.realsize * 2;
            break;

        case Tvoid:
            //size = Type::size();      // error message
            size = 1;
            break;

        case Tbool:
            size = 1;
            break;

        case Tchar:
            size = 1;
            break;

        case Twchar:
            size = 2;
            break;

        case Tdchar:
            size = 4;
            break;

        default:
            assert(0);
        }
        //printf("TypeBasic::size() = %d\n", size);
        return size;
    }

    override uint alignsize()
    {
        return target.alignsize(this);
    }

    override bool isintegral()
    {
        //printf("TypeBasic::isintegral('%s') x%x\n", toChars(), flags);
        return (flags & TFlags.integral) != 0;
    }

    override bool isfloating()
    {
        return (flags & TFlags.floating) != 0;
    }

    override bool isreal()
    {
        return (flags & TFlags.real_) != 0;
    }

    override bool isimaginary()
    {
        return (flags & TFlags.imaginary) != 0;
    }

    override bool iscomplex()
    {
        return (flags & TFlags.complex) != 0;
    }

    override bool isscalar()
    {
        return (flags & (TFlags.integral | TFlags.floating)) != 0;
    }

    override bool isunsigned()
    {
        return (flags & TFlags.unsigned) != 0;
    }

    override MATCH implicitConvTo(Type to)
    {
        //printf("TypeBasic::implicitConvTo(%s) from %s\n", to.toChars(), toChars());
        if (this == to)
            return MATCH.exact;

        if (ty == to.ty)
        {
            if (mod == to.mod)
                return MATCH.exact;
            else if (MODimplicitConv(mod, to.mod))
                return MATCH.constant;
            else if (!((mod ^ to.mod) & MODFlags.shared_)) // for wild matching
                return MATCH.constant;
            else
                return MATCH.convert;
        }

        if (ty == Tvoid || to.ty == Tvoid)
            return MATCH.nomatch;
        if (to.ty == Tbool)
            return MATCH.nomatch;

        TypeBasic tob;
        if (to.ty == Tvector && to.deco)
        {
            TypeVector tv = cast(TypeVector)to;
            tob = tv.elementType();
        }
        else if (auto te = to.isTypeEnum())
        {
            EnumDeclaration ed = te.sym;
            if (ed.isSpecial())
            {
                /* Special enums that allow implicit conversions to them
                 * with a MATCH.convert
                 */
                tob = to.toBasetype().isTypeBasic();
            }
            else
                return MATCH.nomatch;
        }
        else
            tob = to.isTypeBasic();
        if (!tob)
            return MATCH.nomatch;

        if (flags & TFlags.integral)
        {
            // Disallow implicit conversion of integers to imaginary or complex
            if (tob.flags & (TFlags.imaginary | TFlags.complex))
                return MATCH.nomatch;

            // If converting from integral to integral
            if (tob.flags & TFlags.integral)
            {
                const sz = size(Loc.initial);
                const tosz = tob.size(Loc.initial);

                /* Can't convert to smaller size
                 */
                if (sz > tosz)
                    return MATCH.nomatch;
                /* Can't change sign if same size
                 */
                //if (sz == tosz && (flags ^ tob.flags) & TFlags.unsigned)
                //    return MATCH.nomatch;
            }
        }
        else if (flags & TFlags.floating)
        {
            // Disallow implicit conversion of floating point to integer
            if (tob.flags & TFlags.integral)
                return MATCH.nomatch;

            assert(tob.flags & TFlags.floating || to.ty == Tvector);

            // Disallow implicit conversion from complex to non-complex
            if (flags & TFlags.complex && !(tob.flags & TFlags.complex))
                return MATCH.nomatch;

            // Disallow implicit conversion of real or imaginary to complex
            if (flags & (TFlags.real_ | TFlags.imaginary) && tob.flags & TFlags.complex)
                return MATCH.nomatch;

            // Disallow implicit conversion to-from real and imaginary
            if ((flags & (TFlags.real_ | TFlags.imaginary)) != (tob.flags & (TFlags.real_ | TFlags.imaginary)))
                return MATCH.nomatch;
        }
        return MATCH.convert;
    }

    override bool isZeroInit(const ref Loc loc)
    {
        switch (ty)
        {
        case Tchar:
        case Twchar:
        case Tdchar:
        case Timaginary32:
        case Timaginary64:
        case Timaginary80:
        case Tfloat32:
        case Tfloat64:
        case Tfloat80:
        case Tcomplex32:
        case Tcomplex64:
        case Tcomplex80:
            return false; // no
        default:
            return true; // yes
        }
    }

    // For eliminating dynamic_cast
    override TypeBasic isTypeBasic()
    {
        return this;
    }

    override void accept(Visitor v)
    {
        v.visit(this);
    }
}

/***********************************************************
 * The basetype must be one of:
 *   byte[16],ubyte[16],short[8],ushort[8],int[4],uint[4],long[2],ulong[2],float[4],double[2]
 * For AVX:
 *   byte[32],ubyte[32],short[16],ushort[16],int[8],uint[8],long[4],ulong[4],float[8],double[4]
 */
extern (C++) final class TypeVector : Type
{
    Type basetype;

    extern (D) this(Type basetype) @safe
    {
        super(Tvector);
        this.basetype = basetype;
    }

    static TypeVector create(Type basetype) @safe
    {
        return new TypeVector(basetype);
    }

    override const(char)* kind() const
    {
        return "vector";
    }

    override TypeVector syntaxCopy()
    {
        return new TypeVector(basetype.syntaxCopy());
    }

    override uinteger_t size(const ref Loc loc)
    {
        return basetype.size();
    }

    override uint alignsize()
    {
        return cast(uint)basetype.size();
    }

    override bool isintegral()
    {
        //printf("TypeVector::isintegral('%s') x%x\n", toChars(), flags);
        return basetype.nextOf().isintegral();
    }

    override bool isfloating()
    {
        return basetype.nextOf().isfloating();
    }

    override bool isscalar()
    {
        return basetype.nextOf().isscalar();
    }

    override bool isunsigned()
    {
        return basetype.nextOf().isunsigned();
    }

    override bool isBoolean()
    {
        return false;
    }

    override MATCH implicitConvTo(Type to)
    {
        //printf("TypeVector::implicitConvTo(%s) from %s\n", to.toChars(), toChars());
        if (this == to)
            return MATCH.exact;
        if (to.ty != Tvector)
            return MATCH.nomatch;

        TypeVector tv = cast(TypeVector)to;
        assert(basetype.ty == Tsarray && tv.basetype.ty == Tsarray);

        // Can't convert to a vector which has different size.
        if (basetype.size() != tv.basetype.size())
            return MATCH.nomatch;

        // Allow conversion to void[]
        if (tv.basetype.nextOf().ty == Tvoid)
            return MATCH.convert;

        // Otherwise implicitly convertible only if basetypes are.
        return basetype.implicitConvTo(tv.basetype);
    }

    override Expression defaultInitLiteral(const ref Loc loc)
    {
        //printf("TypeVector::defaultInitLiteral()\n");
        assert(basetype.ty == Tsarray);
        Expression e = basetype.defaultInitLiteral(loc);
        auto ve = new VectorExp(loc, e, this);
        ve.type = this;
        ve.dim = cast(int)(basetype.size(loc) / elementType().size(loc));
        return ve;
    }

    TypeBasic elementType()
    {
        assert(basetype.ty == Tsarray);
        TypeSArray t = cast(TypeSArray)basetype;
        TypeBasic tb = t.nextOf().isTypeBasic();
        assert(tb);
        return tb;
    }

    override bool isZeroInit(const ref Loc loc)
    {
        return basetype.isZeroInit(loc);
    }

    override void accept(Visitor v)
    {
        v.visit(this);
    }
}

/***********************************************************
 */
extern (C++) abstract class TypeArray : TypeNext
{
    final extern (D) this(TY ty, Type next) @safe
    {
        super(ty, next);
    }

    override void accept(Visitor v)
    {
        v.visit(this);
    }
}

/***********************************************************
 * Static array, one with a fixed dimension
 */
extern (C++) final class TypeSArray : TypeArray
{
    Expression dim;

    extern (D) this(Type t, Expression dim) @safe
    {
        super(Tsarray, t);
        //printf("TypeSArray(%s)\n", dim.toChars());
        this.dim = dim;
    }

    extern (D) this(Type t)  // for incomplete type
    {
        super(Tsarray, t);
        //printf("TypeSArray()\n");
        this.dim = new IntegerExp(0);
    }

    override const(char)* kind() const
    {
        return "sarray";
    }

    override TypeSArray syntaxCopy()
    {
        Type t = next.syntaxCopy();
        Expression e = dim.syntaxCopy();
        auto result = new TypeSArray(t, e);
        result.mod = mod;
        return result;
    }

    /***
     * C11 6.7.6.2-4 incomplete array type
     * Returns: true if incomplete type
     */
    bool isIncomplete()
    {
        return dim.isIntegerExp() && dim.isIntegerExp().getInteger() == 0;
    }

    override uinteger_t size(const ref Loc loc)
    {
        //printf("TypeSArray::size()\n");
        const n = numberOfElems(loc);
        const elemsize = baseElemOf().size(loc);
        bool overflow = false;
        const sz = mulu(n, elemsize, overflow);
        if (overflow || sz >= uint.max)
        {
            if (elemsize != SIZE_INVALID && n != uint.max)
                error(loc, "static array `%s` size overflowed to %lld", toChars(), cast(long)sz);
            return SIZE_INVALID;
        }
        return sz;
    }

    override uint alignsize()
    {
        return next.alignsize();
    }

    override bool isString()
    {
        TY nty = next.toBasetype().ty;
        return nty.isSomeChar;
    }

    override bool isZeroInit(const ref Loc loc)
    {
        return next.isZeroInit(loc);
    }

    override structalign_t alignment()
    {
        return next.alignment();
    }

    override MATCH constConv(Type to)
    {
        if (auto tsa = to.isTypeSArray())
        {
            if (!dim.equals(tsa.dim))
                return MATCH.nomatch;
        }
        return TypeNext.constConv(to);
    }

    override MATCH implicitConvTo(Type to)
    {
        //printf("TypeSArray::implicitConvTo(to = %s) this = %s\n", to.toChars(), toChars());
        if (auto ta = to.isTypeDArray())
        {
            if (!MODimplicitConv(next.mod, ta.next.mod))
                return MATCH.nomatch;

            /* Allow conversion to void[]
             */
            if (ta.next.ty == Tvoid)
            {
                return MATCH.convert;
            }

            MATCH m = next.constConv(ta.next);
            if (m > MATCH.nomatch)
            {
                return MATCH.convert;
            }
            return MATCH.nomatch;
        }
        if (auto tsa = to.isTypeSArray())
        {
            if (this == to)
                return MATCH.exact;

            if (dim.equals(tsa.dim))
            {
                MATCH m = next.implicitConvTo(tsa.next);

                /* Allow conversion to non-interface base class.
                 */
                if (m == MATCH.convert &&
                    next.ty == Tclass)
                {
                    if (auto toc = tsa.next.isTypeClass)
                    {
                        if (!toc.sym.isInterfaceDeclaration)
                            return MATCH.convert;
                    }
                }

                /* Since static arrays are value types, allow
                 * conversions from const elements to non-const
                 * ones, just like we allow conversion from const int
                 * to int.
                 */
                if (m >= MATCH.constant)
                {
                    if (mod != to.mod)
                        m = MATCH.constant;
                    return m;
                }
            }
        }
        return MATCH.nomatch;
    }

    override Expression defaultInitLiteral(const ref Loc loc)
    {
        static if (LOGDEFAULTINIT)
        {
            printf("TypeSArray::defaultInitLiteral() '%s'\n", toChars());
        }
        size_t d = cast(size_t)dim.toInteger();
        Expression elementinit;
        if (next.ty == Tvoid)
            elementinit = tuns8.defaultInitLiteral(loc);
        else
            elementinit = next.defaultInitLiteral(loc);
        auto elements = new Expressions(d);
        foreach (ref e; *elements)
            e = null;
        auto ae = new ArrayLiteralExp(Loc.initial, this, elementinit, elements);
        return ae;
    }

    override bool hasSystemFields()
    {
        return next.hasSystemFields();
    }

    override bool hasVoidInitPointers()
    {
        return next.hasVoidInitPointers();
    }

    override bool hasInvariant()
    {
        return next.hasInvariant();
    }

    override bool needsDestruction()
    {
        return next.needsDestruction();
    }

    override bool needsCopyOrPostblit()
    {
        return next.needsCopyOrPostblit();
    }

    /*********************************
     *
     */
    override bool needsNested()
    {
        return next.needsNested();
    }

    override void accept(Visitor v)
    {
        v.visit(this);
    }
}

/***********************************************************
 * Dynamic array, no dimension
 */
extern (C++) final class TypeDArray : TypeArray
{
    extern (D) this(Type t) @safe
    {
        super(Tarray, t);
        //printf("TypeDArray(t = %p)\n", t);
    }

    override const(char)* kind() const
    {
        return "darray";
    }

    override TypeDArray syntaxCopy()
    {
        Type t = next.syntaxCopy();
        if (t == next)
            return this;

        auto result = new TypeDArray(t);
        result.mod = mod;
        return result;
    }

    override uinteger_t size(const ref Loc loc)
    {
        //printf("TypeDArray::size()\n");
        return target.ptrsize * 2;
    }

    override uint alignsize()
    {
        // A DArray consists of two ptr-sized values, so align it on pointer size
        // boundary
        return target.ptrsize;
    }

    override bool isString()
    {
        TY nty = next.toBasetype().ty;
        return nty.isSomeChar;
    }

    override bool isZeroInit(const ref Loc loc)
    {
        return true;
    }

    override bool isBoolean()
    {
        return true;
    }

    override MATCH implicitConvTo(Type to)
    {
        //printf("TypeDArray::implicitConvTo(to = %s) this = %s\n", to.toChars(), toChars());
        if (equals(to))
            return MATCH.exact;

        if (auto ta = to.isTypeDArray())
        {
            if (!MODimplicitConv(next.mod, ta.next.mod))
                return MATCH.nomatch; // not const-compatible

            /* Allow conversion to void[]
             */
            if (next.ty != Tvoid && ta.next.ty == Tvoid)
            {
                return MATCH.convert;
            }

            MATCH m = next.constConv(ta.next);
            if (m > MATCH.nomatch)
            {
                if (m == MATCH.exact && mod != to.mod)
                    m = MATCH.constant;
                return m;
            }
        }
        return Type.implicitConvTo(to);
    }

    override void accept(Visitor v)
    {
        v.visit(this);
    }
}

/***********************************************************
 */
extern (C++) final class TypeAArray : TypeArray
{
    Type index;     // key type
    Loc loc;

    extern (D) this(Type t, Type index) @safe
    {
        super(Taarray, t);
        this.index = index;
    }

    static TypeAArray create(Type t, Type index) @safe
    {
        return new TypeAArray(t, index);
    }

    override const(char)* kind() const
    {
        return "aarray";
    }

    override TypeAArray syntaxCopy()
    {
        Type t = next.syntaxCopy();
        Type ti = index.syntaxCopy();
        if (t == next && ti == index)
            return this;

        auto result = new TypeAArray(t, ti);
        result.mod = mod;
        return result;
    }

    override uinteger_t size(const ref Loc loc)
    {
        return target.ptrsize;
    }

    override bool isZeroInit(const ref Loc loc)
    {
        return true;
    }

    override bool isBoolean()
    {
        return true;
    }

    override MATCH implicitConvTo(Type to)
    {
        //printf("TypeAArray::implicitConvTo(to = %s) this = %s\n", to.toChars(), toChars());
        if (equals(to))
            return MATCH.exact;

        if (auto ta = to.isTypeAArray())
        {
            if (!MODimplicitConv(next.mod, ta.next.mod))
                return MATCH.nomatch; // not const-compatible

            if (!MODimplicitConv(index.mod, ta.index.mod))
                return MATCH.nomatch; // not const-compatible

            MATCH m = next.constConv(ta.next);
            MATCH mi = index.constConv(ta.index);
            if (m > MATCH.nomatch && mi > MATCH.nomatch)
            {
                return MODimplicitConv(mod, to.mod) ? MATCH.constant : MATCH.nomatch;
            }
        }
        return Type.implicitConvTo(to);
    }

    override MATCH constConv(Type to)
    {
        if (auto taa = to.isTypeAArray())
        {
            MATCH mindex = index.constConv(taa.index);
            MATCH mkey = next.constConv(taa.next);
            // Pick the worst match
            return mkey < mindex ? mkey : mindex;
        }
        return Type.constConv(to);
    }

    override void accept(Visitor v)
    {
        v.visit(this);
    }
}

/***********************************************************
 */
extern (C++) final class TypePointer : TypeNext
{
    extern (D) this(Type t) @safe
    {
        super(Tpointer, t);
    }

    static TypePointer create(Type t) @safe
    {
        return new TypePointer(t);
    }

    override const(char)* kind() const
    {
        return "pointer";
    }

    override TypePointer syntaxCopy()
    {
        Type t = next.syntaxCopy();
        if (t == next)
            return this;

        auto result = new TypePointer(t);
        result.mod = mod;
        return result;
    }

    override uinteger_t size(const ref Loc loc)
    {
        return target.ptrsize;
    }

    override MATCH implicitConvTo(Type to)
    {
        //printf("TypePointer::implicitConvTo(to = %s) %s\n", to.toChars(), toChars());
        if (equals(to))
            return MATCH.exact;

        // Only convert between pointers
        auto tp = to.isTypePointer();
        if (!tp)
            return MATCH.nomatch;

        assert(this.next);
        assert(tp.next);

        // Conversion to void*
        if (tp.next.ty == Tvoid)
        {
            // Function pointer conversion doesn't check constness?
            if (this.next.ty == Tfunction)
                return MATCH.convert;

            if (!MODimplicitConv(next.mod, tp.next.mod))
                return MATCH.nomatch; // not const-compatible

            return this.next.ty == Tvoid ? MATCH.constant : MATCH.convert;
        }

        // Conversion between function pointers
        if (auto thisTf = this.next.isTypeFunction())
            return thisTf.implicitPointerConv(tp.next);

        // Default, no implicit conversion between the pointer targets
        MATCH m = next.constConv(tp.next);

        if (m == MATCH.exact && mod != to.mod)
            m = MATCH.constant;
        return m;
    }

    override MATCH constConv(Type to)
    {
        if (next.ty == Tfunction)
        {
            if (to.nextOf() && next.equals((cast(TypeNext)to).next))
                return Type.constConv(to);
            else
                return MATCH.nomatch;
        }
        return TypeNext.constConv(to);
    }

    override bool isscalar()
    {
        return true;
    }

    override bool isZeroInit(const ref Loc loc)
    {
        return true;
    }

    override void accept(Visitor v)
    {
        v.visit(this);
    }
}

/***********************************************************
 */
extern (C++) final class TypeReference : TypeNext
{
    extern (D) this(Type t) @safe
    {
        super(Treference, t);
        // BUG: what about references to static arrays?
    }

    override const(char)* kind() const
    {
        return "reference";
    }

    override TypeReference syntaxCopy()
    {
        Type t = next.syntaxCopy();
        if (t == next)
            return this;

        auto result = new TypeReference(t);
        result.mod = mod;
        return result;
    }

    override uinteger_t size(const ref Loc loc)
    {
        return target.ptrsize;
    }

    override bool isZeroInit(const ref Loc loc)
    {
        return true;
    }

    override void accept(Visitor v)
    {
        v.visit(this);
    }
}

enum RET : int
{
    regs         = 1,    // returned in registers
    stack        = 2,    // returned on stack
}

enum TRUSTformat : int
{
    TRUSTformatDefault,     // do not emit @system when trust == TRUST.default_
    TRUSTformatSystem,      // emit @system when trust == TRUST.default_
}

alias TRUSTformatDefault = TRUSTformat.TRUSTformatDefault;
alias TRUSTformatSystem = TRUSTformat.TRUSTformatSystem;

/***********************************************************
 */
extern (C++) final class TypeFunction : TypeNext
{
    // .next is the return type

    ParameterList parameterList;   // function parameters

    // These flags can be accessed like `bool` properties,
    // getters and setters are generated for them
    private extern (D) static struct BitFields
    {
        bool isnothrow;        /// nothrow
        bool isnogc;           /// is @nogc
        bool isproperty;       /// can be called without parentheses
        bool isref;            /// returns a reference
        bool isreturn;         /// 'this' is returned by ref
        bool isScopeQual;      /// 'this' is scope
        bool isreturninferred; /// 'this' is return from inference
        bool isscopeinferred;  /// 'this' is scope from inference
        bool islive;           /// is @live
        bool incomplete;       /// return type or default arguments removed
        bool isInOutParam;     /// inout on the parameters
        bool isInOutQual;      /// inout on the qualifier
        bool isctor;           /// the function is a constructor
        bool isreturnscope;    /// `this` is returned by value
    }

    import dmd.common.bitfields : generateBitFields;
    mixin(generateBitFields!(BitFields, ushort));

    LINK linkage;               // calling convention
    TRUST trust;                // level of trust
    PURE purity = PURE.impure;
    byte inuse;
    Expressions* fargs;         // function arguments

    extern (D) this(ParameterList pl, Type treturn, LINK linkage, StorageClass stc = 0) @safe
    {
        super(Tfunction, treturn);
        //if (!treturn) *(char*)0=0;
        //    assert(treturn);
        assert(VarArg.none <= pl.varargs && pl.varargs <= VarArg.max);
        this.parameterList = pl;
        this.linkage = linkage;

        if (stc & STC.pure_)
            this.purity = PURE.fwdref;
        if (stc & STC.nothrow_)
            this.isnothrow = true;
        if (stc & STC.nogc)
            this.isnogc = true;
        if (stc & STC.property)
            this.isproperty = true;
        if (stc & STC.live)
            this.islive = true;

        if (stc & STC.ref_)
            this.isref = true;
        if (stc & STC.return_)
            this.isreturn = true;
        if (stc & STC.returnScope)
            this.isreturnscope = true;
        if (stc & STC.returninferred)
            this.isreturninferred = true;
        if (stc & STC.scope_)
            this.isScopeQual = true;
        if (stc & STC.scopeinferred)
            this.isscopeinferred = true;

        this.trust = TRUST.default_;
        if (stc & STC.safe)
            this.trust = TRUST.safe;
        else if (stc & STC.system)
            this.trust = TRUST.system;
        else if (stc & STC.trusted)
            this.trust = TRUST.trusted;
    }

    static TypeFunction create(Parameters* parameters, Type treturn, ubyte varargs, LINK linkage, StorageClass stc = 0) @safe
    {
        return new TypeFunction(ParameterList(parameters, cast(VarArg)varargs), treturn, linkage, stc);
    }

    override const(char)* kind() const
    {
        return "function";
    }

    override TypeFunction syntaxCopy()
    {
        Type treturn = next ? next.syntaxCopy() : null;
        auto t = new TypeFunction(parameterList.syntaxCopy(), treturn, linkage);
        t.mod = mod;
        t.isnothrow = isnothrow;
        t.isnogc = isnogc;
        t.islive = islive;
        t.purity = purity;
        t.isproperty = isproperty;
        t.isref = isref;
        t.isreturn = isreturn;
        t.isreturnscope = isreturnscope;
        t.isScopeQual = isScopeQual;
        t.isreturninferred = isreturninferred;
        t.isscopeinferred = isscopeinferred;
        t.isInOutParam = isInOutParam;
        t.isInOutQual = isInOutQual;
        t.trust = trust;
        t.fargs = fargs;
        t.isctor = isctor;
        return t;
    }

    /********************************************
     * Return true if there are lazy parameters.
     */
    bool hasLazyParameters()
    {
        foreach (i, fparam; parameterList)
        {
            if (fparam.isLazy())
                return true;
        }
        return false;
    }

    /*******************************
     * Check for `extern (D) U func(T t, ...)` variadic function type,
     * which has `_arguments[]` added as the first argument.
     * Returns:
     *  true if D-style variadic
     */
    bool isDstyleVariadic() const pure nothrow
    {
        return linkage == LINK.d && parameterList.varargs == VarArg.variadic;
    }

    extern(D) static const(char)* getMatchError(A...)(const(char)* format, A args)
    {
        if (global.gag && !global.params.v.showGaggedErrors)
            return null;
        OutBuffer buf;
        buf.printf(format, args);
        return buf.extractChars();
    }

    /********************************
     * Convert an `argumentList`, which may contain named arguments, into
     * a list of arguments in the order of the parameter list.
     *
     * Params:
     *      argumentList = array of function arguments
     *      pMessage = address to store error message, or `null`
     * Returns: re-ordered argument list, or `null` on error
     */
    extern(D) Expressions* resolveNamedArgs(ArgumentList argumentList, const(char)** pMessage)
    {
        Expression[] args = argumentList.arguments ? (*argumentList.arguments)[] : null;
        Identifier[] names = argumentList.names ? (*argumentList.names)[] : null;
        auto newArgs = new Expressions(parameterList.length);
        newArgs.zero();
        size_t ci = 0;
        bool hasNamedArgs = false;
        foreach (i, arg; args)
        {
            if (!arg)
            {
                ci++;
                continue;
            }
            auto name = i < names.length ? names[i] : null;
            if (name)
            {
                hasNamedArgs = true;
                const pi = findParameterIndex(name);
                if (pi == -1)
                {
                    if (pMessage)
                        *pMessage = getMatchError("no parameter named `%s`", name.toChars());
                    return null;
                }
                ci = pi;
            }
            if (ci >= newArgs.length)
            {
                if (!parameterList.varargs)
                {
                    // Without named args, let the caller diagnose argument overflow
                    if (hasNamedArgs && pMessage)
                        *pMessage = getMatchError("argument `%s` goes past end of parameter list", arg.toChars());
                    return null;
                }
                while (ci >= newArgs.length)
                    newArgs.push(null);
            }

            if ((*newArgs)[ci])
            {
                if (pMessage)
                    *pMessage = getMatchError("parameter `%s` assigned twice", parameterList[ci].toChars());
                return null;
            }
            (*newArgs)[ci++] = arg;
        }
        foreach (i, arg; (*newArgs)[])
        {
            if (arg || parameterList[i].defaultArg)
                continue;

            if (parameterList.varargs != VarArg.none && i + 1 == newArgs.length)
                continue;

            if (pMessage)
                *pMessage = getMatchError("missing argument for parameter #%d: `%s`",
                    i + 1, parameterToChars(parameterList[i], this, false));
            return null;
        }
        // strip trailing nulls from default arguments
        size_t e = newArgs.length;
        while (e > 0 && (*newArgs)[e - 1] is null)
        {
            --e;
        }
        newArgs.setDim(e);
        return newArgs;
    }

    /+
     + Checks whether this function type is convertible to ` to`
     + when used in a function pointer / delegate.
     +
     + Params:
     +   to = target type
     +
     + Returns:
     +   MATCH.nomatch: `to` is not a covaraint function
     +   MATCH.convert: `to` is a covaraint function
     +   MATCH.exact:   `to` is identical to this function
     +/
    private MATCH implicitPointerConv(Type to)
    {
        assert(to);

        if (this.equals(to))
            return MATCH.constant;

        if (this.covariant(to) == Covariant.yes)
        {
            Type tret = this.nextOf();
            Type toret = to.nextOf();
            if (tret.ty == Tclass && toret.ty == Tclass)
            {
                /* https://issues.dlang.org/show_bug.cgi?id=10219
                 * Check covariant interface return with offset tweaking.
                 * interface I {}
                 * class C : Object, I {}
                 * I function() dg = function C() {}    // should be error
                 */
                int offset = 0;
                if (toret.isBaseOf(tret, &offset) && offset != 0)
                    return MATCH.nomatch;
            }
            return MATCH.convert;
        }

        return MATCH.nomatch;
    }

    /** Extends TypeNext.constConv by also checking for matching attributes **/
    override MATCH constConv(Type to)
    {
        // Attributes need to match exactly, otherwise it's an implicit conversion
        if (this.ty != to.ty || !this.attributesEqual(cast(TypeFunction) to))
            return MATCH.nomatch;

        return super.constConv(to);
    }

    extern (D) bool checkRetType(const ref Loc loc)
    {
        Type tb = next.toBasetype();
        if (tb.ty == Tfunction)
        {
            error(loc, "functions cannot return a function");
            next = Type.terror;
        }
        if (tb.ty == Ttuple)
        {
            error(loc, "functions cannot return a sequence (use `std.typecons.Tuple`)");
            next = Type.terror;
        }
        if (!isref && (tb.ty == Tstruct || tb.ty == Tsarray))
        {
            if (auto ts = tb.baseElemOf().isTypeStruct())
            {
                if (!ts.sym.members)
                {
                    error(loc, "functions cannot return opaque type `%s` by value", tb.toChars());
                    next = Type.terror;
                }
            }
        }
        if (tb.ty == Terror)
            return true;
        return false;
    }


    /// Returns: `true` the function is `isInOutQual` or `isInOutParam` ,`false` otherwise.
    bool iswild() const pure nothrow @safe @nogc
    {
        return isInOutParam || isInOutQual;
    }

    /// Returns: whether `this` function type has the same attributes (`@safe`,...) as `other`
    extern (D) bool attributesEqual(const scope TypeFunction other, bool trustSystemEqualsDefault = true) const pure nothrow @safe @nogc
    {
        // @@@DEPRECATED_2.112@@@
        // See semantic2.d Semantic2Visitor.visit(FuncDeclaration):
        // Two overloads that are identical except for one having an explicit `@system`
        // attribute is currently in deprecation, and will become an error in 2.104 for
        // `extern(C)`, and 2.112 for `extern(D)` code respectively. Once the deprecation
        // period has passed, the trustSystemEqualsDefault=true behaviour should be made
        // the default, then we can remove the `cannot overload extern(...) function`
        // errors as they will become dead code as a result.
        return (this.trust == other.trust ||
                (trustSystemEqualsDefault && this.trust <= TRUST.system && other.trust <= TRUST.system)) &&
                this.purity == other.purity &&
                this.isnothrow == other.isnothrow &&
                this.isnogc == other.isnogc &&
                this.islive == other.islive;
    }

    override void accept(Visitor v)
    {
        v.visit(this);
    }

    /**
     * Look for the index of parameter `ident` in the parameter list
     *
     * Params:
     *   ident = identifier of parameter to search for
     * Returns: index of parameter with name `ident` or -1 if not found
     */
    private extern(D) ptrdiff_t findParameterIndex(Identifier ident)
    {
        foreach (i, p; this.parameterList)
        {
            if (p.ident == ident)
                return i;
        }
        return -1;
    }
}

/***********************************************************
 */
extern (C++) final class TypeDelegate : TypeNext
{
    // .next is a TypeFunction

    extern (D) this(TypeFunction t) @safe
    {
        super(Tfunction, t);
        ty = Tdelegate;
    }

    static TypeDelegate create(TypeFunction t) @safe
    {
        return new TypeDelegate(t);
    }

    override const(char)* kind() const
    {
        return "delegate";
    }

    override TypeDelegate syntaxCopy()
    {
        auto tf = next.syntaxCopy().isTypeFunction();
        if (tf == next)
            return this;

        auto result = new TypeDelegate(tf);
        result.mod = mod;
        return result;
    }

    override uinteger_t size(const ref Loc loc)
    {
        return target.ptrsize * 2;
    }

    override uint alignsize()
    {
        return target.ptrsize;
    }

    override MATCH implicitConvTo(Type to)
    {
        //printf("TypeDelegate.implicitConvTo(this=%p, to=%p)\n", this, to);
        //printf("from: %s\n", toChars());
        //printf("to  : %s\n", to.toChars());
        if (this.equals(to))
            return MATCH.exact;

        if (auto toDg = to.isTypeDelegate())
        {
            MATCH m = this.next.isTypeFunction().implicitPointerConv(toDg.next);

            // Retain the old behaviour for this refactoring
            // Should probably be changed to constant to match function pointers
            if (m > MATCH.convert)
                m = MATCH.convert;

            return m;
        }

        return MATCH.nomatch;
    }

    override bool isZeroInit(const ref Loc loc)
    {
        return true;
    }

    override bool isBoolean()
    {
        return true;
    }

    override void accept(Visitor v)
    {
        v.visit(this);
    }
}

/**
 * This is a shell containing a TraitsExp that can be
 * either resolved to a type or to a symbol.
 *
 * The point is to allow AliasDeclarationY to use `__traits()`, see https://issues.dlang.org/show_bug.cgi?id=7804.
 */
extern (C++) final class TypeTraits : Type
{
    Loc loc;
    /// The expression to resolve as type or symbol.
    TraitsExp exp;
    /// Cached type/symbol after semantic analysis.
    RootObject obj;

    final extern (D) this(const ref Loc loc, TraitsExp exp) @safe
    {
        super(Ttraits);
        this.loc = loc;
        this.exp = exp;
    }

    override const(char)* kind() const
    {
        return "traits";
    }

    override TypeTraits syntaxCopy()
    {
        TraitsExp te = exp.syntaxCopy();
        TypeTraits tt = new TypeTraits(loc, te);
        tt.mod = mod;
        return tt;
    }

    override void accept(Visitor v)
    {
        v.visit(this);
    }

    override uinteger_t size(const ref Loc loc)
    {
        return SIZE_INVALID;
    }
}

/******
 * Implements mixin types.
 *
 * Semantic analysis will convert it to a real type.
 */
extern (C++) final class TypeMixin : Type
{
    Loc loc;
    Expressions* exps;
    RootObject obj; // cached result of semantic analysis.

    extern (D) this(const ref Loc loc, Expressions* exps) @safe
    {
        super(Tmixin);
        this.loc = loc;
        this.exps = exps;
    }

    override const(char)* kind() const
    {
        return "mixin";
    }

    override TypeMixin syntaxCopy()
    {
        return new TypeMixin(loc, Expression.arraySyntaxCopy(exps));
    }

    override void accept(Visitor v)
    {
        v.visit(this);
    }
}

/***********************************************************
 */
extern (C++) abstract class TypeQualified : Type
{
    Loc loc;

    // array of Identifier and TypeInstance,
    // representing ident.ident!tiargs.ident. ... etc.
    Objects idents;

    final extern (D) this(TY ty, Loc loc)
    {
        super(ty);
        this.loc = loc;
    }

    // abstract override so that using `TypeQualified.syntaxCopy` gets
    // us a `TypeQualified`
    abstract override TypeQualified syntaxCopy();

    extern (D) final void syntaxCopyHelper(TypeQualified t)
    {
        //printf("TypeQualified::syntaxCopyHelper(%s) %s\n", t.toChars(), toChars());
        idents.setDim(t.idents.length);
        for (size_t i = 0; i < idents.length; i++)
        {
            RootObject id = t.idents[i];
            with (DYNCAST) final switch (id.dyncast())
            {
            case object:
                break;
            case expression:
                Expression e = cast(Expression)id;
                e = e.syntaxCopy();
                id = e;
                break;
            case dsymbol:
                TemplateInstance ti = cast(TemplateInstance)id;
                ti = ti.syntaxCopy(null);
                id = ti;
                break;
            case type:
                Type tx = cast(Type)id;
                tx = tx.syntaxCopy();
                id = tx;
                break;
            case identifier:
            case tuple:
            case parameter:
            case statement:
            case condition:
            case templateparameter:
            case initializer:
            }
            idents[i] = id;
        }
    }

    extern (D) final void addIdent(Identifier ident)
    {
        idents.push(ident);
    }

    extern (D) final void addInst(TemplateInstance inst)
    {
        idents.push(inst);
    }

    extern (D) final void addIndex(RootObject e)
    {
        idents.push(e);
    }

    override uinteger_t size(const ref Loc loc)
    {
        error(this.loc, "size of type `%s` is not known", toChars());
        return SIZE_INVALID;
    }

    override void accept(Visitor v)
    {
        v.visit(this);
    }
}

/***********************************************************
 */
extern (C++) final class TypeIdentifier : TypeQualified
{
    Identifier ident;

    // The symbol representing this identifier, before alias resolution
    Dsymbol originalSymbol;

    extern (D) this(const ref Loc loc, Identifier ident)
    {
        super(Tident, loc);
        this.ident = ident;
    }

    static TypeIdentifier create(const ref Loc loc, Identifier ident)
    {
        return new TypeIdentifier(loc, ident);
    }

    override const(char)* kind() const
    {
        return "identifier";
    }

    override TypeIdentifier syntaxCopy()
    {
        auto t = new TypeIdentifier(loc, ident);
        t.syntaxCopyHelper(this);
        t.mod = mod;
        return t;
    }

    override void accept(Visitor v)
    {
        v.visit(this);
    }
}

/***********************************************************
 * Similar to TypeIdentifier, but with a TemplateInstance as the root
 */
extern (C++) final class TypeInstance : TypeQualified
{
    TemplateInstance tempinst;

    extern (D) this(const ref Loc loc, TemplateInstance tempinst)
    {
        super(Tinstance, loc);
        this.tempinst = tempinst;
    }

    override const(char)* kind() const
    {
        return "instance";
    }

    override TypeInstance syntaxCopy()
    {
        //printf("TypeInstance::syntaxCopy() %s, %d\n", toChars(), idents.length);
        auto t = new TypeInstance(loc, tempinst.syntaxCopy(null));
        t.syntaxCopyHelper(this);
        t.mod = mod;
        return t;
    }

    override void accept(Visitor v)
    {
        v.visit(this);
    }
}

/***********************************************************
 */
extern (C++) final class TypeTypeof : TypeQualified
{
    Expression exp;
    int inuse;

    extern (D) this(const ref Loc loc, Expression exp)
    {
        super(Ttypeof, loc);
        this.exp = exp;
    }

    override const(char)* kind() const
    {
        return "typeof";
    }

    override TypeTypeof syntaxCopy()
    {
        //printf("TypeTypeof::syntaxCopy() %s\n", toChars());
        auto t = new TypeTypeof(loc, exp.syntaxCopy());
        t.syntaxCopyHelper(this);
        t.mod = mod;
        return t;
    }

    override uinteger_t size(const ref Loc loc)
    {
        if (exp.type)
            return exp.type.size(loc);
        else
            return TypeQualified.size(loc);
    }

    override void accept(Visitor v)
    {
        v.visit(this);
    }
}

/***********************************************************
 */
extern (C++) final class TypeReturn : TypeQualified
{
    extern (D) this(const ref Loc loc)
    {
        super(Treturn, loc);
    }

    override const(char)* kind() const
    {
        return "return";
    }

    override TypeReturn syntaxCopy()
    {
        auto t = new TypeReturn(loc);
        t.syntaxCopyHelper(this);
        t.mod = mod;
        return t;
    }

    override void accept(Visitor v)
    {
        v.visit(this);
    }
}

/***********************************************************
 */
extern (C++) final class TypeStruct : Type
{
    StructDeclaration sym;
    AliasThisRec att = AliasThisRec.fwdref;
    bool inuse = false; // struct currently subject of recursive method call

    extern (D) this(StructDeclaration sym) @safe
    {
        super(Tstruct);
        this.sym = sym;
    }

    static TypeStruct create(StructDeclaration sym) @safe
    {
        return new TypeStruct(sym);
    }

    override const(char)* kind() const
    {
        return "struct";
    }

    override uinteger_t size(const ref Loc loc)
    {
        return sym.size(loc);
    }

    override uint alignsize()
    {
        sym.size(Loc.initial); // give error for forward references
        return sym.alignsize;
    }

    override TypeStruct syntaxCopy()
    {
        return this;
    }

    override structalign_t alignment()
    {
        if (sym.alignment.isUnknown())
            sym.size(sym.loc);
        return sym.alignment;
    }

    /***************************************
     * Use when we prefer the default initializer to be a literal,
     * rather than a global immutable variable.
     */
    override Expression defaultInitLiteral(const ref Loc loc)
    {
        static if (LOGDEFAULTINIT)
        {
            printf("TypeStruct::defaultInitLiteral() '%s'\n", toChars());
        }
        sym.size(loc);
        if (sym.sizeok != Sizeok.done)
            return ErrorExp.get();

        auto structelems = new Expressions(sym.nonHiddenFields());
        uint offset = 0;
        foreach (j; 0 .. structelems.length)
        {
            VarDeclaration vd = sym.fields[j];
            Expression e;
            if (vd.inuse)
            {
                error(loc, "circular reference to `%s`", vd.toPrettyChars());
                return ErrorExp.get();
            }
            if (vd.offset < offset || vd.type.size() == 0)
                e = null;
            else if (vd._init)
            {
                if (vd._init.isVoidInitializer())
                    e = null;
                else
                    e = vd.getConstInitializer(false);
            }
            else
                e = vd.type.defaultInitLiteral(loc);
            if (e && e.op == EXP.error)
                return e;
            if (e)
                offset = vd.offset + cast(uint)vd.type.size();
            (*structelems)[j] = e;
        }
        auto structinit = new StructLiteralExp(loc, sym, structelems);

        /* Copy from the initializer symbol for larger symbols,
         * otherwise the literals expressed as code get excessively large.
         */
        if (size(loc) > target.ptrsize * 4 && !needsNested())
            structinit.useStaticInit = true;

        structinit.type = this;
        return structinit;
    }

    override bool isZeroInit(const ref Loc loc)
    {
        // Determine zeroInit here, as this can be called before semantic2
        sym.determineSize(sym.loc);
        return sym.zeroInit;
    }

    override bool isAssignable()
    {
        bool assignable = true;
        uint offset = ~0; // dead-store initialize to prevent spurious warning

        sym.determineSize(sym.loc);

        /* If any of the fields are const or immutable,
         * then one cannot assign this struct.
         */
        for (size_t i = 0; i < sym.fields.length; i++)
        {
            VarDeclaration v = sym.fields[i];
            //printf("%s [%d] v = (%s) %s, v.offset = %d, v.parent = %s\n", sym.toChars(), i, v.kind(), v.toChars(), v.offset, v.parent.kind());
            if (i == 0)
            {
            }
            else if (v.offset == offset)
            {
                /* If any fields of anonymous union are assignable,
                 * then regard union as assignable.
                 * This is to support unsafe things like Rebindable templates.
                 */
                if (assignable)
                    continue;
            }
            else
            {
                if (!assignable)
                    return false;
            }
            assignable = v.type.isMutable() && v.type.isAssignable();
            offset = v.offset;
            //printf(" -> assignable = %d\n", assignable);
        }

        return assignable;
    }

    override bool isBoolean()
    {
        return false;
    }

    override bool needsDestruction()
    {
        return sym.dtor !is null;
    }

    override bool needsCopyOrPostblit()
    {
        return sym.hasCopyCtor || sym.postblit;
    }

    override bool needsNested()
    {
        if (inuse) return false; // circular type, error instead of crashing

        inuse = true;
        scope(exit) inuse = false;

        if (sym.isNested())
            return true;

        for (size_t i = 0; i < sym.fields.length; i++)
        {
            VarDeclaration v = sym.fields[i];
            if (!v.isDataseg() && v.type.needsNested())
                return true;
        }
        return false;
    }

    override bool hasVoidInitPointers()
    {
        sym.size(Loc.initial); // give error for forward references
        sym.determineTypeProperties();
        return sym.hasVoidInitPointers;
    }

    override bool hasSystemFields()
    {
        sym.size(Loc.initial); // give error for forward references
        sym.determineTypeProperties();
        return sym.hasSystemFields;
    }

    override bool hasInvariant()
    {
        sym.size(Loc.initial); // give error for forward references
        sym.determineTypeProperties();
        return sym.hasInvariant() || sym.hasFieldWithInvariant;
    }

    extern (D) MATCH implicitConvToWithoutAliasThis(Type to)
    {
        MATCH m;

        if (ty == to.ty && sym == (cast(TypeStruct)to).sym)
        {
            m = MATCH.exact; // exact match
            if (mod != to.mod)
            {
                m = MATCH.constant;
                if (MODimplicitConv(mod, to.mod))
                {
                }
                else
                {
                    /* Check all the fields. If they can all be converted,
                     * allow the conversion.
                     */
                    uint offset = ~0; // dead-store to prevent spurious warning
                    for (size_t i = 0; i < sym.fields.length; i++)
                    {
                        VarDeclaration v = sym.fields[i];
                        if (i == 0)
                        {
                        }
                        else if (v.offset == offset)
                        {
                            if (m > MATCH.nomatch)
                                continue;
                        }
                        else
                        {
                            if (m == MATCH.nomatch)
                                return m;
                        }

                        // 'from' type
                        Type tvf = v.type.addMod(mod);

                        // 'to' type
                        Type tv = v.type.addMod(to.mod);

                        // field match
                        MATCH mf = tvf.implicitConvTo(tv);
                        //printf("\t%s => %s, match = %d\n", v.type.toChars(), tv.toChars(), mf);

                        if (mf == MATCH.nomatch)
                            return mf;
                        if (mf < m) // if field match is worse
                            m = mf;
                        offset = v.offset;
                    }
                }
            }
        }
        return m;
    }

    extern (D) MATCH implicitConvToThroughAliasThis(Type to)
    {
        MATCH m;
        if (!(ty == to.ty && sym == (cast(TypeStruct)to).sym) && sym.aliasthis && !(att & AliasThisRec.tracing))
        {
            if (auto ato = aliasthisOf(this))
            {
                att = cast(AliasThisRec)(att | AliasThisRec.tracing);
                m = ato.implicitConvTo(to);
                att = cast(AliasThisRec)(att & ~AliasThisRec.tracing);
            }
            else
                m = MATCH.nomatch; // no match
        }
        return m;
    }

    override MATCH implicitConvTo(Type to)
    {
        //printf("TypeStruct::implicitConvTo(%s => %s)\n", toChars(), to.toChars());
        MATCH m = implicitConvToWithoutAliasThis(to);
        return m ? m : implicitConvToThroughAliasThis(to);
    }

    override MATCH constConv(Type to)
    {
        if (equals(to))
            return MATCH.exact;
        if (ty == to.ty && sym == (cast(TypeStruct)to).sym && MODimplicitConv(mod, to.mod))
            return MATCH.constant;
        return MATCH.nomatch;
    }

    override MOD deduceWild(Type t, bool isRef)
    {
        if (ty == t.ty && sym == (cast(TypeStruct)t).sym)
            return Type.deduceWild(t, isRef);

        ubyte wm = 0;

        if (t.hasWild() && sym.aliasthis && !(att & AliasThisRec.tracing))
        {
            if (auto ato = aliasthisOf(this))
            {
                att = cast(AliasThisRec)(att | AliasThisRec.tracing);
                wm = ato.deduceWild(t, isRef);
                att = cast(AliasThisRec)(att & ~AliasThisRec.tracing);
            }
        }

        return wm;
    }

    override void accept(Visitor v)
    {
        v.visit(this);
    }
}

/***********************************************************
 */
extern (C++) final class TypeEnum : Type
{
    EnumDeclaration sym;

    extern (D) this(EnumDeclaration sym) @safe
    {
        super(Tenum);
        this.sym = sym;
    }

    override const(char)* kind() const
    {
        return "enum";
    }

    override TypeEnum syntaxCopy()
    {
        return this;
    }

    override uinteger_t size(const ref Loc loc)
    {
        return sym.getMemtype(loc).size(loc);
    }

    Type memType()
    {
        return sym.getMemtype(Loc.initial);
    }

    override uint alignsize()
    {
        Type t = memType();
        if (t.ty == Terror)
            return 4;
        return t.alignsize();
    }

    override bool isintegral()
    {
        return memType().isintegral();
    }

    override bool isfloating()
    {
        return memType().isfloating();
    }

    override bool isreal()
    {
        return memType().isreal();
    }

    override bool isimaginary()
    {
        return memType().isimaginary();
    }

    override bool iscomplex()
    {
        return memType().iscomplex();
    }

    override bool isscalar()
    {
        return memType().isscalar();
    }

    override bool isunsigned()
    {
        return memType().isunsigned();
    }

    override bool isBoolean()
    {
        return memType().isBoolean();
    }

    override bool isString()
    {
        return memType().isString();
    }

    override bool isAssignable()
    {
        return memType().isAssignable();
    }

    override bool needsDestruction()
    {
        return memType().needsDestruction();
    }

    override bool needsCopyOrPostblit()
    {
        return memType().needsCopyOrPostblit();
    }

    override bool needsNested()
    {
        return memType().needsNested();
    }

    override MATCH implicitConvTo(Type to)
    {
        MATCH m;
        //printf("TypeEnum::implicitConvTo() %s to %s\n", toChars(), to.toChars());
        if (ty == to.ty && sym == (cast(TypeEnum)to).sym)
            m = (mod == to.mod) ? MATCH.exact : MATCH.constant;
        else if (sym.getMemtype(Loc.initial).implicitConvTo(to))
            m = MATCH.convert; // match with conversions
        else
            m = MATCH.nomatch; // no match
        return m;
    }

    override MATCH constConv(Type to)
    {
        if (equals(to))
            return MATCH.exact;
        if (ty == to.ty && sym == (cast(TypeEnum)to).sym && MODimplicitConv(mod, to.mod))
            return MATCH.constant;
        return MATCH.nomatch;
    }

    extern (D) Type toBasetype2()
    {
        if (!sym.members && !sym.memtype)
            return this;
        auto tb = sym.getMemtype(Loc.initial).toBasetype();
        return tb.castMod(mod);         // retain modifier bits from 'this'
    }

    override bool isZeroInit(const ref Loc loc)
    {
        return sym.getDefaultValue(loc).toBool().hasValue(false);
    }

    override bool hasVoidInitPointers()
    {
        return memType().hasVoidInitPointers();
    }

    override bool hasSystemFields()
    {
        return memType().hasSystemFields();
    }

    override bool hasInvariant()
    {
        return memType().hasInvariant();
    }

    override Type nextOf()
    {
        return memType().nextOf();
    }

    override void accept(Visitor v)
    {
        v.visit(this);
    }
}

/***********************************************************
 */
extern (C++) final class TypeClass : Type
{
    ClassDeclaration sym;
    AliasThisRec att = AliasThisRec.fwdref;
    CPPMANGLE cppmangle = CPPMANGLE.def;

    extern (D) this(ClassDeclaration sym) @safe
    {
        super(Tclass);
        this.sym = sym;
    }

    override const(char)* kind() const
    {
        return "class";
    }

    override uinteger_t size(const ref Loc loc)
    {
        return target.ptrsize;
    }

    override TypeClass syntaxCopy()
    {
        return this;
    }

    override inout(ClassDeclaration) isClassHandle() inout
    {
        return sym;
    }

    extern (D) MATCH implicitConvToWithoutAliasThis(Type to)
    {
        ClassDeclaration cdto = to.isClassHandle();
        MATCH m = constConv(to);
        if (m > MATCH.nomatch)
            return m;

        if (cdto && cdto.isBaseOf(sym, null) && MODimplicitConv(mod, to.mod))
        {
            //printf("'to' is base\n");
            return MATCH.convert;
        }
        return MATCH.nomatch;
    }

    extern (D) MATCH implicitConvToThroughAliasThis(Type to)
    {
        MATCH m;
        if (sym.aliasthis && !(att & AliasThisRec.tracing))
        {
            if (auto ato = aliasthisOf(this))
            {
                att = cast(AliasThisRec)(att | AliasThisRec.tracing);
                m = ato.implicitConvTo(to);
                att = cast(AliasThisRec)(att & ~AliasThisRec.tracing);
            }
        }
        return m;
    }

    override MATCH implicitConvTo(Type to)
    {
        //printf("TypeClass::implicitConvTo(to = '%s') %s\n", to.toChars(), toChars());
        MATCH m = implicitConvToWithoutAliasThis(to);
        return m ? m : implicitConvToThroughAliasThis(to);
    }

    override MATCH constConv(Type to)
    {
        if (equals(to))
            return MATCH.exact;
        if (ty == to.ty && sym == (cast(TypeClass)to).sym && MODimplicitConv(mod, to.mod))
            return MATCH.constant;

        /* Conversion derived to const(base)
         */
        int offset = 0;
        if (to.isBaseOf(this, &offset) && offset == 0 && MODimplicitConv(mod, to.mod))
        {
            // Disallow:
            //  derived to base
            //  inout(derived) to inout(base)
            if (!to.isMutable() && !to.isWild())
                return MATCH.convert;
        }

        return MATCH.nomatch;
    }

    override MOD deduceWild(Type t, bool isRef)
    {
        ClassDeclaration cd = t.isClassHandle();
        if (cd && (sym == cd || cd.isBaseOf(sym, null)))
            return Type.deduceWild(t, isRef);

        ubyte wm = 0;

        if (t.hasWild() && sym.aliasthis && !(att & AliasThisRec.tracing))
        {
            if (auto ato = aliasthisOf(this))
            {
                att = cast(AliasThisRec)(att | AliasThisRec.tracing);
                wm = ato.deduceWild(t, isRef);
                att = cast(AliasThisRec)(att & ~AliasThisRec.tracing);
            }
        }

        return wm;
    }

    override bool isZeroInit(const ref Loc loc)
    {
        return true;
    }

    override bool isscope()
    {
        return sym.stack;
    }

    override bool isBoolean()
    {
        return true;
    }

    override void accept(Visitor v)
    {
        v.visit(this);
    }
}

/***********************************************************
 */
extern (C++) final class TypeTuple : Type
{
    // 'logically immutable' cached global - don't modify!
    __gshared TypeTuple empty = new TypeTuple();

    Parameters* arguments;  // types making up the tuple

    extern (D) this(Parameters* arguments) @safe
    {
        super(Ttuple);
        //printf("TypeTuple(this = %p)\n", this);
        this.arguments = arguments;
        //printf("TypeTuple() %p, %s\n", this, toChars());
        debug
        {
            if (arguments)
            {
                for (size_t i = 0; i < arguments.length; i++)
                {
                    Parameter arg = (*arguments)[i];
                    assert(arg && arg.type);
                }
            }
        }
    }

    /****************
     * Form TypeTuple from the types of the expressions.
     * Assume exps[] is already tuple expanded.
     */
    extern (D) this(Expressions* exps)
    {
        super(Ttuple);
        auto arguments = new Parameters(exps ? exps.length : 0);
        if (exps)
        {
            for (size_t i = 0; i < exps.length; i++)
            {
                Expression e = (*exps)[i];
                if (e.type.ty == Ttuple)
                    error(e.loc, "cannot form sequence of sequences");
                auto arg = new Parameter(e.loc, STC.undefined_, e.type, null, null, null);
                (*arguments)[i] = arg;
            }
        }
        this.arguments = arguments;
        //printf("TypeTuple() %p, %s\n", this, toChars());
    }

    static TypeTuple create(Parameters* arguments) @safe
    {
        return new TypeTuple(arguments);
    }

    /*******************************************
     * Type tuple with 0, 1 or 2 types in it.
     */
    extern (D) this() @safe
    {
        super(Ttuple);
        arguments = new Parameters();
    }

    extern (D) this(Type t1)
    {
        super(Ttuple);
        arguments = new Parameters();
        arguments.push(new Parameter(Loc.initial, 0, t1, null, null, null));
    }

    extern (D) this(Type t1, Type t2)
    {
        super(Ttuple);
        arguments = new Parameters();
        arguments.push(new Parameter(Loc.initial, 0, t1, null, null, null));
        arguments.push(new Parameter(Loc.initial, 0, t2, null, null, null));
    }

    static TypeTuple create() @safe
    {
        return new TypeTuple();
    }

    static TypeTuple create(Type t1)
    {
        return new TypeTuple(t1);
    }

    static TypeTuple create(Type t1, Type t2)
    {
        return new TypeTuple(t1, t2);
    }

    override const(char)* kind() const
    {
        return "sequence";
    }

    override TypeTuple syntaxCopy()
    {
        Parameters* args = Parameter.arraySyntaxCopy(arguments);
        auto t = new TypeTuple(args);
        t.mod = mod;
        return t;
    }

    override bool equals(const RootObject o) const
    {
        Type t = cast(Type)o;
        //printf("TypeTuple::equals(%s, %s)\n", toChars(), t.toChars());
        if (this == t)
            return true;
        if (auto tt = t.isTypeTuple())
        {
            if (arguments.length == tt.arguments.length)
            {
                for (size_t i = 0; i < tt.arguments.length; i++)
                {
                    const Parameter arg1 = (*arguments)[i];
                    Parameter arg2 = (*tt.arguments)[i];
                    if (!arg1.type.equals(arg2.type))
                        return false;
                }
                return true;
            }
        }
        return false;
    }

    override MATCH implicitConvTo(Type to)
    {
        if (this == to)
            return MATCH.exact;
        if (auto tt = to.isTypeTuple())
        {
            if (arguments.length == tt.arguments.length)
            {
                MATCH m = MATCH.exact;
                for (size_t i = 0; i < tt.arguments.length; i++)
                {
                    Parameter arg1 = (*arguments)[i];
                    Parameter arg2 = (*tt.arguments)[i];
                    MATCH mi = arg1.type.implicitConvTo(arg2.type);
                    if (mi < m)
                        m = mi;
                }
                return m;
            }
        }
        return MATCH.nomatch;
    }

    override void accept(Visitor v)
    {
        v.visit(this);
    }
}

/***********************************************************
 * This is so we can slice a TypeTuple
 */
extern (C++) final class TypeSlice : TypeNext
{
    Expression lwr;
    Expression upr;

    extern (D) this(Type next, Expression lwr, Expression upr) @safe
    {
        super(Tslice, next);
        //printf("TypeSlice[%s .. %s]\n", lwr.toChars(), upr.toChars());
        this.lwr = lwr;
        this.upr = upr;
    }

    override const(char)* kind() const
    {
        return "slice";
    }

    override TypeSlice syntaxCopy()
    {
        auto t = new TypeSlice(next.syntaxCopy(), lwr.syntaxCopy(), upr.syntaxCopy());
        t.mod = mod;
        return t;
    }

    override void accept(Visitor v)
    {
        v.visit(this);
    }
}

/***********************************************************
 */
extern (C++) final class TypeNull : Type
{
    extern (D) this() @safe
    {
        //printf("TypeNull %p\n", this);
        super(Tnull);
    }

    override const(char)* kind() const
    {
        return "null";
    }

    override TypeNull syntaxCopy()
    {
        // No semantic analysis done, no need to copy
        return this;
    }

    override MATCH implicitConvTo(Type to)
    {
        //printf("TypeNull::implicitConvTo(this=%p, to=%p)\n", this, to);
        //printf("from: %s\n", toChars());
        //printf("to  : %s\n", to.toChars());
        MATCH m = Type.implicitConvTo(to);
        if (m != MATCH.nomatch)
            return m;

        // NULL implicitly converts to any pointer type or dynamic array
        //if (type.ty == Tpointer && type.nextOf().ty == Tvoid)
        {
            Type tb = to.toBasetype();
            if (tb.ty == Tnull || tb.ty == Tpointer || tb.ty == Tarray || tb.ty == Taarray || tb.ty == Tclass || tb.ty == Tdelegate)
                return MATCH.constant;
        }

        return MATCH.nomatch;
    }

    override bool isBoolean()
    {
        return true;
    }

    override uinteger_t size(const ref Loc loc)
    {
        return tvoidptr.size(loc);
    }

    override void accept(Visitor v)
    {
        v.visit(this);
    }
}

/***********************************************************
 */
extern (C++) final class TypeNoreturn : Type
{
    extern (D) this() @safe
    {
        //printf("TypeNoreturn %p\n", this);
        super(Tnoreturn);
    }

    override const(char)* kind() const
    {
        return "noreturn";
    }

    override TypeNoreturn syntaxCopy()
    {
        // No semantic analysis done, no need to copy
        return this;
    }

    override MATCH implicitConvTo(Type to)
    {
        //printf("TypeNoreturn::implicitConvTo(this=%p, to=%p)\n", this, to);
        //printf("from: %s\n", toChars());
        //printf("to  : %s\n", to.toChars());
        if (this.equals(to))
            return MATCH.exact;

        // Different qualifiers?
        if (to.ty == Tnoreturn)
            return MATCH.constant;

        // Implicitly convertible to any type
        return MATCH.convert;
    }

    override MATCH constConv(Type to)
    {
        // Either another noreturn or conversion to any type
        return this.implicitConvTo(to);
    }

    override bool isBoolean()
    {
        return true;  // bottom type can be implicitly converted to any other type
    }

    override uinteger_t size(const ref Loc loc)
    {
        return 0;
    }

    override uint alignsize()
    {
        return 0;
    }

    override void accept(Visitor v)
    {
        v.visit(this);
    }
}

/***********************************************************
 * Unlike D, C can declare/define struct/union/enum tag names
 * inside Declarators, instead of separately as in D.
 * The order these appear in the symbol table must be in lexical
 * order. There isn't enough info at the parsing stage to determine if
 * it's a declaration or a reference to an existing name, so this Type
 * collects the necessary info and defers it to semantic().
 */
extern (C++) final class TypeTag : Type
{
    Loc loc;                /// location of declaration
    TOK tok;                /// TOK.struct_, TOK.union_, TOK.enum_
    structalign_t packalign; /// alignment of struct/union fields
    Identifier id;          /// tag name identifier
    Type base;              /// base type for enums otherwise null
    Dsymbols* members;      /// members of struct, null if none

    Type resolved;          /// type after semantic() in case there are more others
                            /// pointing to this instance, which can happen with
                            ///   struct S { int a; } s1, *s2;
    MOD mod;                /// modifiers to apply after type is resolved (only MODFlags.const_ at the moment)

    extern (D) this(const ref Loc loc, TOK tok, Identifier id, structalign_t packalign, Type base, Dsymbols* members) @safe
    {
        //printf("TypeTag ctor %s %p\n", id ? id.toChars() : "null".ptr, this);
        super(Ttag);
        this.loc = loc;
        this.tok = tok;
        this.id = id;
        this.packalign = packalign;
        this.base = base;
        this.members = members;
        this.mod = 0;
    }

    override const(char)* kind() const
    {
        return "tag";
    }

    override TypeTag syntaxCopy()
    {
        //printf("TypeTag syntaxCopy()\n");
        // No semantic analysis done, no need to copy
        return this;
    }

    override void accept(Visitor v)
    {
        v.visit(this);
    }
}

/***********************************************************
 * Represents a function's formal parameters + variadics info.
 * Length, indexing and iteration are based on a depth-first tuple expansion.
 * https://dlang.org/spec/function.html#ParameterList
 */
extern (C++) struct ParameterList
{
    /// The raw (unexpanded) formal parameters, possibly containing tuples.
    Parameters* parameters;
    StorageClass stc;                   // storage class of ...
    VarArg varargs = VarArg.none;
    bool hasIdentifierList;             // true if C identifier-list style

    this(Parameters* parameters, VarArg varargs = VarArg.none, StorageClass stc = 0) @safe
    {
        this.parameters = parameters;
        this.varargs = varargs;
        this.stc = stc;
    }

    /// Returns the number of expanded parameters. Complexity: O(N).
    size_t length()
    {
        return Parameter.dim(parameters);
    }

    /// Returns the expanded parameter at the given index, or null if out of
    /// bounds. Complexity: O(i).
    Parameter opIndex(size_t i)
    {
        return Parameter.getNth(parameters, i);
    }

    /// Iterates over the expanded parameters. Complexity: O(N).
    /// Prefer this to avoid the O(N + N^2/2) complexity of calculating length
    /// and calling N times opIndex.
    extern (D) int opApply(scope Parameter.ForeachDg dg)
    {
        return Parameter._foreach(parameters, dg);
    }

    /// Iterates over the expanded parameters, matching them with the unexpanded
    /// ones, for semantic processing
    extern (D) int opApply(scope Parameter.SemanticForeachDg dg)
    {
        return Parameter._foreach(this.parameters, dg);
    }

    extern (D) ParameterList syntaxCopy()
    {
        return ParameterList(Parameter.arraySyntaxCopy(parameters), varargs);
    }

    /// Compares this to another ParameterList (and expands tuples if necessary)
    extern (D) bool opEquals(scope ref ParameterList other) const
    {
        if (stc != other.stc || varargs != other.varargs || (!parameters != !other.parameters))
            return false;

        if (this.parameters is other.parameters)
            return true;

        size_t idx;
        bool diff;

        // Pairwise compare each parameter
        // Can this avoid the O(n) indexing for the second list?
        foreach (_, p1; cast() this)
        {
            auto p2 = other[idx++];
            if (!p2 || p1 != p2) {
                diff = true;
                break;
            }
        }

        // Ensure no remaining parameters in `other`
        return !diff && other[idx] is null;
    }

    /// Returns: `true` if any parameter has a default argument
    extern(D) bool hasDefaultArgs()
    {
        foreach (oidx, oparam, eidx, eparam; this)
        {
            if (eparam.defaultArg)
                return true;
        }
        return false;
    }

    // Returns: `true` if any parameter doesn't have a default argument
    extern(D) bool hasArgsWithoutDefault()
    {
        foreach (oidx, oparam, eidx, eparam; this)
        {
            if (!eparam.defaultArg)
                return true;
        }
        return false;
    }
}


/***********************************************************
 */
extern (C++) final class Parameter : ASTNode
{
    import dmd.attrib : UserAttributeDeclaration;

    Loc loc;
    StorageClass storageClass;
    Type type;
    Identifier ident;
    Expression defaultArg;
    UserAttributeDeclaration userAttribDecl; // user defined attributes

    extern (D) this(const ref Loc loc, StorageClass storageClass, Type type, Identifier ident, Expression defaultArg, UserAttributeDeclaration userAttribDecl) @safe
    {
        this.loc = loc;
        this.type = type;
        this.ident = ident;
        this.storageClass = storageClass;
        this.defaultArg = defaultArg;
        this.userAttribDecl = userAttribDecl;
    }

    static Parameter create(const ref Loc loc, StorageClass storageClass, Type type, Identifier ident, Expression defaultArg, UserAttributeDeclaration userAttribDecl) @safe
    {
        return new Parameter(loc, storageClass, type, ident, defaultArg, userAttribDecl);
    }

    Parameter syntaxCopy()
    {
        return new Parameter(loc, storageClass, type ? type.syntaxCopy() : null, ident, defaultArg ? defaultArg.syntaxCopy() : null, userAttribDecl ? userAttribDecl.syntaxCopy(null) : null);
    }

    /****************************************************
     * Determine if parameter is a lazy array of delegates.
     * If so, return the return type of those delegates.
     * If not, return NULL.
     *
     * Returns T if the type is one of the following forms:
     *      T delegate()[]
     *      T delegate()[dim]
     */
    Type isLazyArray()
    {
        Type tb = type.toBasetype();
        if (tb.ty == Tsarray || tb.ty == Tarray)
        {
            Type tel = (cast(TypeArray)tb).next.toBasetype();
            if (auto td = tel.isTypeDelegate())
            {
                TypeFunction tf = td.next.toTypeFunction();
                if (tf.parameterList.varargs == VarArg.none && tf.parameterList.length == 0)
                {
                    return tf.next; // return type of delegate
                }
            }
        }
        return null;
    }

    /// Returns: Whether the function parameter is lazy
    bool isLazy() const @safe pure nothrow @nogc
    {
        return (this.storageClass & (STC.lazy_)) != 0;
    }

    /// Returns: Whether the function parameter is a reference (out / ref)
    bool isReference() const @safe pure nothrow @nogc
    {
        return (this.storageClass & (STC.ref_ | STC.out_)) != 0;
    }

    // kludge for template.isType()
    override DYNCAST dyncast() const
    {
        return DYNCAST.parameter;
    }

    override void accept(Visitor v)
    {
        v.visit(this);
    }

    extern (D) static Parameters* arraySyntaxCopy(Parameters* parameters)
    {
        Parameters* params = null;
        if (parameters)
        {
            params = new Parameters(parameters.length);
            for (size_t i = 0; i < params.length; i++)
                (*params)[i] = (*parameters)[i].syntaxCopy();
        }
        return params;
    }

    /***************************************
     * Determine number of arguments, folding in tuples.
     */
    static size_t dim(Parameters* parameters)
    {
        size_t nargs = 0;

        int dimDg(size_t n, Parameter p)
        {
            ++nargs;
            return 0;
        }

        _foreach(parameters, &dimDg);
        return nargs;
    }

    /**
     * Get nth `Parameter`, folding in tuples.
     *
     * Since `parameters` can include tuples, which would increase its
     * length, this function allows to get the `nth` parameter as if
     * all tuples transitively contained in `parameters` were flattened.
     *
     * Params:
     *   parameters = Array of `Parameter` to iterate over
     *   nth = Index of the desired parameter.
     *
     * Returns:
     *   The parameter at index `nth` (taking tuples into account),
     *   or `null` if out of bound.
     */
    static Parameter getNth(Parameters* parameters, size_t nth)
    {
        Parameter param;

        int getNthParamDg(size_t n, Parameter p)
        {
            if (n == nth)
            {
                param = p;
                return 1;
            }
            return 0;
        }

        int res = _foreach(parameters, &getNthParamDg);
        return res ? param : null;
    }

    /// Type of delegate when iterating solely on the parameters
    alias ForeachDg = extern (D) int delegate(size_t paramidx, Parameter param);
    /// Type of delegate when iterating on both the original set of parameters,
    /// and the type tuple. Useful for semantic analysis.
    /// 'o' stands for 'original' and 'e' stands for 'expanded'.
    alias SemanticForeachDg = extern (D) int delegate(
        size_t oidx, Parameter oparam, size_t eidx, Parameter eparam);

    /***************************************
     * Expands tuples in args in depth first order. Calls
     * dg(void *ctx, size_t argidx, Parameter *arg) for each Parameter.
     * If dg returns !=0, stops and returns that value else returns 0.
     * Use this function to avoid the O(N + N^2/2) complexity of
     * calculating dim and calling N times getNth.
     */
    extern (D) static int _foreach(Parameters* parameters, scope ForeachDg dg)
    {
        assert(dg !is null);
        return _foreach(parameters, (_oidx, _oparam, idx, param) => dg(idx, param));
    }

    /// Ditto
    extern (D) static int _foreach(
        Parameters* parameters, scope SemanticForeachDg dg)
    {
        assert(dg !is null);
        if (parameters is null)
            return 0;

        size_t eidx;
        foreach (oidx; 0 .. parameters.length)
        {
            Parameter oparam = (*parameters)[oidx];
            if (auto r = _foreachImpl(dg, oidx, oparam, eidx, /* eparam */ oparam))
                return r;
        }
        return 0;
    }

    /// Implementation of the iteration process, which recurses in itself
    /// and just forwards `oidx` and `oparam`.
    extern (D) private static int _foreachImpl(scope SemanticForeachDg dg,
        size_t oidx, Parameter oparam, ref size_t eidx, Parameter eparam)
    {
        if (eparam is null)
            return 0;

        Type t = eparam.type.toBasetype();
        if (auto tu = t.isTypeTuple())
        {
            // Check for empty tuples
            if (tu.arguments is null)
                return 0;

            foreach (nidx; 0 .. tu.arguments.length)
            {
                Parameter nextep = (*tu.arguments)[nidx];
                if (auto r = _foreachImpl(dg, oidx, oparam, eidx, nextep))
                    return r;
            }
        }
        else
        {
            if (auto r = dg(oidx, oparam, eidx, eparam))
                return r;
            // The only place where we should increment eidx is here,
            // as a TypeTuple doesn't count as a parameter (for arity)
            // it it is empty.
            eidx++;
        }
        return 0;
    }

    override const(char)* toChars() const
    {
        return ident ? ident.toChars() : "__anonymous_param";
    }

    /*********************************
     * Compute covariance of parameters `this` and `p`
     * as determined by the storage classes of both.
     *
     * Params:
     *  returnByRef = true if the function returns by ref
     *  p = Parameter to compare with
     * Returns:
     *  true = `this` can be used in place of `p`
     *  false = nope
     */
    bool isCovariant(bool returnByRef, const Parameter p)
        const pure nothrow @nogc @safe
    {
        ulong thisSTC = this.storageClass;
        ulong otherSTC = p.storageClass;

        if (thisSTC & STC.constscoperef)
            thisSTC |= STC.scope_;
        if (otherSTC & STC.constscoperef)
            otherSTC |= STC.scope_;

        const mask = STC.ref_ | STC.out_ | STC.lazy_ | (((thisSTC | otherSTC) & STC.constscoperef) ? STC.in_ : 0);
        if ((thisSTC & mask) != (otherSTC & mask))
            return false;
        return isCovariantScope(returnByRef, thisSTC, otherSTC);
    }

    extern (D) static bool isCovariantScope(bool returnByRef, StorageClass from, StorageClass to) pure nothrow @nogc @safe
    {
        // Workaround for failing covariance when finding a common type of delegates,
        // some of which have parameters with inferred scope
        // https://issues.dlang.org/show_bug.cgi?id=21285
        // The root cause is that scopeinferred is not part of the mangle, and mangle
        // is used for type equality checks
        if (to & STC.returninferred)
            to &= ~STC.return_;
        // note: f(return int* x) currently 'infers' scope without inferring `return`, in that case keep STC.scope
        if (to & STC.scopeinferred && !(to & STC.return_))
            to &= ~STC.scope_;

        if (from == to)
            return true;

        /* result is true if the 'from' can be used as a 'to'
         */

        if ((from ^ to) & STC.ref_)               // differing in 'ref' means no covariance
            return false;

        /* workaround until we get STC.returnScope reliably set correctly
         */
        if (returnByRef)
        {
            from &= ~STC.returnScope;
            to   &= ~STC.returnScope;
        }
        else
        {
            from |= STC.returnScope;
            to   |= STC.returnScope;
        }
        return covariant[buildScopeRef(from)][buildScopeRef(to)];
    }

    extern (D) private static bool[ScopeRef.max + 1][ScopeRef.max + 1] covariantInit() pure nothrow @nogc @safe
    {
        /* Initialize covariant[][] with this:

             From\To           n   rs  s
             None              X
             ReturnScope       X   X
             Scope             X   X   X

             From\To           r   rr  rs  rr-s r-rs
             Ref               X   X
             ReturnRef             X
             RefScope          X   X   X   X    X
             ReturnRef-Scope       X       X
             Ref-ReturnScope   X   X            X
        */
        bool[ScopeRef.max + 1][ScopeRef.max + 1] covariant;

        foreach (i; 0 .. ScopeRef.max + 1)
        {
            covariant[i][i] = true;
            covariant[ScopeRef.RefScope][i] = true;
        }
        covariant[ScopeRef.ReturnScope][ScopeRef.None]        = true;
        covariant[ScopeRef.Scope      ][ScopeRef.None]        = true;
        covariant[ScopeRef.Scope      ][ScopeRef.ReturnScope] = true;

        covariant[ScopeRef.Ref            ][ScopeRef.ReturnRef] = true;
        covariant[ScopeRef.ReturnRef_Scope][ScopeRef.ReturnRef] = true;
        covariant[ScopeRef.Ref_ReturnScope][ScopeRef.Ref      ] = true;
        covariant[ScopeRef.Ref_ReturnScope][ScopeRef.ReturnRef] = true;

        return covariant;
    }

    extern (D) private static immutable bool[ScopeRef.max + 1][ScopeRef.max + 1] covariant = covariantInit();

    extern (D) bool opEquals(const Parameter other) const
    {
        return this.storageClass == other.storageClass
            && this.type == other.type;
    }
}

/*************************************************************
 * For printing two types with qualification when necessary.
 * Params:
 *    t1 = The first type to receive the type name for
 *    t2 = The second type to receive the type name for
 * Returns:
 *    The fully-qualified names of both types if the two type names are not the same,
 *    or the unqualified names of both types if the two type names are the same.
 */
const(char*)[2] toAutoQualChars(Type t1, Type t2)
{
    auto s1 = t1.toChars();
    auto s2 = t2.toChars();
    // show qualification only if it's different
    if (!t1.equals(t2) && strcmp(s1, s2) == 0)
    {
        s1 = t1.toPrettyChars(true);
        s2 = t2.toPrettyChars(true);
    }
    return [s1, s2];
}


/**
 * For each active modifier (MODFlags.const_, MODFlags.immutable_, etc) call `fp` with a
 * void* for the work param and a string representation of the attribute.
 */
void modifiersApply(const TypeFunction tf, void delegate(string) dg)
{
    immutable ubyte[4] modsArr = [MODFlags.const_, MODFlags.immutable_, MODFlags.wild, MODFlags.shared_];

    foreach (modsarr; modsArr)
    {
        if (tf.mod & modsarr)
        {
            dg(MODtoString(modsarr));
        }
    }
}

/**
 * For each active attribute (ref/const/nogc/etc) call `fp` with a void* for the
 * work param and a string representation of the attribute.
 */
void attributesApply(const TypeFunction tf, void delegate(string) dg, TRUSTformat trustFormat = TRUSTformatDefault)
{
    if (tf.purity)
        dg("pure");
    if (tf.isnothrow)
        dg("nothrow");
    if (tf.isnogc)
        dg("@nogc");
    if (tf.isproperty)
        dg("@property");
    if (tf.isref)
        dg("ref");
    if (tf.isreturn && !tf.isreturninferred)
        dg("return");
    if (tf.isScopeQual && !tf.isscopeinferred)
        dg("scope");
    if (tf.islive)
        dg("@live");

    TRUST trustAttrib = tf.trust;

    if (trustAttrib == TRUST.default_)
    {
        if (trustFormat != TRUSTformatSystem)
            return;
        trustAttrib = TRUST.system; // avoid calling with an empty string
    }

    dg(trustToString(trustAttrib));
}

/**
 * If the type is a class or struct, returns the symbol for it,
 * else null.
 */
AggregateDeclaration isAggregate(Type t)
{
    t = t.toBasetype();
    if (t.ty == Tclass)
        return (cast(TypeClass)t).sym;
    if (t.ty == Tstruct)
        return (cast(TypeStruct)t).sym;
    return null;
}

/***************************************************
 * Determine if type t can be indexed or sliced given that it is not an
 * aggregate with operator overloads.
 * Params:
 *      t = type to check
 * Returns:
 *      true if an expression of type t can be e1 in an array expression
 */
bool isIndexableNonAggregate(Type t)
{
    t = t.toBasetype();
    return (t.ty == Tpointer || t.ty == Tsarray || t.ty == Tarray || t.ty == Taarray ||
            t.ty == Ttuple || t.ty == Tvector);
}

/***************************************
 * Computes how a parameter may be returned.
 * Shrinking the representation is necessary because StorageClass is so wide
 * Params:
 *   stc = storage class of parameter
 * Returns:
 *   value from enum ScopeRef
 */
ScopeRef buildScopeRef(StorageClass stc) pure nothrow @nogc @safe
{
    if (stc & STC.out_)
        stc |= STC.ref_;        // treat `out` and `ref` the same

    ScopeRef result;
    final switch (stc & (STC.ref_ | STC.scope_ | STC.return_))
    {
        case 0:                        result = ScopeRef.None;        break;

        /* can occur in case test/compilable/testsctreturn.d
         * related to https://issues.dlang.org/show_bug.cgi?id=20149
         * where inout adds `return` without `scope` or `ref`
         */
        case STC.return_:              result = ScopeRef.Return;      break;

        case STC.ref_:                 result = ScopeRef.Ref;         break;
        case STC.scope_:               result = ScopeRef.Scope;       break;
        case STC.return_ | STC.ref_:   result = ScopeRef.ReturnRef;   break;
        case STC.return_ | STC.scope_: result = ScopeRef.ReturnScope; break;
        case STC.ref_    | STC.scope_: result = ScopeRef.RefScope;    break;

        case STC.return_ | STC.ref_ | STC.scope_:
            result = stc & STC.returnScope ? ScopeRef.Ref_ReturnScope
                                           : ScopeRef.ReturnRef_Scope;
            break;
    }
    return result;
}

/**
 * Classification of 'scope-return-ref' possibilities
 */
enum ScopeRef
{
    None,
    Scope,
    ReturnScope,
    Ref,
    ReturnRef,
    RefScope,
    ReturnRef_Scope,
    Ref_ReturnScope,
    Return,
}

/*********************************
 * Give us a nice string for debugging purposes.
 * Params:
 *      sr = value
 * Returns:
 *      corresponding string
 */
const(char)* ScopeRefToChars(ScopeRef sr) pure nothrow @nogc @safe
{
    with (ScopeRef)
    {
        static immutable char*[ScopeRef.max + 1] names =
        [
            None:            "None",
            Scope:           "Scope",
            ReturnScope:     "ReturnScope",
            Ref:             "Ref",
            ReturnRef:       "ReturnRef",
            RefScope:        "RefScope",
            ReturnRef_Scope: "ReturnRef_Scope",
            Ref_ReturnScope: "Ref_ReturnScope",
            Return:          "Return",
        ];
        return names[sr];
    }
}

/**
 * Creates an appropriate vector type for `tv` that will hold one boolean
 * result for each element of the vector type. The result of vector comparisons
 * is a single or doubleword mask of all 1s (comparison true) or all 0s
 * (comparison false). This SIMD mask type does not have an equivalent D type,
 * however its closest equivalent would be an integer vector of the same unit
 * size and length.
 *
 * Params:
 *   tv = The `TypeVector` to build a vector from.
 * Returns:
 *   A vector type suitable for the result of a vector comparison operation.
 */
TypeVector toBooleanVector(TypeVector tv)
{
    Type telem = tv.elementType();
    switch (telem.ty)
    {
        case Tvoid:
        case Tint8:
        case Tuns8:
        case Tint16:
        case Tuns16:
        case Tint32:
        case Tuns32:
        case Tint64:
        case Tuns64:
            // No need to build an equivalent mask type.
            return tv;

        case Tfloat32:
            telem = Type.tuns32;
            break;

        case Tfloat64:
            telem = Type.tuns64;
            break;

        default:
            assert(0);
    }

    TypeSArray tsa = tv.basetype.isTypeSArray();
    assert(tsa !is null);

    return new TypeVector(new TypeSArray(telem, tsa.dim));
}

/*************************************************
 * Dispatch to function based on static type of Type.
 */
mixin template VisitType(Result)
{
    Result VisitType(Type t)
    {
        final switch (t.ty)
        {
            case TY.Tvoid:
            case TY.Tint8:
            case TY.Tuns8:
            case TY.Tint16:
            case TY.Tuns16:
            case TY.Tint32:
            case TY.Tuns32:
            case TY.Tint64:
            case TY.Tuns64:
            case TY.Tfloat32:
            case TY.Tfloat64:
            case TY.Tfloat80:
            case TY.Timaginary32:
            case TY.Timaginary64:
            case TY.Timaginary80:
            case TY.Tcomplex32:
            case TY.Tcomplex64:
            case TY.Tcomplex80:
            case TY.Tbool:
            case TY.Tchar:
            case TY.Twchar:
            case TY.Tdchar:
            case TY.Tint128:
            case TY.Tuns128:    mixin(visitTYCase("Basic"));
            case TY.Tarray:     mixin(visitTYCase("DArray"));
            case TY.Tsarray:    mixin(visitTYCase("SArray"));
            case TY.Taarray:    mixin(visitTYCase("AArray"));
            case TY.Tpointer:   mixin(visitTYCase("Pointer"));
            case TY.Treference: mixin(visitTYCase("Reference"));
            case TY.Tfunction:  mixin(visitTYCase("Function"));
            case TY.Tident:     mixin(visitTYCase("Identifier"));
            case TY.Tclass:     mixin(visitTYCase("Class"));
            case TY.Tstruct:    mixin(visitTYCase("Struct"));
            case TY.Tenum:      mixin(visitTYCase("Enum"));
            case TY.Tdelegate:  mixin(visitTYCase("Delegate"));
            case TY.Terror:     mixin(visitTYCase("Error"));
            case TY.Tinstance:  mixin(visitTYCase("Instance"));
            case TY.Ttypeof:    mixin(visitTYCase("Typeof"));
            case TY.Ttuple:     mixin(visitTYCase("Tuple"));
            case TY.Tslice:     mixin(visitTYCase("Slice"));
            case TY.Treturn:    mixin(visitTYCase("Return"));
            case TY.Tnull:      mixin(visitTYCase("Null"));
            case TY.Tvector:    mixin(visitTYCase("Vector"));
            case TY.Ttraits:    mixin(visitTYCase("Traits"));
            case TY.Tmixin:     mixin(visitTYCase("Mixin"));
            case TY.Tnoreturn:  mixin(visitTYCase("Noreturn"));
            case TY.Ttag:       mixin(visitTYCase("Tag"));
            case TY.Tnone:      assert(0);
        }
    }
}

/****************************************
 * CTFE-only helper function for VisitInitializer.
 * Params:
 *      handler = string for the name of the visit handler
 * Returns: boilerplate code for a case
 */
pure string visitTYCase(string handler) @safe
{
    if (__ctfe)
    {
        return
            "
            enum isVoid = is(Result == void);
            auto tx = t.isType"~handler~"();
            static if (__traits(compiles, visit"~handler~"(tx)))
            {
                static if (isVoid)
                {
                    visit"~handler~"(tx);
                    return;
                }
                else
                {
                    if (Result r = visit"~handler~"(tx))
                        return r;
                    return Result.init;
                }
            }
            else static if (__traits(compiles, visitDefaultCase(t)))
            {
                static if (isVoid)
                {
                    visitDefaultCase(tx);
                    return;
                }
                else
                {
                    if (Result r = visitDefaultCase(t))
                        return r;
                    return Result.init;
                }
            }
            else
                static assert(0, "~handler~");
            ";
    }
    assert(0);
}


/**
 * Returns:
 *     `TypeIdentifier` corresponding to `object.Throwable`
 */
TypeIdentifier getThrowable()
{
    auto tid = new TypeIdentifier(Loc.initial, Id.empty);
    tid.addIdent(Id.object);
    tid.addIdent(Id.Throwable);
    return tid;
}

/**
 * Returns:
 *      TypeIdentifier corresponding to `object.Exception`
 */
TypeIdentifier getException()
{
    auto tid = new TypeIdentifier(Loc.initial, Id.empty);
    tid.addIdent(Id.object);
    tid.addIdent(Id.Exception);
    return tid;
}<|MERGE_RESOLUTION|>--- conflicted
+++ resolved
@@ -1391,55 +1391,6 @@
         return false; // assume not
     }
 
-<<<<<<< HEAD
-    final Identifier getTypeInfoIdent()
-    {
-        // _init_10TypeInfo_%s
-        OutBuffer buf;
-        buf.reserve(32);
-        mangleToBuffer(this, buf);
-
-        const slice = buf[];
-
-        // Allocate buffer on stack, fail over to using malloc()
-        char[128] namebuf;
-
-        // Hash long symbol names
-        char* name;
-        int length;
-        if (IN_LLVM && global.params.hashThreshold && (slice.length > global.params.hashThreshold))
-        {
-            import std.digest.md;
-            auto md5hash = md5Of(slice);
-            auto hashedname = toHexString(md5hash);
-            static assert(hashedname.length < namebuf.length-30);
-            name = namebuf.ptr;
-            length = snprintf(name, namebuf.length, "_D%lluTypeInfo_%.*s6__initZ",
-                9LU + hashedname.length, cast(int) hashedname.length, hashedname.ptr);
-        }
-        else
-        {
-        // else path is DDMD original:
-
-        const namelen = 19 + size_t.sizeof * 3 + slice.length + 1;
-        name = namelen <= namebuf.length ? namebuf.ptr : cast(char*)Mem.check(malloc(namelen));
-
-        length = snprintf(name, namelen, "_D%lluTypeInfo_%.*s6__initZ",
-                cast(ulong)(9 + slice.length), cast(int)slice.length, slice.ptr);
-        //printf("%p %s, deco = %s, name = %s\n", this, toChars(), deco, name);
-        assert(0 < length && length < namelen); // don't overflow the buffer
-
-        }
-
-        auto id = Identifier.idPool(name[0 .. length]);
-
-        if (name != namebuf.ptr)
-            free(name);
-        return id;
-    }
-
-=======
->>>>>>> 4cb9610b
     /***************************************
      * Return !=0 if the type or any of its subtypes is wild.
      */
