--- conflicted
+++ resolved
@@ -295,11 +295,8 @@
 version (IN_LLVM) {} else
 {
     target.setCPU();
-<<<<<<< HEAD
-}
-=======
+}
     Loc.set(params.showColumns, params.messageStyle);
->>>>>>> 9b020ee0
 
     if (global.errors)
     {
@@ -3224,17 +3221,13 @@
 Modules createModules(ref Strings files, ref Strings libmodules, const ref Target target)
 {
     Modules modules;
-<<<<<<< HEAD
-    modules.reserve(files.dim);
+    modules.reserve(files.length);
 version (IN_LLVM)
 {
     size_t firstModuleObjectFileIndex = size_t.max;
 }
 else
 {
-=======
-    modules.reserve(files.length);
->>>>>>> 9b020ee0
     bool firstmodule = true;
 }
     foreach(file; files)
