
/**
 * This modules defines related
 * utilities needed for arguments parsing, path manipulation, etc...
 * This file is not shared with other compilers which use the DMD front-end.
 *
 * Copyright:   Copyright (C) 1999-2024 by The D Language Foundation, All Rights Reserved
 * Authors:     $(LINK2 https://www.digitalmars.com, Walter Bright)
 * License:     $(LINK2 https://www.boost.org/LICENSE_1_0.txt, Boost License 1.0)
 * Source:      $(LINK2 https://github.com/dlang/dmd/blob/master/src/dmd/mars.d, _mars.d)
 * Documentation:  https://dlang.org/phobos/dmd_mars.html
 * Coverage:    https://codecov.io/gh/dlang/dmd/src/master/src/dmd/mars.d
 */

module dmd.mars;

import core.stdc.ctype;
import core.stdc.stdio;
import core.stdc.stdlib;
import core.stdc.string;

import dmd.arraytypes;
import dmd.astenums;
import dmd.cond;
import dmd.console;
import dmd.compiler;
// IN_LLVM import dmd.cpreprocess;
// IN_LLVM import dmd.dmdparams;
// IN_LLVM import dmd.dinifile;
import dmd.dinterpret;
import dmd.dmodule;
import dmd.doc;
import dmd.dsymbol;
import dmd.dsymbolsem;
import dmd.dtemplate;
import dmd.dtoh;
import dmd.errors;
import dmd.expression;
import dmd.globals;
import dmd.hdrgen;
import dmd.id;
import dmd.identifier;
import dmd.inline;
import dmd.location;
import dmd.json;
import dmd.mtype;
import dmd.objc;
import dmd.root.array;
import dmd.root.file;
import dmd.root.filename;
import dmd.root.man;
import dmd.common.outbuffer;
// IN_LLVM import dmd.root.response;
import dmd.root.rmem;
import dmd.root.string;
import dmd.root.stringtable;
import dmd.semantic2;
import dmd.semantic3;
import dmd.target;
import dmd.utils;

version (IN_LLVM)
{
    // DMD defines a `driverParams` global (of type DMDParams);
    // LDC uses `global.params` with 5 extra fields.
    ref driverParams() { return global.params; }
}
else
{

/**
 * Print DMD's logo on stdout
 */
void logo()
{
    printf("DMD%llu D Compiler %.*s\n%.*s %.*s\n",
        cast(ulong)size_t.sizeof * 8,
        cast(int) global.versionString().length, global.versionString().ptr,
        cast(int)global.copyright.length, global.copyright.ptr,
        cast(int)global.written.length, global.written.ptr
    );
}

/**
Print DMD's logo with more debug information and error-reporting pointers.

Params:
    stream = output stream to print the information on
*/
void printInternalFailure(FILE* stream)
{
    fputs(("---\n" ~
    "ERROR: This is a compiler bug.\n" ~
            "Please report it via https://issues.dlang.org/enter_bug.cgi\n" ~
            "with, preferably, a reduced, reproducible example and the information below.\n" ~
    "DustMite (https://github.com/CyberShadow/DustMite/wiki) can help with the reduction.\n" ~
    "---\n").ptr, stream);
    stream.fprintf("DMD %.*s\n", cast(int) global.versionString().length, global.versionString().ptr);
    stream.printPredefinedVersions;
    stream.printGlobalConfigs();
    fputs("---\n".ptr, stream);
}

/**
 * Print DMD's usage message on stdout
 */
void usage()
{
    import dmd.cli : CLIUsage;
    logo();
    auto help = CLIUsage.usage;
    const inifileCanon = FileName.canonicalName(global.inifilename);
    printf("
Documentation: https://dlang.org/
Config file: %.*s
Usage:
  dmd [<option>...] <file>...
  dmd [<option>...] -run <file> [<arg>...]

Where:
  <file>           D source file
  <arg>            Argument to pass when running the resulting program

<option>:
  @<cmdfile>       read arguments from cmdfile
%.*s", cast(int)inifileCanon.length, inifileCanon.ptr, cast(int)help.length, &help[0]);
}

} // !IN_LLVM

extern (C++) void generateJson(ref Modules modules)
{
    OutBuffer buf;
    json_generate(modules, buf);

    // Write buf to file
    const(char)[] name = global.params.json.name;
    if (name == "-")
    {
        // Write to stdout; assume it succeeds
        size_t n = fwrite(buf[].ptr, 1, buf.length, stdout);
        assert(n == buf.length); // keep gcc happy about return values
    }
    else
    {
        /* The filename generation code here should be harmonized with Module.setOutfilename()
         */
        const(char)[] jsonfilename;
        if (name)
        {
            jsonfilename = FileName.defaultExt(name, json_ext);
        }
        else
        {
            if (global.params.objfiles.length == 0)
            {
                error(Loc.initial, "cannot determine JSON filename, use `-Xf=<file>` or provide a source file");
                fatal();
            }
            // Generate json file name from first obj name
            const(char)[] n = global.params.objfiles[0].toDString;
            n = FileName.name(n);
            //if (!FileName::absolute(name))
            //    name = FileName::combine(dir, name);
            jsonfilename = FileName.forceExt(n, json_ext);
        }
        if (!writeFile(Loc.initial, jsonfilename, buf[]))
            fatal();
    }
}


version (IN_LLVM) {} else
{

version (DigitalMars)
{
    void installMemErrHandler()
    {
        // (only available on some platforms on DMD)
        const shouldDoMemoryError = getenv("DMD_INSTALL_MEMERR_HANDLER");
        if (shouldDoMemoryError !is null && *shouldDoMemoryError == '1')
        {
            import etc.linux.memoryerror;
            static if (is(typeof(registerMemoryErrorHandler())))
            {
                registerMemoryErrorHandler();
            }
            else
            {
                printf("**WARNING** Memory error handler not supported on this platform!\n");
            }
        }
    }
}

version (NoMain)
{
    version (DigitalMars)
    {
        shared static this()
        {
            installMemErrHandler();
        }
    }
}

/**
 * Parses an environment variable containing command-line flags
 * and append them to `args`.
 *
 * This function is used to read the content of DFLAGS.
 * Flags are separated based on spaces and tabs.
 *
 * Params:
 *   envvalue = The content of an environment variable
 *   args     = Array to append the flags to, if any.
 */
void getenv_setargv(const(char)* envvalue, Strings* args)
{
    if (!envvalue)
        return;

    char* env = mem.xstrdup(envvalue); // create our own writable copy
    //printf("env = '%s'\n", env);
    while (1)
    {
        switch (*env)
        {
        case ' ':
        case '\t':
            env++;
            break;

        case 0:
            return;

        default:
        {
            args.push(env); // append
            auto p = env;
            auto slash = 0;
            bool instring = false;
            while (1)
            {
                auto c = *env++;
                switch (c)
                {
                case '"':
                    p -= (slash >> 1);
                    if (slash & 1)
                    {
                        p--;
                        goto default;
                    }
                    instring ^= true;
                    slash = 0;
                    continue;

                case ' ':
                case '\t':
                    if (instring)
                        goto default;
                    *p = 0;
                    //if (wildcard)
                    //    wildcardexpand();     // not implemented
                    break;

                case '\\':
                    slash++;
                    *p++ = c;
                    continue;

                case 0:
                    *p = 0;
                    //if (wildcard)
                    //    wildcardexpand();     // not implemented
                    return;

                default:
                    slash = 0;
                    *p++ = c;
                    continue;
                }
                break;
            }
            break;
        }
        }
    }
}

/**
 * Parse command line arguments for the last instance of -m32, -m64, -m32mscoff
 * to detect the desired architecture.
 *
 * Params:
 *   args = Command line arguments
 *   arch = Default value to use for architecture.
 *          Should be "32" or "64"
 *
 * Returns:
 *   "32", or "64" if the "-m32", "-m64" flags were passed,
 *   respectively. If they weren't, return `arch`.
 */
const(char)[] parse_arch_arg(Strings* args, const(char)[] arch)
{
    foreach (const p; *args)
    {
        const(char)[] arg = p.toDString;

        if (arg.length && arg[0] == '-')
        {
            if (arg[1 .. $] == "m32" || arg[1 .. $] == "m64")
                arch = arg[2 .. $];
            else if (arg[1 .. $] == "m32mscoff")
                arch = "32";
            else if (arg[1 .. $] == "run")
                break;
        }
    }
    return arch;
}


/**
 * Parse command line arguments for the last instance of -conf=path.
 *
 * Params:
 *   args = Command line arguments
 *
 * Returns:
 *   The 'path' in -conf=path, which is the path to the config file to use
 */
const(char)[] parse_conf_arg(Strings* args)
{
    const(char)[] conf;
    foreach (const p; *args)
    {
        const(char)[] arg = p.toDString;
        if (arg.length && arg[0] == '-')
        {
            if(arg.length >= 6 && arg[1 .. 6] == "conf="){
                conf = arg[6 .. $];
            }
            else if (arg[1 .. $] == "run")
                break;
        }
    }
    return conf;
}


/**
 * Set the default and debug libraries to link against, if not already set
 *
 * Must be called after argument parsing is done, as it won't
 * override any value.
 * Note that if `-defaultlib=` or `-debuglib=` was used,
 * we don't override that either.
 */
void setDefaultLibrary(ref Param params, const ref Target target)
{
    if (driverParams.defaultlibname is null)
    {
        if (target.os == Target.OS.Windows)
        {
            if (target.isX86_64)
                driverParams.defaultlibname = "phobos64";
            else if (!target.omfobj)
                driverParams.defaultlibname = "phobos32mscoff";
            else
                driverParams.defaultlibname = "phobos";
        }
        else if (target.os & (Target.OS.linux | Target.OS.FreeBSD | Target.OS.OpenBSD | Target.OS.Solaris | Target.OS.DragonFlyBSD))
        {
            driverParams.defaultlibname = "libphobos2.a";
        }
        else if (target.os == Target.OS.OSX)
        {
            driverParams.defaultlibname = "phobos2";
        }
        else
        {
            assert(0, "fix this");
        }
    }
    else if (!driverParams.defaultlibname.length)  // if `-defaultlib=` (i.e. an empty defaultlib)
        driverParams.defaultlibname = null;

    if (driverParams.debuglibname is null)
        driverParams.debuglibname = driverParams.defaultlibname;
    else if (!driverParams.debuglibname.length)  // if `-debuglib=` (i.e. an empty debuglib)
        driverParams.debuglibname = null;
}

} // !IN_LLVM

void printPredefinedVersions(FILE* stream)
{
    OutBuffer buf;
    foreach (const str; global.versionids)
    {
        buf.writeByte(' ');
        buf.writestring(str.toChars());
    }
    stream.fprintf("predefs  %s\n", buf.peekChars());
}

version (IN_LLVM) {} else
extern(C) void printGlobalConfigs(FILE* stream)
{
    stream.fprintf("binary    %.*s\n", cast(int)global.params.argv0.length, global.params.argv0.ptr);
    stream.fprintf("version   %.*s\n", cast(int) global.versionString().length, global.versionString().ptr);
    const iniOutput = global.inifilename ? global.inifilename : "(none)";
    stream.fprintf("config    %.*s\n", cast(int)iniOutput.length, iniOutput.ptr);
    // Print DFLAGS environment variable
    {
        StringTable!(char*) environment;
        environment._init(0);
        Strings dflags;
        getenv_setargv(readFromEnv(environment, "DFLAGS"), &dflags);
        environment.reset(1);
        OutBuffer buf;
        foreach (flag; dflags[])
        {
            bool needsQuoting;
            foreach (c; flag.toDString())
            {
                if (!(isalnum(c) || c == '_'))
                {
                    needsQuoting = true;
                    break;
                }
            }

            if (flag.strchr(' '))
                buf.printf("'%s' ", flag);
            else
                buf.printf("%s ", flag);
        }

        auto res = buf[] ? buf[][0 .. $ - 1] : "(none)";
        stream.fprintf("DFLAGS    %.*s\n", cast(int)res.length, res.ptr);
    }
}

/**************************************
 * we want to write the mixin expansion file also on error, but there
 * are too many ways to terminate dmd (e.g. fatal() which calls exit(EXIT_FAILURE)),
 * so we can't rely on scope(exit) ... in tryMain() actually being executed
 * so we add atexit(&flushMixins); for those fatal exits (with the GC still valid)
 */
extern(C) void flushMixins()
{
    if (!global.params.mixinOut.buffer)
        return;

    assert(global.params.mixinOut.name);
    File.write(global.params.mixinOut.name, (*global.params.mixinOut.buffer)[]);

    global.params.mixinOut.buffer.destroy();
    global.params.mixinOut.buffer = null;
}

version (IN_LLVM)
{
    import dmd.cli : Usage;

    private bool parseCLIOption(string groupName, Usage.Feature[] features)(ref Param params, const(char)* name)
    {
        string generateCases()
        {
            string buf = `case "all":`;
            foreach (t; features)
            {
                if (t.deprecated_)
                    continue;

                buf ~= `setFlagFor(groupName, params.`~t.paramName~`);`;
            }
            buf ~= "return true;\n";

            foreach (t; features)
            {
                buf ~= `case "`~t.name~`":`;
                if (t.deprecated_)
                    buf ~= "deprecation(Loc.initial, \"`-"~groupName~"="~t.name~"` no longer has any effect.\"); ";
                buf ~= `setFlagFor(groupName, params.`~t.paramName~`); return true;`;
            }
            return buf;
        }

        switch (name[0 .. strlen(name)])
        {
            mixin(generateCases());
            case "?":
            case "h":
            case "help":
                mixin(`params.help.`~groupName~` = true;`);
                return true;
            default:
                break;
        }

        return false;
    }

    extern(C++) void parseTransitionOption(ref Param params, const(char)* name)
    {
        if (parseCLIOption!("transition", Usage.transitions)(params, name))
            return;

        // undocumented legacy -transition flags (before 2.085)
        const dname = name[0 .. strlen(name)];
        switch (dname)
        {
            case "3449":
                params.v.field = true;
                break;
            case "14246":
            case "dtorfields":
                params.dtorFields = FeatureState.enabled;
                break;
            case "14488":
                break;
            case "16997":
            case "intpromote":
                deprecation(Loc.initial, "`-transition=%s` is now the default behavior", name);
                break;
            default:
                error(Loc.initial, "transition `%s` is invalid", name);
                params.help.transition = true;
                break;
        }
    }

    extern(C++) void parsePreviewOption(ref Param params, const(char)* name)
    {
        if (!parseCLIOption!("preview", Usage.previews)(params, name))
        {
            error(Loc.initial, "Preview `%s` is invalid", name);
            params.help.preview = true;
        }
    }

    extern(C++) void parseRevertOption(ref Param params, const(char)* name)
    {
        if (!parseCLIOption!("revert", Usage.reverts)(params, name))
        {
            error(Loc.initial, "Revert `%s` is invalid", name);
            params.help.revert = true;
        }
    }
}
else // !IN_LLVM
{

/****************************************************
 * Parse command line arguments.
 *
 * Prints message(s) if there are errors.
 *
 * Params:
 *      arguments = command line arguments
 *      argc = argument count
 *      params = set to result of parsing `arguments`
 *      files = set to files pulled from `arguments`
 *      target = more things set to result of parsing `arguments`
 * Returns:
 *      true if errors in command line
 */

bool parseCommandLine(const ref Strings arguments, const size_t argc, ref Param params, ref Strings files, ref Target target)
{
    bool errors;

    void error(Args ...)(const(char)* format, Args args)
    {
        dmd.errors.error(Loc.initial, format, args);
        errors = true;
    }

    /**
     * Print an error messsage about an invalid switch.
     * If an optional supplemental message has been provided,
     * it will be printed too.
     *
     * Params:
     *  p = 0 terminated string
     *  availableOptions = supplemental help message listing the available options
     */
    void errorInvalidSwitch(const(char)* p, string availableOptions = null)
    {
        error("switch `%s` is invalid", p);
        if (availableOptions !is null)
            errorSupplemental(Loc.initial, "%.*s", cast(int)availableOptions.length, availableOptions.ptr);
    }

    enum CheckOptions { success, error, help }

    /*
    Checks whether the CLI options contains a valid argument or a help argument.
    If a help argument has been used, it will set the `usageFlag`.

    Params:
        p = string as a D array
        usageFlag = parameter for the usage help page to set (by `ref`)
        missingMsg = error message to use when no argument has been provided

    Returns:
        `success` if a valid argument has been passed and it's not a help page
        `error` if an error occurred (e.g. `-foobar`)
        `help` if a help page has been request (e.g. `-flag` or `-flag=h`)
    */
    CheckOptions checkOptions(const(char)[] p, ref bool usageFlag, string missingMsg)
    {
        // Checks whether a flag has no options (e.g. -foo or -foo=)
        if (p.length == 0 || p == "=")
        {
            .error(Loc.initial, "%.*s", cast(int)missingMsg.length, missingMsg.ptr);
            errors = true;
            usageFlag = true;
            return CheckOptions.help;
        }
        if (p[0] != '=')
            return CheckOptions.error;
        p = p[1 .. $];
        /* Checks whether the option pointer supplied is a request
           for the help page, e.g. -foo=j */
        if ((p == "h" || p == "?") || // -flag=h || -flag=?
             p == "help")
        {
            usageFlag = true;
            return CheckOptions.help;
        }
        return CheckOptions.success;
    }

    static string checkOptionsMixin(string usageFlag, string missingMsg)
    {
        return q{
            final switch (checkOptions(arg[len - 1 .. $], params.help.}~usageFlag~","~
                          `"`~missingMsg~`"`~q{))
            {
                case CheckOptions.error:
                    goto Lerror;
                case CheckOptions.help:
                    return false;
                case CheckOptions.success:
                    break;
            }
        };
    }

    import dmd.cli : Usage;
    bool parseCLIOption(string name, Usage.Feature[] features)(ref Param params, const(char)[] p)
    {
        // Parse:
        //      -<name>=<feature>
        const(char)[] ps = p[name.length + 1 .. $];
        const(char)[] ident = ps[1 .. $];
        if (Identifier.isValidIdentifier(ident))
        {
            string generateTransitionsText()
            {
                import dmd.cli : Usage;
                string buf = `case "all":`;
                foreach (t; features)
                {
                    if (t.deprecated_)
                        continue;

                    buf ~= `setFlagFor(name, params.`~t.paramName~`);`;
                }
                buf ~= "return true;\n";

                foreach (t; features)
                {
                    buf ~= `case "`~t.name~`":`;
                    if (t.deprecated_)
                        buf ~= "deprecation(Loc.initial, \"`-"~name~"="~t.name~"` no longer has any effect.\"); ";
                    buf ~= `setFlagFor(name, params.`~t.paramName~`); return true;`;
                }
                return buf;
            }

            switch (ident)
            {
                mixin(generateTransitionsText());
            default:
                return false;
            }
        }
        return false;
    }

    version (none)
    {
        foreach (i, arg; arguments[])
        {
            printf("arguments[%d] = '%s'\n", cast(int)i, arguments[i]);
        }
    }

    files.reserve(arguments.length - 1);

    for (size_t i = 1; i < arguments.length; i++)
    {
        const(char)* p = arguments[i];
        const(char)[] arg = p.toDString();
        if (*p != '-')
        {
            if (target.os == Target.OS.Windows)
            {
                const ext = FileName.ext(arg);
                if (ext.length && FileName.equals(ext, "exe"))
                {
                    params.objname = arg;
                    continue;
                }
                if (arg == "/?")
                {
                    params.help.usage = true;
                    return false;
                }
            }
            //printf("push %s\n", p);
            files.push(p);
            continue;
        }

        if (arg == "-allinst")               // https://dlang.org/dmd.html#switch-allinst
            params.allInst = true;
        else if (startsWith(p + 1, "cpp="))  // https://dlang.org/dmd.html#switch-cpp
        {
            if (p[5])
            {
                params.cpp = p + 5;
            }
            else
            {
                errorInvalidSwitch(p, "it must be followed by the filename of the desired C preprocessor");
                return false;
            }
        }
        else if (arg == "-de")               // https://dlang.org/dmd.html#switch-de
            params.useDeprecated = DiagnosticReporting.error;
        else if (arg == "-d")                // https://dlang.org/dmd.html#switch-d
            params.useDeprecated = DiagnosticReporting.off;
        else if (arg == "-dw")               // https://dlang.org/dmd.html#switch-dw
            params.useDeprecated = DiagnosticReporting.inform;
        else if (arg == "-c")                // https://dlang.org/dmd.html#switch-c
            driverParams.link = false;
        else if (startsWith(p + 1, "checkaction")) // https://dlang.org/dmd.html#switch-checkaction
        {
            /* Parse:
             *    -checkaction=D|C|halt|context
             */
            enum len = "-checkaction=".length;
            mixin(checkOptionsMixin("checkAction",
                "`-check=<behavior>` requires a behavior"));
            switch (arg[len .. $])
            {
            case "D":
                params.checkAction = CHECKACTION.D;
                break;
            case "C":
                params.checkAction = CHECKACTION.C;
                break;
            case "halt":
                params.checkAction = CHECKACTION.halt;
                break;
            case "context":
                params.checkAction = CHECKACTION.context;
                break;
            default:
                errorInvalidSwitch(p);
                params.help.checkAction = true;
                return false;
            }
        }
        else if (startsWith(p + 1, "check")) // https://dlang.org/dmd.html#switch-check
        {
            enum len = "-check=".length;
            mixin(checkOptionsMixin("check",
                "`-check=<action>` requires an action"));
            /* Parse:
             *    -check=[assert|bounds|in|invariant|out|switch][=[on|off]]
             */

            // Check for legal option string; return true if so
            static bool check(const(char)[] checkarg, string name, ref CHECKENABLE ce)
            {
                if (checkarg.length >= name.length &&
                    checkarg[0 .. name.length] == name)
                {
                    checkarg = checkarg[name.length .. $];

                    if (checkarg.length == 0 ||
                        checkarg == "=on")
                    {
                        ce = CHECKENABLE.on;
                        return true;
                    }
                    else if (checkarg == "=off")
                    {
                        ce = CHECKENABLE.off;
                        return true;
                    }
                }
                return false;
            }

            const(char)[] checkarg = arg[len .. $];
            if (checkarg == "on")
            {
                params.useAssert        = CHECKENABLE.on;
                params.useArrayBounds   = CHECKENABLE.on;
                params.useIn            = CHECKENABLE.on;
                params.useInvariants    = CHECKENABLE.on;
                params.useOut           = CHECKENABLE.on;
                params.useSwitchError   = CHECKENABLE.on;
            }
            else if (checkarg == "off")
            {
                params.useAssert        = CHECKENABLE.off;
                params.useArrayBounds   = CHECKENABLE.off;
                params.useIn            = CHECKENABLE.off;
                params.useInvariants    = CHECKENABLE.off;
                params.useOut           = CHECKENABLE.off;
                params.useSwitchError   = CHECKENABLE.off;
            }
            else if (!(check(checkarg, "assert",    params.useAssert) ||
                  check(checkarg, "bounds",    params.useArrayBounds) ||
                  check(checkarg, "in",        params.useIn         ) ||
                  check(checkarg, "invariant", params.useInvariants ) ||
                  check(checkarg, "out",       params.useOut        ) ||
                  check(checkarg, "switch",    params.useSwitchError)))
            {
                errorInvalidSwitch(p);
                params.help.check = true;
                return false;
            }
        }
        else if (startsWith(p + 1, "color")) // https://dlang.org/dmd.html#switch-color
        {
            // Parse:
            //      -color
            //      -color=auto|on|off
            if (p[6] == '=')
            {
                switch(arg[7 .. $])
                {
                case "on":
                    params.v.color = true;
                    break;
                case "off":
                    params.v.color = false;
                    break;
                case "auto":
                    break;
                default:
                    errorInvalidSwitch(p, "Available options for `-color` are `on`, `off` and `auto`");
                    return true;
                }
            }
            else if (p[6])
                goto Lerror;
            else
                params.v.color = true;
        }
        else if (startsWith(p + 1, "conf=")) // https://dlang.org/dmd.html#switch-conf
        {
            // ignore, already handled above
        }
        else if (startsWith(p + 1, "cov")) // https://dlang.org/dmd.html#switch-cov
        {
            params.cov = true;
            // Parse:
            //      -cov
            //      -cov=ctfe
            //      -cov=nnn
            if (arg == "-cov=ctfe")
            {
                params.ctfe_cov = true;
            }
            else if (p[4] == '=')
            {
                if (!params.covPercent.parseDigits(p.toDString()[5 .. $], 100))
                {
                    errorInvalidSwitch(p, "Only a number between 0 and 100 can be passed to `-cov=<num>`");
                    return true;
                }
            }
            else if (p[4])
                goto Lerror;
        }
        else if (arg == "-shared")
            driverParams.dll = true;
        else if (startsWith(p + 1, "visibility="))
        {
            const(char)[] vis = arg["-visibility=".length .. $];

            switch (vis)
            {
                case "default":
                    driverParams.exportVisibility = ExpVis.default_;
                    break;
                case "hidden":
                    driverParams.exportVisibility = ExpVis.hidden;
                    break;
                case "public":
                    driverParams.exportVisibility = ExpVis.public_;
                    break;
                default:
                    error("unknown visibility '%.*s', must be 'default', 'hidden' or 'public'", cast(int) vis.length, vis.ptr);
            }
        }
        else if (startsWith(p + 1, "dllimport="))
        {
            const(char)[] imp = arg["-dllimport=".length .. $];

            switch (imp)
            {
                case "none":
                    driverParams.symImport = SymImport.none;
                    break;
                case "defaultLibsOnly":
                    driverParams.symImport = SymImport.defaultLibsOnly;
                    break;
                case "all":
                    driverParams.symImport = SymImport.all;
                    break;
                default:
                    error("unknown dllimport '%.*s', must be 'none', 'defaultLibsOnly' or 'all'", cast(int) imp.length, imp.ptr);
            }
        }
        else if (arg == "-fIBT")
        {
            driverParams.ibt = true;
        }
        else if (arg == "-fPIC")
        {
            driverParams.pic = PIC.pic;
        }
        else if (arg == "-fPIE")
        {
            driverParams.pic = PIC.pie;
        }
        else if (arg == "-map") // https://dlang.org/dmd.html#switch-map
            driverParams.map = true;
        else if (arg == "-multiobj")
            params.multiobj = true;
        else if (startsWith(p + 1, "mixin="))
        {
            auto tmp = p + 6 + 1;
            if (!tmp[0])
                goto Lnoarg;
            params.mixinOut.doOutput = true;
            params.mixinOut.name = mem.xstrdup(tmp).toDString;
        }
        else if (arg == "-g") // https://dlang.org/dmd.html#switch-g
            driverParams.symdebug = true;
        else if (startsWith(p + 1, "gdwarf")) // https://dlang.org/dmd.html#switch-gdwarf
        {
            if (driverParams.dwarf)
            {
                error("`-gdwarf=<version>` can only be provided once");
                break;
            }
            driverParams.symdebug = true;

            enum len = "-gdwarf=".length;
            // Parse:
            //      -gdwarf=version
            if (arg.length < len || !driverParams.dwarf.parseDigits(arg[len .. $], 5) || driverParams.dwarf < 3)
            {
                error("`-gdwarf=<version>` requires a valid version [3|4|5]", p);
                return false;
            }
        }
        else if (arg == "-gf")
        {
            driverParams.symdebug = true;
            driverParams.symdebugref = true;
        }
        else if (arg == "-gs")  // https://dlang.org/dmd.html#switch-gs
            driverParams.alwaysframe = true;
        else if (arg == "-gx")  // https://dlang.org/dmd.html#switch-gx
            driverParams.stackstomp = true;
        else if (arg == "-lowmem") // https://dlang.org/dmd.html#switch-lowmem
        {
            // ignore, already handled in C main
        }
        else if (arg.length > 6 && arg[0..6] == "--DRT-")
        {
            continue; // skip druntime options, e.g. used to configure the GC
        }
        else if (arg == "-m32") // https://dlang.org/dmd.html#switch-m32
        {
            target.isX86_64 = false;
            target.omfobj = false;
        }
        else if (arg == "-m64") // https://dlang.org/dmd.html#switch-m64
        {
            target.isX86_64 = true;
            target.omfobj = false;
        }
        else if (arg == "-m32mscoff") // https://dlang.org/dmd.html#switch-m32mscoff
        {
            target.isX86_64 = false;
            target.omfobj = false;
        }
        else if (startsWith(p + 1, "mscrtlib="))
        {
            driverParams.mscrtlib = arg[10 .. $];
        }
        else if (startsWith(p + 1, "profile")) // https://dlang.org/dmd.html#switch-profile
        {
            // Parse:
            //      -profile
            //      -profile=gc
            if (p[8] == '=')
            {
                if (arg[9 .. $] == "gc")
                    params.tracegc = true;
                else
                {
                    errorInvalidSwitch(p, "Only `gc` is allowed for `-profile`");
                    return true;
                }
            }
            else if (p[8])
                goto Lerror;
            else
                params.trace = true;
        }
        else if (arg == "-v") // https://dlang.org/dmd.html#switch-v
            params.v.verbose = true;
        else if (arg == "-vcg-ast")
            params.vcg_ast = true;
        else if (arg == "-vasm") // https://dlang.org/dmd.html#switch-vasm
            driverParams.vasm = true;
        else if (arg == "-vtls") // https://dlang.org/dmd.html#switch-vtls
            params.v.tls = true;
        else if (startsWith(p + 1, "vtemplates")) // https://dlang.org/dmd.html#switch-vtemplates
        {
            params.v.templates = true;
            if (p[1 + "vtemplates".length] == '=')
            {
                const(char)[] style = arg[1 + "vtemplates=".length .. $];
                switch (style)
                {
                case "list-instances":
                    params.v.templatesListInstances = true;
                    break;
                default:
                    error("unknown vtemplates style '%.*s', must be 'list-instances'", cast(int) style.length, style.ptr);
                }
            }
        }
        else if (arg == "-vcolumns") // https://dlang.org/dmd.html#switch-vcolumns
            params.v.showColumns = true;
        else if (arg == "-vgc") // https://dlang.org/dmd.html#switch-vgc
            params.v.gc = true;
        else if (startsWith(p + 1, "verrors")) // https://dlang.org/dmd.html#switch-verrors
        {
            if (p[8] != '=')
            {
                errorInvalidSwitch(p, "Expected argument following `-verrors , e.g. `-verrors=100`");
                return true;
            }
            if (startsWith(p + 9, "spec"))
            {
                params.v.showGaggedErrors = true;
            }
            else if (startsWith(p + 9, "context"))
            {
                params.v.printErrorContext = true;
            }
            else if (!params.v.errorLimit.parseDigits(p.toDString()[9 .. $]))
            {
                errorInvalidSwitch(p, "Only number, `spec`, or `context` are allowed for `-verrors`");
                return true;
            }
        }
        else if (startsWith(p + 1, "verror-supplements"))
        {
            if (!params.v.errorSupplementLimit.parseDigits(p.toDString()[20 .. $]))
            {
                errorInvalidSwitch(p, "Only a number is allowed for `-verror-supplements`");
                return true;
            }
        }
        else if (startsWith(p + 1, "verror-style="))
        {
            const(char)[] style = arg["verror-style=".length + 1 .. $];

            switch (style)
            {
            case "digitalmars":
                params.v.messageStyle = MessageStyle.digitalmars;
                break;
            case "gnu":
                params.v.messageStyle = MessageStyle.gnu;
                break;
            default:
                error("unknown error style '%.*s', must be 'digitalmars' or 'gnu'", cast(int) style.length, style.ptr);
            }
        }
        else if (startsWith(p + 1, "target"))
        {
            enum len = "-target=".length;
            const triple = Triple(p + len);
            target.setTriple(triple);
        }
        else if (startsWith(p + 1, "mcpu")) // https://dlang.org/dmd.html#switch-mcpu
        {
            enum len = "-mcpu=".length;
            // Parse:
            //      -mcpu=identifier
            mixin(checkOptionsMixin("mcpu",
                "`-mcpu=<architecture>` requires an architecture"));
            if (Identifier.isValidIdentifier(p + len))
            {
                const ident = p + len;
                switch (ident.toDString())
                {
                case "baseline":
                    target.cpu = CPU.baseline;
                    break;
                case "avx":
                    target.cpu = CPU.avx;
                    break;
                case "avx2":
                    target.cpu = CPU.avx2;
                    break;
                case "native":
                    target.cpu = CPU.native;
                    break;
                default:
                    errorInvalidSwitch(p, "Only `baseline`, `avx`, `avx2` or `native` are allowed for `-mcpu`");
                    params.help.mcpu = true;
                    return false;
                }
            }
            else
            {
                errorInvalidSwitch(p, "Only `baseline`, `avx`, `avx2` or `native` are allowed for `-mcpu`");
                params.help.mcpu = true;
                return false;
            }
        }
        else if (startsWith(p + 1, "os")) // https://dlang.org/dmd.html#switch-os
        {
            enum len = "-os=".length;
            // Parse:
            //      -os=identifier
            immutable string msg = "Only `host`, `linux`, `windows`, `osx`,`openbsd`, `freebsd`, `solaris`, `dragonflybsd` allowed for `-os`";
            if (Identifier.isValidIdentifier(p + len))
            {
                const ident = p + len;
                switch (ident.toDString())
                {
                case "host":         target.os = defaultTargetOS();      break;
                case "linux":        target.os = Target.OS.linux;        break;
                case "windows":      target.os = Target.OS.Windows;      break;
                case "osx":          target.os = Target.OS.OSX;          break;
                case "openbsd":      target.os = Target.OS.OpenBSD;      break;
                case "freebsd":      target.os = Target.OS.FreeBSD;      break;
                case "solaris":      target.os = Target.OS.Solaris;      break;
                case "dragonflybsd": target.os = Target.OS.DragonFlyBSD; break;
                default:
                    errorInvalidSwitch(p, msg);
                    return false;
                }
            }
            else
            {
                errorInvalidSwitch(p, msg);
                return false;
            }
        }
        else if (startsWith(p + 1, "extern-std")) // https://dlang.org/dmd.html#switch-extern-std
        {
            enum len = "-extern-std=".length;
            // Parse:
            //      -extern-std=identifier
            mixin(checkOptionsMixin("externStd",
                "`-extern-std=<standard>` requires a standard"));
            const(char)[] cpprev = arg[len .. $];

            switch (cpprev)
            {
            case "c++98":
                params.cplusplus = CppStdRevision.cpp98;
                break;
            case "c++11":
                params.cplusplus = CppStdRevision.cpp11;
                break;
            case "c++14":
                params.cplusplus = CppStdRevision.cpp14;
                break;
            case "c++17":
                params.cplusplus = CppStdRevision.cpp17;
                break;
            case "c++20":
                params.cplusplus = CppStdRevision.cpp20;
                break;
            default:
                error("switch `%s` is invalid", p);
                params.help.externStd = true;
                return false;
            }
        }
        else if (startsWith(p + 1, "transition")) // https://dlang.org/dmd.html#switch-transition
        {
            enum len = "-transition=".length;
            // Parse:
            //      -transition=number
            mixin(checkOptionsMixin("transition",
                "`-transition=<name>` requires a name"));
            if (!parseCLIOption!("transition", Usage.transitions)(params, arg))
            {
                // Legacy -transition flags
                // Before DMD 2.085, DMD `-transition` was used for all language flags
                // These are kept for backwards compatibility, but no longer documented
                if (isdigit(cast(char)p[len]))
                {
                    uint num;
                    if (!num.parseDigits(p.toDString()[len .. $]))
                        goto Lerror;

                    // Bugzilla issue number
                    switch (num)
                    {
                        case 3449:
                            params.v.field = true;
                            break;
                        case 14_246:
                            params.dtorFields = FeatureState.enabled;
                            break;
                        case 14_488:
                            break;
                        case 16_997:
                            deprecation(Loc.initial, "`-transition=16997` is now the default behavior");
                            break;
                        default:
                            error("transition `%s` is invalid", p);
                            params.help.transition = true;
                            return false;
                    }
                }
                else if (Identifier.isValidIdentifier(p + len))
                {
                    const ident = p + len;
                    switch (ident.toDString())
                    {
                        case "dtorfields":
                            params.dtorFields = FeatureState.enabled;
                            break;
                        case "intpromote":
                            deprecation(Loc.initial, "`-transition=intpromote` is now the default behavior");
                            break;
                        default:
                            error("transition `%s` is invalid", p);
                            params.help.transition = true;
                            return false;
                    }
                }
                errorInvalidSwitch(p);
                params.help.transition = true;
                return false;
            }
        }
        else if (startsWith(p + 1, "preview") ) // https://dlang.org/dmd.html#switch-preview
        {
            enum len = "-preview=".length;
            // Parse:
            //      -preview=name
            mixin(checkOptionsMixin("preview",
                "`-preview=<name>` requires a name"));

            if (!parseCLIOption!("preview", Usage.previews)(params, arg))
            {
                error("preview `%s` is invalid", p);
                params.help.preview = true;
                return false;
            }

            if (params.useDIP1021)
                params.useDIP1000 = FeatureState.enabled;    // dip1021 implies dip1000

            // copy previously standalone flags from -transition
            // -preview=dip1000 implies -preview=dip25 too
            if (params.useDIP1000 == FeatureState.enabled)
                params.useDIP25 = FeatureState.enabled;
        }
        else if (startsWith(p + 1, "revert") ) // https://dlang.org/dmd.html#switch-revert
        {
            enum len = "-revert=".length;
            // Parse:
            //      -revert=name
            mixin(checkOptionsMixin("revert",
                "`-revert=<name>` requires a name"));

            if (!parseCLIOption!("revert", Usage.reverts)(params, arg))
            {
                error("revert `%s` is invalid", p);
                params.help.revert = true;
                return false;
            }
        }
        else if (arg == "-w")   // https://dlang.org/dmd.html#switch-w
            params.warnings = DiagnosticReporting.error;
        else if (arg == "-wi")  // https://dlang.org/dmd.html#switch-wi
            params.warnings = DiagnosticReporting.inform;
        else if (arg == "-wo")  // https://dlang.org/dmd.html#switch-wo
        {
            // Obsolete features has been obsoleted until a DIP for "editions"
            // has been drafted and ratified in the language spec.
            // Rather, these old features will just be accepted without warning.
            // See also: @__edition_latest_do_not_use
        }
        else if (arg == "-O")   // https://dlang.org/dmd.html#switch-O
            driverParams.optimize = true;
        else if (arg == "-o-")  // https://dlang.org/dmd.html#switch-o-
            params.obj = false;
        else if (p[1] == 'o')
        {
            const(char)* path;
            switch (p[2])
            {
            case 'd':                       // https://dlang.org/dmd.html#switch-od
                if (!p[3])
                    goto Lnoarg;
                path = p + 3 + (p[3] == '=');
                version (Windows)
                {
                    path = toWinPath(path);
                }
                params.objdir = path.toDString;
                break;
            case 'f':                       // https://dlang.org/dmd.html#switch-of
                if (!p[3])
                    goto Lnoarg;
                path = p + 3 + (p[3] == '=');
                version (Windows)
                {
                    path = toWinPath(path);
                }
                params.objname = path.toDString;
                break;
            case 'p':                       // https://dlang.org/dmd.html#switch-op
                if (p[3])
                    goto Lerror;
                params.preservePaths = true;
                break;
            case 0:
                error("-o no longer supported, use -of or -od");
                break;
            default:
                goto Lerror;
            }
        }
        else if (p[1] == 'D')       // https://dlang.org/dmd.html#switch-D
        {
            params.ddoc.doOutput = true;
            switch (p[2])
            {
            case 'd':               // https://dlang.org/dmd.html#switch-Dd
                if (!p[3])
                    goto Lnoarg;
                params.ddoc.dir = (p + 3 + (p[3] == '=')).toDString();
                break;
            case 'f':               // https://dlang.org/dmd.html#switch-Df
                if (!p[3])
                    goto Lnoarg;
                params.ddoc.name = (p + 3 + (p[3] == '=')).toDString();
                break;
            case 0:
                break;
            default:
                goto Lerror;
            }
        }
        else if (p[1] == 'H' && p[2] == 'C')  // https://dlang.org/dmd.html#switch-HC
        {
            params.cxxhdr.doOutput = true;
            switch (p[3])
            {
            case 'd':               // https://dlang.org/dmd.html#switch-HCd
                if (!p[4])
                    goto Lnoarg;
                params.cxxhdr.dir = (p + 4 + (p[4] == '=')).toDString;
                break;
            case 'f':               // https://dlang.org/dmd.html#switch-HCf
                if (!p[4])
                    goto Lnoarg;
                params.cxxhdr.name = (p + 4 + (p[4] == '=')).toDString;
                break;
            case '=':
                enum len = "-HC=".length;
                mixin(checkOptionsMixin("hc", "`-HC=<mode>` requires a valid mode"));
                const mode = arg[len .. $];
                switch (mode)
                {
                    case "silent":
                        /* already set above */
                        break;
                    case "verbose":
                        params.cxxhdr.fullOutput = true;
                        break;
                    default:
                        errorInvalidSwitch(p);
                        params.help.hc = true;
                        return false;
                }
                break;
            case 0:
                break;
            default:
                goto Lerror;
            }
        }
        else if (p[1] == 'H')       // https://dlang.org/dmd.html#switch-H
        {
            params.dihdr.doOutput = true;
            switch (p[2])
            {
            case 'd':               // https://dlang.org/dmd.html#switch-Hd
                if (!p[3])
                    goto Lnoarg;
                params.dihdr.dir = (p + 3 + (p[3] == '=')).toDString;
                break;
            case 'f':               // https://dlang.org/dmd.html#switch-Hf
                if (!p[3])
                    goto Lnoarg;
                params.dihdr.name = (p + 3 + (p[3] == '=')).toDString;
                break;
            case 0:
                break;
            default:
                goto Lerror;
            }
        }
        else if (startsWith(p + 1, "Xcc="))
        {
            params.linkswitches.push(p + 5);
            params.linkswitchIsForCC.push(true);
        }
        else if (p[1] == 'X')       // https://dlang.org/dmd.html#switch-X
        {
            params.json.doOutput = true;
            switch (p[2])
            {
            case 'f':               // https://dlang.org/dmd.html#switch-Xf
                if (!p[3])
                    goto Lnoarg;
                params.json.name = (p + 3 + (p[3] == '=')).toDString;
                break;
            case 'i':
                if (!p[3])
                    goto Lnoarg;
                if (p[3] != '=')
                    goto Lerror;
                if (!p[4])
                    goto Lnoarg;

                {
                    auto flag = tryParseJsonField(p + 4);
                    if (!flag)
                    {
                        error("unknown JSON field `-Xi=%s`, expected one of " ~ jsonFieldNames, p + 4);
                        continue;
                    }
                    global.params.jsonFieldFlags |= flag;
                }
                break;
            case 0:
                break;
            default:
                goto Lerror;
            }
        }
        else if (arg == "-ignore")      // https://dlang.org/dmd.html#switch-ignore
            params.ignoreUnsupportedPragmas = true;
        else if (arg == "-inline")      // https://dlang.org/dmd.html#switch-inline
        {
            params.useInline = true;
            params.dihdr.fullOutput = true;
        }
        else if (startsWith(p + 1, "identifiers-importc"))
        {
            enum len = "-identifiers-importc=".length;
            // Parse:
            //      -identifiers=table
            immutable string msg = "Only `UAX31`, `c99`, `c11`, `all`, allowed for `-identifiers-importc`";
            if (Identifier.isValidIdentifier(p + len))
            {
                const ident = p + len;
                switch (ident.toDString())
                {
                    case "c99":     params.cIdentifierTable = CLIIdentifierTable.C99;   break;
                    case "c11":     params.cIdentifierTable = CLIIdentifierTable.C11;   break;
                    case "UAX31":   params.cIdentifierTable = CLIIdentifierTable.UAX31; break;
                    case "all":     params.cIdentifierTable = CLIIdentifierTable.All;   break;
                    default:
                        errorInvalidSwitch(p, msg);
                        return false;
                }
            }
            else
            {
                errorInvalidSwitch(p, msg);
                return false;
            }
        }
        else if (startsWith(p + 1, "identifiers"))
        {
            enum len = "-identifiers=".length;
            // Parse:
            //      -identifiers=table
            immutable string msg = "Only `UAX31`, `c99`, `c11`, `all`, allowed for `-identifiers`";
            if (Identifier.isValidIdentifier(p + len))
            {
                const ident = p + len;
                switch (ident.toDString())
                {
                    case "c99":     params.dIdentifierTable = CLIIdentifierTable.C99;   break;
                    case "c11":     params.dIdentifierTable = CLIIdentifierTable.C11;   break;
                    case "UAX31":   params.dIdentifierTable = CLIIdentifierTable.UAX31; break;
                    case "all":     params.dIdentifierTable = CLIIdentifierTable.All;   break;
                    default:
                        errorInvalidSwitch(p, msg);
                        return false;
                }
            }
            else
            {
                errorInvalidSwitch(p, msg);
                return false;
            }
        }
        else if (arg == "-i")
            includeImports = true;
        else if (startsWith(p + 1, "i="))
        {
            includeImports = true;
            if (!p[3])
            {
                error("invalid option '%s', module patterns cannot be empty", p);
            }
            else
            {
                // NOTE: we could check that the argument only contains valid "module-pattern" characters.
                //       Invalid characters doesn't break anything but an error message to the user might
                //       be nice.
                includeModulePatterns.push(p + 3);
            }
        }
        else if (arg == "-dip25")       // https://dlang.org/dmd.html#switch-dip25
        {
            // @@@ DEPRECATION 2.112 @@@
            deprecation(Loc.initial, "`-dip25` no longer has any effect");
            params.useDIP25 =  FeatureState.enabled;
        }
        else if (arg == "-dip1000")
        {
            params.useDIP25 = FeatureState.enabled;
            params.useDIP1000 = FeatureState.enabled;
        }
        else if (arg == "-dip1008")
        {
            params.ehnogc = true;
        }
        else if (arg == "-lib")         // https://dlang.org/dmd.html#switch-lib
            driverParams.lib = true;
        else if (arg == "-nofloat")
            driverParams.nofloat = true;
        else if (arg == "-quiet")
        {
            // Ignore
        }
        else if (arg == "-release")     // https://dlang.org/dmd.html#switch-release
            params.release = true;
        else if (arg == "-betterC")     // https://dlang.org/dmd.html#switch-betterC
        {
            params.betterC = true;
            params.allInst = true;
        }
        else if (arg == "-noboundscheck") // https://dlang.org/dmd.html#switch-noboundscheck
        {
            params.boundscheck = CHECKENABLE.off;
        }
        else if (startsWith(p + 1, "boundscheck")) // https://dlang.org/dmd.html#switch-boundscheck
        {
            // Parse:
            //      -boundscheck=[on|safeonly|off]
            if (p[12] == '=')
            {
                const(char)[] boundscheck = arg[13 .. $];

                switch (boundscheck)
                {
                case "on":
                    params.boundscheck = CHECKENABLE.on;
                    break;
                case "safeonly":
                    params.boundscheck = CHECKENABLE.safeonly;
                    break;
                case "off":
                    params.boundscheck = CHECKENABLE.off;
                    break;
                default:
                    goto Lerror;
                }
            }
            else
                goto Lerror;
        }
        else if (arg == "-nothrow") // https://dlang.org/dmd.html#switch-nothrow
        {
            params.useExceptions = false;
        }
        else if (arg == "-unittest")
            params.useUnitTests = true;
        else if (p[1] == 'I')              // https://dlang.org/dmd.html#switch-I
        {
            params.imppath.push(p + 2 + (p[2] == '='));
        }
        else if (p[1] == 'm' && p[2] == 'v' && p[3] == '=') // https://dlang.org/dmd.html#switch-mv
        {
            if (p[4] && strchr(p + 5, '='))
            {
                params.modFileAliasStrings.push(p + 4);
            }
            else
                goto Lerror;
        }
        else if (p[1] == 'J')             // https://dlang.org/dmd.html#switch-J
        {
            params.fileImppath.push(p + 2 + (p[2] == '='));
        }
        else if (startsWith(p + 1, "debug") && p[6] != 'l') // https://dlang.org/dmd.html#switch-debug
        {
            // Parse:
            //      -debug
            //      -debug=number
            //      -debug=identifier
            if (p[6] == '=')
            {
                if (isdigit(cast(char)p[7]))
                {
                    if (!params.debuglevel.parseDigits(p.toDString()[7 .. $]))
                        goto Lerror;

                    // @@@DEPRECATED_2.111@@@
                    // Deprecated in 2.101, remove in 2.111
                    deprecation(Loc.initial, "`-debug=number` is deprecated, use debug identifiers instead");
                }
                else if (Identifier.isValidIdentifier(p + 7))
                {
                    DebugCondition.addGlobalIdent((p + 7).toDString());
                }
                else
                    goto Lerror;
            }
            else if (p[6])
                goto Lerror;
            else
                params.debuglevel = 1;
        }
        else if (startsWith(p + 1, "version")) // https://dlang.org/dmd.html#switch-version
        {
            // Parse:
            //      -version=number
            //      -version=identifier
            if (p[8] == '=')
            {
                if (isdigit(cast(char)p[9]))
                {
                    if (!params.versionlevel.parseDigits(p.toDString()[9 .. $]))
                        goto Lerror;

                    // @@@DEPRECATED_2.111@@@
                    // Deprecated in 2.101, remove in 2.111
                    deprecation(Loc.initial, "`-version=number` is deprecated, use version identifiers instead");
                }
                else if (Identifier.isValidIdentifier(p + 9))
                {
                    VersionCondition.addGlobalIdent((p+9).toDString());
                }
                else
                    goto Lerror;
            }
            else
                goto Lerror;
        }
        else if (arg == "--b")
            driverParams.debugb = true;
        else if (arg == "--c")
            driverParams.debugc = true;
        else if (arg == "--f")
            driverParams.debugf = true;
        else if (arg == "--help" ||
                 arg == "-h")
        {
            params.help.usage = true;
            return false;
        }
        else if (arg == "--r")
            driverParams.debugr = true;
        else if (arg == "--version")
        {
            params.v.logo = true;
            return false;
        }
        else if (arg == "--x")
            driverParams.debugx = true;
        else if (arg == "--y")
            driverParams.debugy = true;
        else if (p[1] == 'L')                        // https://dlang.org/dmd.html#switch-L
        {
            params.linkswitches.push(p + 2 + (p[2] == '='));
            params.linkswitchIsForCC.push(false);
        }
        else if (p[1] == 'P')                        // https://dlang.org/dmd.html#switch-P
        {
            params.cppswitches.push(p + 2 + (p[2] == '='));
        }
        else if (startsWith(p + 1, "defaultlib="))   // https://dlang.org/dmd.html#switch-defaultlib
        {
            driverParams.defaultlibname = (p + 1 + 11).toDString;
        }
        else if (startsWith(p + 1, "debuglib="))     // https://dlang.org/dmd.html#switch-debuglib
        {
            driverParams.debuglibname = (p + 1 + 9).toDString;
        }
        else if (startsWith(p + 1, "deps"))          // https://dlang.org/dmd.html#switch-deps
        {
            if (params.moduleDeps.doOutput)
            {
                error("-deps[=file] can only be provided once!");
                break;
            }
            if (p[5] == '=')
            {
                params.moduleDeps.name = (p + 1 + 5).toDString;
                if (!params.moduleDeps.name[0])
                    goto Lnoarg;
            }
            else if (p[5] != '\0')
            {
                // Else output to stdout.
                goto Lerror;
            }
            params.moduleDeps.buffer = new OutBuffer();
        }
        else if (startsWith(p + 1, "makedeps"))          // https://dlang.org/dmd.html#switch-makedeps
        {
            if (params.makeDeps.name)
            {
                error("-makedeps[=file] can only be provided once!");
                break;
            }
            if (p[9] == '=')
            {
                if (p[10] == '\0')
                {
                    error("expected filename after -makedeps=");
                    break;
                }
                params.makeDeps.name = (p + 10).toDString;
            }
            else if (p[9] != '\0')
            {
                goto Lerror;
            }
            // Else output to stdout.
            params.makeDeps.doOutput = true;
        }
        else if (arg == "-main")             // https://dlang.org/dmd.html#switch-main
        {
            params.addMain = true;
        }
        else if (startsWith(p + 1, "man"))   // https://dlang.org/dmd.html#switch-man
        {
            params.help.manual = true;
            return false;
        }
        else if (arg == "-run")              // https://dlang.org/dmd.html#switch-run
        {
            params.run = true;
            size_t length = argc - i - 1;
            if (length)
            {
                const(char)[] runarg = arguments[i + 1].toDString();
                const(char)[] ext = FileName.ext(runarg);
                if (ext &&
                    FileName.equals(ext, mars_ext) == 0 &&
                    FileName.equals(ext, hdr_ext) == 0 &&
                    FileName.equals(ext, i_ext) == 0 &&
                    FileName.equals(ext, c_ext) == 0)
                {
                    error("-run must be followed by a source file, not '%s'", arguments[i + 1]);
                    break;
                }
                if (runarg == "-")
                    files.push("__stdin.d");
                else
                    files.push(arguments[i + 1]);
                params.runargs.setDim(length - 1);
                for (size_t j = 0; j < length - 1; ++j)
                {
                    params.runargs[j] = arguments[i + 2 + j];
                }
                i += length;
            }
            else
            {
                params.run = false;
                goto Lnoarg;
            }
        }
        else if (p[1] == '\0')
            files.push("__stdin.d");
        else
        {
        Lerror:
            error("unrecognized switch '%s'", arguments[i]);
            continue;
        Lnoarg:
            error("argument expected for switch '%s'", arguments[i]);
            continue;
        }
    }
    return errors;
}

} // !IN_LLVM

/// Sets the boolean for a flag with the given name
private static void setFlagFor(string name, ref bool b) @safe
{
    b = name != "revert";
}

/// Sets the FeatureState for a flag with the given name
private static void setFlagFor(string name, ref FeatureState s) @safe
{
    s = name != "revert" ? FeatureState.enabled : FeatureState.disabled;
}

/**
Creates the module based on the file provided

The file is dispatched in one of the various arrays
(global.params.{ddoc.files,dllfiles,jsonfiles,etc...})
according to its extension.
If it is a binary file, it is added to libmodules.

Params:
  file = File name to dispatch
  libmodules = Array to which binaries (shared/static libs and object files)
               will be appended
  target = target system

Returns:
  A D module
*/
private
Module createModule(const(char)* file, ref Strings libmodules, const ref Target target)
{
<<<<<<< HEAD
    const(char)[] name;
version (IN_LLVM) {} else
{
=======
>>>>>>> 8c50d6bb
    version (Windows)
    {
        file = toWinPath(file);
    }
<<<<<<< HEAD
}
    const(char)[] p = file.toDString();
    p = FileName.name(p); // strip path
=======
    const(char)[] p = FileName.name(file.toDString()); // strip path
>>>>>>> 8c50d6bb
    const(char)[] ext = FileName.ext(p);
    if (!ext)
    {
        if (!p.length)
        {
            error(Loc.initial, "invalid file name '%s'", file);
            fatal();
        }
        auto id = Identifier.idPool(p);
        return new Module(file.toDString, id, global.params.ddoc.doOutput, global.params.dihdr.doOutput);
    }

    /* Deduce what to do with a file based on its extension
        */
    if (FileName.equals(ext, target.obj_ext))
    {
        global.params.objfiles.push(file);
        libmodules.push(file);
        return null;
    }
    // Detect LLVM bitcode files on commandline
    if (IN_LLVM && FileName.equals(ext, bc_ext))
    {
        global.params.bitcodeFiles.push(file);
        return null;
    }
    if (FileName.equals(ext, target.lib_ext))
    {
        global.params.libfiles.push(file);
        libmodules.push(file);
        return null;
    }
    // IN_LLVM replaced: if (target.os & (Target.OS.linux | Target.OS.OSX| Target.OS.FreeBSD | Target.OS.OpenBSD | Target.OS.Solaris | Target.OS.DragonFlyBSD))
    if (target.os != Target.OS.Windows)
    {
        if (FileName.equals(ext, target.dll_ext))
        {
            global.params.dllfiles.push(file);
            libmodules.push(file);
            return null;
        }
    }
    if (FileName.equals(ext, ddoc_ext))
    {
        global.params.ddoc.files.push(file);
        return null;
    }
    if (FileName.equals(ext, json_ext))
    {
        global.params.json.doOutput = true;
        global.params.json.name = file.toDString;
        return null;
    }
    if (FileName.equals(ext, map_ext))
    {
        global.params.mapfile = file.toDString;
        return null;
    }
    if (target.os == Target.OS.Windows)
    {
        if (FileName.equals(ext, "res"))
        {
            global.params.resfile = file.toDString;
            return null;
        }
        if (FileName.equals(ext, "def"))
        {
            global.params.deffile = file.toDString;
            return null;
        }
        if (FileName.equals(ext, "exe"))
        {
            assert(0); // should have already been handled
        }
    }
    /* Examine extension to see if it is a valid
     * D, Ddoc or C source file extension
     */
    if (FileName.equals(ext, mars_ext) ||
        FileName.equals(ext, hdr_ext ) ||
        FileName.equals(ext, dd_ext  ) ||
        FileName.equals(ext, c_ext   ) ||
        FileName.equals(ext, i_ext   ))
    {
        // strip off .ext
        const(char)[] name = p[0 .. p.length - ext.length - 1]; // -1 for the .
        if (!name.length || name == ".." || name == ".")
        {
            error(Loc.initial, "invalid file name '%s'", file);
            fatal();
        }
        /* name is the D source file name stripped of
         * its path and extension.
         */
        auto id = Identifier.idPool(name);

        return new Module(file.toDString, id, global.params.ddoc.doOutput, global.params.dihdr.doOutput);
    }
    error(Loc.initial, "unrecognized file extension %.*s", cast(int)ext.length, ext.ptr);
    fatal();
    assert(0);
}

/**
Creates the list of modules based on the files provided

Files are dispatched in the various arrays
(global.params.{ddocfiles,dllfiles,jsonfiles,etc...})
according to their extension.
Binary files are added to libmodules.

Params:
  files = File names to dispatch
  libmodules = Array to which binaries (shared/static libs and object files)
               will be appended
  target = target system

Returns:
  An array of path to D modules
*/
Modules createModules(ref Strings files, ref Strings libmodules, const ref Target target)
{
    Modules modules;
    modules.reserve(files.length);
version (IN_LLVM)
{
    size_t firstModuleObjectFileIndex = size_t.max;
}
else
{
    bool firstmodule = true;
}
    foreach(file; files)
    {
        auto m = createModule(file, libmodules, target);

        if (m is null)
            continue;

        modules.push(m);
version (IN_LLVM)
{
        if (!driverParams.oneobj || firstModuleObjectFileIndex == size_t.max)
        {
            global.params.objfiles.push(cast(const(char)*)m); // defer to a later stage after parsing
            if (firstModuleObjectFileIndex == size_t.max)
                firstModuleObjectFileIndex = global.params.objfiles.length - 1;
        }
}
else
{
        if (firstmodule)
        {
            global.params.objfiles.push(m.objfile.toChars());
            firstmodule = false;
        }
}
    }
version (IN_LLVM)
{
    // When compiling to a single object file, move that object file to the
    // beginning of the object files list.
    if (driverParams.oneobj && modules.length > 0 && firstModuleObjectFileIndex != 0)
    {
        auto fn = global.params.objfiles[firstModuleObjectFileIndex];
        global.params.objfiles.remove(firstModuleObjectFileIndex);
        global.params.objfiles.insert(0, fn);
    }
}
    return modules;
}

/// Returns: a compiled module (semantic3) containing an empty main() function, for the -main flag
Module moduleWithEmptyMain()
{
    auto result = new Module("__main.d", Identifier.idPool("__main"), false, false);
    // need 2 trailing nulls for sentinel and 2 for lexer
    auto data = arraydup("version(D_BetterC)extern(C)int main(){return 0;}else int main(){return 0;}\0\0\0\0");
    result.src = cast(ubyte[]) data[0 .. $-4];
    result.parse();
    result.importedFrom = result;
    result.importAll(null);
    result.dsymbolSemantic(null);
    result.semantic2(null);
    result.semantic3(null);
    return result;
}<|MERGE_RESOLUTION|>--- conflicted
+++ resolved
@@ -1873,23 +1873,14 @@
 private
 Module createModule(const(char)* file, ref Strings libmodules, const ref Target target)
 {
-<<<<<<< HEAD
-    const(char)[] name;
 version (IN_LLVM) {} else
 {
-=======
->>>>>>> 8c50d6bb
     version (Windows)
     {
         file = toWinPath(file);
     }
-<<<<<<< HEAD
-}
-    const(char)[] p = file.toDString();
-    p = FileName.name(p); // strip path
-=======
+}
     const(char)[] p = FileName.name(file.toDString()); // strip path
->>>>>>> 8c50d6bb
     const(char)[] ext = FileName.ext(p);
     if (!ext)
     {
