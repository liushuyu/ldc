/**
 * Define `enum` declarations and `enum` members.
 *
 * Specification: $(LINK2 https://dlang.org/spec/enum.html, Enums)
 *
 * Copyright:   Copyright (C) 1999-2024 by The D Language Foundation, All Rights Reserved
 * Authors:     $(LINK2 https://www.digitalmars.com, Walter Bright)
 * License:     $(LINK2 https://www.boost.org/LICENSE_1_0.txt, Boost License 1.0)
 * Source:      $(LINK2 https://github.com/dlang/dmd/blob/master/src/dmd/denum.d, _denum.d)
 * Documentation:  https://dlang.org/phobos/dmd_denum.html
 * Coverage:    https://codecov.io/gh/dlang/dmd/src/master/src/dmd/denum.d
 * References:  https://dlang.org/spec/enum.html
 */

module dmd.denum;

import core.stdc.stdio;

import dmd.astenums;
import dmd.attrib;
import dmd.gluelayer;
import dmd.declaration;
import dmd.dsymbol;
import dmd.expression;
import dmd.id;
import dmd.identifier;
import dmd.init;
import dmd.location;
import dmd.mtype;
import dmd.visitor;

/***********************************************************
 * AST node for `EnumDeclaration`
 * https://dlang.org/spec/enum.html#EnumDeclaration
 */
extern (C++) final class EnumDeclaration : ScopeDsymbol
{
    /* The separate, and distinct, cases are:
     *  1. enum { ... }
     *  2. enum : memtype { ... }
     *  3. enum id { ... }
     *  4. enum id : memtype { ... }
     *  5. enum id : memtype;
     *  6. enum id;
     */
    Type type;              // the TypeEnum
    Type memtype;           // type of the members

    Visibility visibility;
    Expression maxval;
    Expression minval;
    Expression defaultval;  // default initializer

    // `bool` fields that are compacted into bit fields in a string mixin
    private extern (D) static struct BitFields
    {
        bool isdeprecated;
        bool added;
        bool inuse;
    }

    import dmd.common.bitfields : generateBitFields;
    mixin(generateBitFields!(BitFields, ubyte));

    Symbol* sinit;

    extern (D) this(const ref Loc loc, Identifier ident, Type memtype)
    {
        super(loc, ident);
        //printf("EnumDeclaration() %p %s : %s\n", this, toChars(), memtype.toChars());
        type = new TypeEnum(this);
        this.memtype = memtype;
        visibility = Visibility(Visibility.Kind.undefined);
    }

    override EnumDeclaration syntaxCopy(Dsymbol s)
    {
        assert(!s);
        auto ed = new EnumDeclaration(loc, ident, memtype ? memtype.syntaxCopy() : null);
        ScopeDsymbol.syntaxCopy(ed);
        return ed;
    }

    override bool oneMember(out Dsymbol ps, Identifier ident)
    {
        if (isAnonymous())
            return Dsymbol.oneMembers(members, ps, ident);
        return Dsymbol.oneMember(ps, ident);
    }

    override Type getType()
    {
        return type;
    }

    override const(char)* kind() const
    {
        return "enum";
    }

    // is Dsymbol deprecated?
    override bool isDeprecated() const
    {
        return isdeprecated;
    }

    override Visibility visible() pure nothrow @nogc @safe
    {
        return visibility;
    }


    /****************
     * Determine if enum is a special one.
     * Returns:
     *  `true` if special
     */
    bool isSpecial() const nothrow @nogc
    {
        return isSpecialEnumIdent(ident) && memtype;
    }

    override inout(EnumDeclaration) isEnumDeclaration() inout
    {
        return this;
    }

<<<<<<< HEAD
version (IN_LLVM) {} else
{
    Symbol* sinit;
}

=======
>>>>>>> 4cb9610b
    override void accept(Visitor v)
    {
        v.visit(this);
    }
}

/***********************************************************
 * AST node representing a member of an enum.
 * https://dlang.org/spec/enum.html#EnumMember
 * https://dlang.org/spec/enum.html#AnonymousEnumMember
 */
extern (C++) final class EnumMember : VarDeclaration
{
    /* Can take the following forms:
     *  1. id
     *  2. id = value
     *  3. type id = value
     */
    @property ref value() { return (cast(ExpInitializer)_init).exp; }

    // A cast() is injected to 'value' after dsymbolSemantic(),
    // but 'origValue' will preserve the original value,
    // or previous value + 1 if none was specified.
    Expression origValue;

    Type origType;

    EnumDeclaration ed;

    extern (D) this(const ref Loc loc, Identifier id, Expression value, Type origType)
    {
        super(loc, null, id ? id : Id.empty, new ExpInitializer(loc, value));
        this.origValue = value;
        this.origType = origType;
    }

    extern(D) this(Loc loc, Identifier id, Expression value, Type memtype,
        StorageClass stc, UserAttributeDeclaration uad, DeprecatedDeclaration dd)
    {
        this(loc, id, value, memtype);
        storage_class = stc;
        userAttribDecl = uad;
        depdecl = dd;
    }

    override EnumMember syntaxCopy(Dsymbol s)
    {
        assert(!s);
        return new EnumMember(
            loc, ident,
            value ? value.syntaxCopy() : null,
            origType ? origType.syntaxCopy() : null,
            storage_class,
            userAttribDecl ? userAttribDecl.syntaxCopy(s) : null,
            depdecl ? depdecl.syntaxCopy(s) : null);
    }

    override const(char)* kind() const
    {
        return "enum member";
    }

    override inout(EnumMember) isEnumMember() inout
    {
        return this;
    }

    override void accept(Visitor v)
    {
        v.visit(this);
    }
}

/******************************************
 * Check for special enum names.
 *
 * Special enum names are used by the C++ name mangler to represent
 * C++ types that are not basic D types.
 * Params:
 *      ident = identifier to check for specialness
 * Returns:
 *      `true` if it is special
 */
bool isSpecialEnumIdent(const Identifier ident) @nogc nothrow
{
    return  ident == Id.__c_long ||
            ident == Id.__c_ulong ||
            ident == Id.__c_longlong ||
            ident == Id.__c_ulonglong ||
            ident == Id.__c_long_double ||
            ident == Id.__c_wchar_t ||
            ident == Id.__c_complex_float ||
            ident == Id.__c_complex_double ||
            ident == Id.__c_complex_real;
}<|MERGE_RESOLUTION|>--- conflicted
+++ resolved
@@ -125,14 +125,6 @@
         return this;
     }
 
-<<<<<<< HEAD
-version (IN_LLVM) {} else
-{
-    Symbol* sinit;
-}
-
-=======
->>>>>>> 4cb9610b
     override void accept(Visitor v)
     {
         v.visit(this);
